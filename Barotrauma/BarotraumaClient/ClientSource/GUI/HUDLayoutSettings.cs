--- conflicted
+++ resolved
@@ -143,11 +143,7 @@
             }
             int healthBarHeight = (int)(50f * GUI.Scale);
             HealthBarArea = new Rectangle(BottomRightInfoArea.Right - healthBarWidth + (int)Math.Floor(1 / GUI.Scale), BottomRightInfoArea.Y - healthBarHeight + GUI.IntScale(10), healthBarWidth, healthBarHeight);
-<<<<<<< HEAD
-            HealthBarAfflictionArea = new Rectangle(HealthBarArea.X, HealthBarArea.Y - Padding - afflictionAreaHeight, HealthBarArea.Width, afflictionAreaHeight);            
-=======
             HealthBarAfflictionArea = new Rectangle(HealthBarArea.X, HealthBarArea.Y - Padding - afflictionAreaHeight, HealthBarArea.Width, afflictionAreaHeight);
->>>>>>> bf73ddb6
 
 
             int messageAreaWidth = GameMain.GraphicsWidth / 3;
@@ -190,21 +186,6 @@
 
         public static void Draw(SpriteBatch spriteBatch)
         {
-<<<<<<< HEAD
-            DrawRectangle(ButtonAreaTop, Color.White * 0.5f);
-            DrawRectangle(TutorialObjectiveListArea, GUIStyle.Blue * 0.5f);
-            DrawRectangle(MessageAreaTop, GUIStyle.Orange * 0.5f);
-            DrawRectangle(CrewArea, Color.Blue * 0.5f);
-            DrawRectangle(ChatBoxArea, Color.Cyan * 0.5f);
-            DrawRectangle(HealthBarArea, Color.Red * 0.5f);
-            DrawRectangle(HealthBarAfflictionArea, Color.Red * 0.5f);
-            DrawRectangle(InventoryAreaLower, Color.Yellow * 0.5f);
-            DrawRectangle(HealthWindowAreaLeft, Color.Red * 0.5f);
-            DrawRectangle(BottomRightInfoArea, Color.Green * 0.5f);
-            DrawRectangle(ItemHUDArea, Color.Magenta * 0.3f);
-
-            void DrawRectangle(Rectangle r, Color c) => GUI.DrawRectangle(spriteBatch, r, c);
-=======
             DrawRectangle(nameof(ButtonAreaTop), ButtonAreaTop, Color.White * 0.5f);
             DrawRectangle(nameof(TutorialObjectiveListArea), TutorialObjectiveListArea, GUIStyle.Blue * 0.5f);
             DrawRectangle(nameof(MessageAreaTop), MessageAreaTop, GUIStyle.Orange * 0.5f);
@@ -225,7 +206,6 @@
                 }
                 GUI.DrawRectangle(spriteBatch, r, c);
             }
->>>>>>> bf73ddb6
         }
     }
 
