#nullable enable

using System;
using System.Collections.Generic;
using System.Collections.Immutable;
using System.Diagnostics.CodeAnalysis;
using System.Linq;
using Barotrauma.Extensions;
using Microsoft.Xna.Framework;
using PlayerBalanceElement = Barotrauma.CampaignUI.PlayerBalanceElement;

namespace Barotrauma
{
    [SuppressMessage("ReSharper", "UnusedVariable")]
    internal sealed class MedicalClinicUI
    {
        private enum ElementState
        {
            Enabled,
            Disabled
        }

        // Represents a pending affliction in the right side pending heal list
        private struct PendingAfflictionElement
        {
            public readonly GUIComponent UIElement;
            public readonly MedicalClinic.NetAffliction Target;
            public readonly GUITextBlock Price;

            public PendingAfflictionElement(MedicalClinic.NetAffliction target, GUIComponent element, GUITextBlock price)
            {
                UIElement = element;
                Target = target;
                Price = price;
            }
        }

        // Represents a pending heal on the right side list
        private struct PendingHealElement
        {
            public readonly GUIComponent UIElement;
            public MedicalClinic.NetCrewMember Target;
            public readonly GUIListBox AfflictionList;
            public readonly List<PendingAfflictionElement> Afflictions;

            public PendingHealElement(MedicalClinic.NetCrewMember target, GUIComponent element, GUIListBox afflictionList)
            {
                UIElement = element;
                Target = target;
                AfflictionList = afflictionList;
                Afflictions = new List<PendingAfflictionElement>();
            }

            public PendingAfflictionElement? FindAfflictionElement(MedicalClinic.NetAffliction target) => Afflictions.FirstOrNull(element => element.Target.Identifier == target.Identifier);
        }

        // Represents an affliction on the left side crew entry
        private readonly struct AfflictionElement
        {
            public readonly GUIImage? UIImage;
            public readonly GUIComponent UIElement;
            public readonly MedicalClinic.NetAffliction Target;

            public AfflictionElement(MedicalClinic.NetAffliction target, GUIComponent element, GUIImage? icon)
            {
                UIElement = element;
                UIImage = icon;
                Target = target;
            }
        }

        // Represent an entry on the left side crew list
        private readonly struct CrewElement
        {
            public readonly GUIComponent UIElement;
            public readonly CharacterInfo Target;
            public readonly GUIListBox AfflictionList;
            public readonly List<AfflictionElement> Afflictions;
            public readonly GUIComponent OverflowIndicator;

            public CrewElement(CharacterInfo target, GUIComponent overflowIndicator, GUIComponent element, GUIListBox afflictionList)
            {
                OverflowIndicator = overflowIndicator;
                UIElement = element;
                Target = target;
                AfflictionList = afflictionList;
                Afflictions = new List<AfflictionElement>();
            }
        }

        // Represents the right side pending list
        private readonly struct PendingHealList
        {
            public readonly GUIListBox HealList;
            public readonly GUITextBlock? ErrorBlock;
            public readonly GUITextBlock PriceBlock;
            public readonly List<PendingHealElement> HealElements;
            public readonly GUIButton HealButton;

            public PendingHealList(GUIListBox healList, GUITextBlock priceBlock, GUIButton healButton, GUITextBlock? errorBlock)
            {
                HealList = healList;
                ErrorBlock = errorBlock;
                PriceBlock = priceBlock;
                HealButton = healButton;
                HealElements = new List<PendingHealElement>();
            }

            public void UpdateElement(PendingHealElement newElement)
            {
                foreach (PendingHealElement element in HealElements.ToList())
                {
                    if (element.Target.CharacterEquals(newElement.Target))
                    {
                        HealElements.Remove(element);
                        HealElements.Add(newElement);
                        return;
                    }
                }
            }

            public PendingHealElement? FindCrewElement(MedicalClinic.NetCrewMember crewMember) => HealElements.FirstOrNull(element => element.Target.CharacterInfoID == crewMember.CharacterInfoID);
        }

        // Represents the left side crew list
        private readonly struct CrewHealList
        {
            public readonly GUIComponent Panel;
            public readonly GUIListBox HealList;
            public readonly GUIComponent TreatAllButton;
            public readonly List<CrewElement> HealElements;

            public CrewHealList(GUIListBox healList, GUIComponent panel, GUIComponent treatAllButton)
            {
                Panel = panel;
                HealList = healList;
                TreatAllButton = treatAllButton;
                HealElements = new List<CrewElement>();
            }
        }

        private readonly struct PopupAffliction
        {
            public readonly MedicalClinic.NetAffliction Target;
            public readonly ImmutableArray<GUIComponent> ElementsToDisable;
            public readonly GUIComponent TargetElement;

            public PopupAffliction(ImmutableArray<GUIComponent> elementsToDisable, GUIComponent component, MedicalClinic.NetAffliction target)
            {
                Target = target;
                ElementsToDisable = elementsToDisable;
                TargetElement = component;
            }
        }

        private readonly struct PopupAfflictionList
        {
            public readonly MedicalClinic.NetCrewMember Target;
            public readonly GUIListBox ListElement;
            public readonly GUIButton TreatAllButton;
            public readonly HashSet<PopupAffliction> Afflictions;

            public PopupAfflictionList(MedicalClinic.NetCrewMember crewMember, GUIListBox listElement, GUIButton treatAllButton)
            {
                ListElement = listElement;
                Target = crewMember;
                TreatAllButton = treatAllButton;
                Afflictions = new HashSet<PopupAffliction>();
            }
        }

        private readonly MedicalClinic medicalClinic;
        private readonly GUIComponent container;
        private Point prevResolution;

        private PendingHealList? pendingHealList;
        private CrewHealList? crewHealList;

        private GUIFrame? selectedCrewElement;
        private PopupAfflictionList? selectedCrewAfflictionList;
        private bool isWaitingForServer;
        private const float refreshTimerMax = 3f;
        private float refreshTimer;

        private PlayerBalanceElement? playerBalanceElement;

        public MedicalClinicUI(MedicalClinic clinic, GUIComponent parent)
        {
            medicalClinic = clinic;
            container = parent;
            clinic.OnUpdate = OnMedicalClinicUpdated;

#if DEBUG
            // creates a button that re-creates the UI
            CreateRefreshButton();
            void CreateRefreshButton()
            {
                new GUIButton(new RectTransform(new Vector2(0.2f, 0.1f), parent.RectTransform, Anchor.TopCenter), "Recreate UI - NOT PRESENT IN RELEASE!")
                {
                    OnClicked = (_, _) =>
                    {
                        parent.ClearChildren();
                        CreateUI();
                        CreateRefreshButton();
                        RequestLatestPending();
                        return true;
                    }
                };
            }
#endif
            CreateUI();
        }

        private void OnMedicalClinicUpdated()
        {
            UpdateCrewPanel();
            UpdatePending();
            UpdatePopupAfflictions();
        }

        private void UpdatePopupAfflictions()
        {
            if (selectedCrewAfflictionList is not { } afflictionList) { return; }

            foreach (PopupAffliction popupAffliction in afflictionList.Afflictions)
            {
                ToggleElements(ElementState.Enabled, popupAffliction.ElementsToDisable);
                if (medicalClinic.IsAfflictionPending(afflictionList.Target, popupAffliction.Target))
                {
                    ToggleElements(ElementState.Disabled, popupAffliction.ElementsToDisable);
                }
            }

            afflictionList.TreatAllButton.Enabled = true;
            if (afflictionList.Afflictions.All(a => medicalClinic.IsAfflictionPending(afflictionList.Target, a.Target)))
            {
                afflictionList.TreatAllButton.Enabled = false;
            }
        }

        private void UpdatePending()
        {
            if (!(pendingHealList is { } healList)) { return; }

            ImmutableArray<MedicalClinic.NetCrewMember> pendingList = medicalClinic.PendingHeals.ToImmutableArray();

            // check if there are crew members that are not in the UI
            foreach (MedicalClinic.NetCrewMember crewMember in pendingList)
            {
                if (healList.FindCrewElement(crewMember) is { } element)
                {
                    element.Target = crewMember;
                    healList.UpdateElement(element);
                    continue;
                }

                CreatePendingHealElement(healList.HealList.Content, crewMember, healList, ImmutableArray<MedicalClinic.NetAffliction>.Empty);
            }

            // check if there are elements that the crew doesn't have
            foreach (PendingHealElement element in healList.HealElements.ToList())
            {
                if (pendingList.Any(member => member.CharacterEquals(element.Target)))
                {
                    UpdatePendingAfflictions(element);
                    continue;
                }

                healList.HealElements.Remove(element);
                healList.HealList.Content.RemoveChild(element.UIElement);
            }

            int totalCost = medicalClinic.GetTotalCost();
            healList.PriceBlock.Text = TextManager.FormatCurrency(totalCost);
            healList.PriceBlock.TextColor = GUIStyle.Red;
            healList.HealButton.Enabled = false;
            if (medicalClinic.GetBalance() >= totalCost)
            {
                healList.PriceBlock.TextColor = GUIStyle.TextColorNormal;
                if (medicalClinic.PendingHeals.Any())
                {
                    healList.HealButton.Enabled = true;
                }
            }
        }

        private void UpdatePendingAfflictions(PendingHealElement element)
        {
            MedicalClinic.NetCrewMember crewMember = element.Target;
            foreach (MedicalClinic.NetAffliction affliction in crewMember.Afflictions.ToList())
            {
                if (element.FindAfflictionElement(affliction) is { } existingAffliction)
                {
                    existingAffliction.Price.Text = TextManager.FormatCurrency(affliction.Strength);
                    continue;
                }

                CreatePendingAffliction(element.AfflictionList, crewMember, affliction, element);
            }

            foreach (PendingAfflictionElement afflictionElement in element.Afflictions.ToList())
            {
                if (crewMember.Afflictions.Any(affliction => affliction.AfflictionEquals(afflictionElement.Target))) { continue; }

                element.Afflictions.Remove(afflictionElement);
                element.AfflictionList.Content.RemoveChild(afflictionElement.UIElement);
            }
        }

        public void UpdateCrewPanel()
        {
            if (crewHealList is not { } healList) { return; }

            ImmutableArray<CharacterInfo> crew = MedicalClinic.GetCrewCharacters();

            // check if there are crew members that are not in the UI
            foreach (CharacterInfo info in crew)
            {
                if (healList.HealElements.Any(element => element.Target == info)) { continue; }

                CreateCrewEntry(healList.HealList.Content, healList, info, healList.Panel);
            }

            // check if there are elements that the crew doesn't have
            foreach (CrewElement element in healList.HealElements.ToList())
            {
                if (crew.Any(info => element.Target == info))
                {
                    UpdateAfflictionList(element);
                    continue;
                }

                healList.HealElements.Remove(element);
                healList.HealList.Content.RemoveChild(element.UIElement);
            }

            IEnumerable<CrewElement> orderedList = healList.HealElements.OrderBy(static element => element.Target.Character?.HealthPercentage ?? 100);

            foreach (CrewElement element in orderedList)
            {
                element.UIElement.SetAsLastChild();
            }

            healList.TreatAllButton.Enabled = false;
            foreach (CrewElement element in healList.HealElements)
            {
                if (element.Afflictions.Count is 0) { continue; }

                healList.TreatAllButton.Enabled = true;
                break;
            }
        }

        private static void UpdateAfflictionList(CrewElement healElement)
        {
            CharacterHealth? health = healElement.Target.Character?.CharacterHealth;
            if (health is null) { return; }

            // sum up all the afflictions and their strengths
            Dictionary<AfflictionPrefab, float> afflictionAndStrength = new Dictionary<AfflictionPrefab, float>();

            foreach (Affliction affliction in health.GetAllAfflictions().Where(MedicalClinic.IsHealable))
            {
                if (afflictionAndStrength.TryGetValue(affliction.Prefab, out float strength))
                {
                    strength += affliction.Strength;
                    afflictionAndStrength[affliction.Prefab] = strength;
                    continue;
                }

                afflictionAndStrength.Add(affliction.Prefab, affliction.Strength);
            }

            // hide all the elements because we only want to show 3 later on
            foreach (AfflictionElement element in healElement.Afflictions)
            {
                element.UIElement.Visible = false;
            }

            healElement.OverflowIndicator.Visible = false;

            foreach (var (prefab, strength) in afflictionAndStrength)
            {
                bool found = false;
                foreach (AfflictionElement existingElement in healElement.Afflictions)
                {
                    if (!existingElement.Target.AfflictionEquals(prefab)) { continue; }

                    if (existingElement.UIImage is { } icon)
                    {
                        icon.Color = CharacterHealth.GetAfflictionIconColor(prefab, strength);
                    }

                    found = true;
                }

                if (found) { continue; }

                CreateCrewAfflictionIcon(healElement, healElement.AfflictionList.Content, prefab, strength);
            }

            foreach (AfflictionElement element in healElement.Afflictions.ToList())
            {
                if (afflictionAndStrength.Any(pair => element.Target.AfflictionEquals(pair.Key))) { continue; }

                healElement.AfflictionList.Content.RemoveChild(element.UIElement);
                healElement.Afflictions.Remove(element);
            }

            for (int i = 0; i < 3 && i < healElement.Afflictions.Count; i++)
            {
                healElement.Afflictions[i].UIElement.Visible = true;
            }

            healElement.OverflowIndicator.Visible = healElement.Afflictions.Count > 3;
            healElement.OverflowIndicator.SetAsLastChild();
        }

        private static void CreateCrewAfflictionIcon(CrewElement healElement, GUIComponent parent, AfflictionPrefab prefab, float strength)
        {
            GUIFrame backgroundFrame = new GUIFrame(new RectTransform(new Vector2(0.25f, 1f), parent.RectTransform), style: null)
            {
                CanBeFocused = false,
                Visible = false
            };

            GUIImage? uiIcon = null;
            if (prefab.Icon is { } icon)
            {
                uiIcon = new GUIImage(new RectTransform(Vector2.One, backgroundFrame.RectTransform), icon, scaleToFit: true)
                {
                    Color = CharacterHealth.GetAfflictionIconColor(prefab, strength)
                };
            }

            healElement.Afflictions.Add(new AfflictionElement(new MedicalClinic.NetAffliction { Prefab = prefab }, backgroundFrame, uiIcon));
        }

        private void CreateUI()
        {
            container.ClearChildren();
            pendingHealList = null;
            playerBalanceElement = null;
            int panelMaxWidth = (int)(GUI.xScale * (GUI.HorizontalAspectRatio < 1.4f ? 650 : 560));

            GUIFrame paddedParent = new GUIFrame(new RectTransform(new Vector2(0.95f), container.RectTransform, Anchor.Center), style: null);

            GUILayoutGroup clinicContent = new GUILayoutGroup(new RectTransform(new Vector2(0.45f, 1.0f), paddedParent.RectTransform)
            {
                MaxSize = new Point(panelMaxWidth, container.Rect.Height)
            })
            {
                Stretch = true,
                RelativeSpacing = 0.01f
            };

            GUILayoutGroup clinicLabelLayout = new GUILayoutGroup(new RectTransform(new Vector2(1f, 0.1f), clinicContent.RectTransform), isHorizontal: true, childAnchor: Anchor.CenterLeft);
            new GUIImage(new RectTransform(Vector2.One, clinicLabelLayout.RectTransform, scaleBasis: ScaleBasis.BothHeight), style: "CrewManagementHeaderIcon", scaleToFit: true);
            new GUITextBlock(new RectTransform(Vector2.One, clinicLabelLayout.RectTransform), TextManager.Get("medicalclinic.medicalclinic"), font: GUIStyle.LargeFont);

            GUIFrame clinicBackground = new GUIFrame(new RectTransform(Vector2.One, clinicContent.RectTransform));

            CreateLeftSidePanel(clinicBackground);

            GUILayoutGroup crewContent = new GUILayoutGroup(new RectTransform(new Vector2(0.45f, 1.0f), paddedParent.RectTransform, anchor: Anchor.TopRight)
            {
                MaxSize = new Point(panelMaxWidth, container.Rect.Height)
            })
            {
                Stretch = true,
                RelativeSpacing = 0.01f
            };

            playerBalanceElement = CampaignUI.AddBalanceElement(crewContent, new Vector2(1f, 0.1f));

            GUIFrame crewBackground = new GUIFrame(new RectTransform(Vector2.One, crewContent.RectTransform));

            CreateRightSidePanel(crewBackground);

            prevResolution = new Point(GameMain.GraphicsWidth, GameMain.GraphicsHeight);
        }

        private void CreateLeftSidePanel(GUIComponent parent)
        {
            crewHealList = null;
            GUILayoutGroup clinicContainer = new GUILayoutGroup(new RectTransform(new Vector2(0.9f, 0.95f), parent.RectTransform, Anchor.Center))
            {
                RelativeSpacing = 0.015f,
                Stretch = true
            };

            GUIListBox crewList = new GUIListBox(new RectTransform(Vector2.One, clinicContainer.RectTransform));

            GUIButton treatAllButton = new GUIButton(new RectTransform(new Vector2(1.0f, 0.05f), clinicContainer.RectTransform), TextManager.Get("medicalclinic.treateveryone"))
            {
                OnClicked = (_, _) =>
                {
                    isWaitingForServer = true;
                    medicalClinic.TreatAllButtonAction(OnReceived);
                    return true;
                }
            };
<<<<<<< HEAD
            
=======

>>>>>>> bf73ddb6
            crewHealList = new CrewHealList(crewList, parent, treatAllButton);

            void OnReceived(MedicalClinic.CallbackOnlyRequest obj)
            {
                isWaitingForServer = false;
            }
        }

        private void CreateCrewEntry(GUIComponent parent, CrewHealList healList, CharacterInfo info, GUIComponent panel)
        {
            GUIButton crewBackground = new GUIButton(new RectTransform(new Vector2(1f, 0.1f), parent.RectTransform), style: "ListBoxElement");

            GUILayoutGroup crewLayout = new GUILayoutGroup(new RectTransform(new Vector2(0.95f), crewBackground.RectTransform, Anchor.Center), isHorizontal: true, childAnchor: Anchor.CenterLeft);

            GUILayoutGroup characterBlockLayout = new GUILayoutGroup(new RectTransform(new Vector2(0.45f, 0.9f), crewLayout.RectTransform), isHorizontal: true, Anchor.CenterLeft);
            CreateCharacterBlock(characterBlockLayout, info);

            GUIListBox afflictionList = new GUIListBox(new RectTransform(new Vector2(0.45f, 1f), crewLayout.RectTransform), style: null, isHorizontal: true);

            GUILayoutGroup healthLayout = new GUILayoutGroup(new RectTransform(new Vector2(0.1f, 1f), crewLayout.RectTransform), isHorizontal: true, Anchor.Center);

            new GUITextBlock(new RectTransform(Vector2.One, healthLayout.RectTransform), string.Empty, textAlignment: Alignment.Center, font: GUIStyle.SubHeadingFont)
            {
                TextGetter = () => TextManager.GetWithVariable("percentageformat", "[value]", $"{(int)(info.Character?.HealthPercentage ?? 100f)}"),
                TextColor = GUIStyle.Green
            };

            GUITextBlock overflowIndicator =
                new GUITextBlock(new RectTransform(new Vector2(0.25f, 1f), afflictionList.Content.RectTransform, scaleBasis: ScaleBasis.BothHeight), text: "+", textAlignment: Alignment.Center, font: GUIStyle.LargeFont)
                {
                    Visible = false,
                    CanBeFocused = false,
                    TextColor = GUIStyle.Red
                };

            MedicalClinic.NetCrewMember member = new MedicalClinic.NetCrewMember(info);

            crewBackground.OnClicked = (_, _) =>
            {
                SelectCharacter(member, new Vector2(panel.Rect.Right, crewBackground.Rect.Top));
                return true;
            };

            healList.HealElements.Add(new CrewElement(info, overflowIndicator, crewBackground, afflictionList));
        }

        private void CreateRightSidePanel(GUIComponent parent)
        {
            GUILayoutGroup pendingHealContainer = new GUILayoutGroup(new RectTransform(new Vector2(0.9f, 0.95f), parent.RectTransform, anchor: Anchor.Center))
            {
                RelativeSpacing = 0.015f,
                Stretch = true
            };

            new GUITextBlock(new RectTransform(new Vector2(1f, 0.05f), pendingHealContainer.RectTransform), TextManager.Get("medicalclinic.pendingheals"), font: GUIStyle.SubHeadingFont);

            GUIFrame healListContainer = new GUIFrame(new RectTransform(new Vector2(1f, 0.9f), pendingHealContainer.RectTransform), style: null);
            GUITextBlock? errorBlock = null;
            if (!GameMain.IsSingleplayer)
            {
                errorBlock = new GUITextBlock(new RectTransform(Vector2.One, healListContainer.RectTransform), text: TextManager.Get("pleasewaitupnp"), font: GUIStyle.LargeFont, textAlignment: Alignment.Center);
            }

            GUIListBox healList = new GUIListBox(new RectTransform(Vector2.One, healListContainer.RectTransform))
            {
                Spacing = GUI.IntScale(8),
                Visible = GameMain.IsSingleplayer
            };

            GUILayoutGroup footerLayout = new GUILayoutGroup(new RectTransform(new Vector2(1f, 0.1f), pendingHealContainer.RectTransform));

            GUILayoutGroup priceLayout = new GUILayoutGroup(new RectTransform(new Vector2(1f, 0.5f), footerLayout.RectTransform), isHorizontal: true);
            GUITextBlock priceLabelBlock = new GUITextBlock(new RectTransform(new Vector2(0.5f, 1f), priceLayout.RectTransform), TextManager.Get("campaignstore.total"));
            GUITextBlock priceBlock = new GUITextBlock(new RectTransform(new Vector2(0.5f, 1f), priceLayout.RectTransform), TextManager.FormatCurrency(medicalClinic.GetTotalCost()), font: GUIStyle.SubHeadingFont,
                textAlignment: Alignment.Right);

            GUILayoutGroup buttonLayout = new GUILayoutGroup(new RectTransform(new Vector2(1f, 0.5f), footerLayout.RectTransform), isHorizontal: true, childAnchor: Anchor.CenterRight);
            GUIButton healButton = new GUIButton(new RectTransform(new Vector2(0.33f, 1f), buttonLayout.RectTransform), TextManager.Get("medicalclinic.heal"))
            {
                ClickSound = GUISoundType.ConfirmTransaction,
                Enabled = medicalClinic.PendingHeals.Any() && medicalClinic.GetBalance() >= medicalClinic.GetTotalCost(),
                OnClicked = (button, _) =>
                {
                    button.Enabled = false;
                    medicalClinic.HealAllButtonAction(request =>
                    {
                        switch (request.HealResult)
                        {
                            case MedicalClinic.HealRequestResult.InsufficientFunds:
                                GUI.NotifyPrompt(TextManager.Get("medicalclinic.unabletoheal"), TextManager.Get("medicalclinic.insufficientfunds"));
                                break;
                            case MedicalClinic.HealRequestResult.Refused:
                                GUI.NotifyPrompt(TextManager.Get("medicalclinic.unabletoheal"), TextManager.Get("medicalclinic.healrefused"));
                                break;
                        }

                        button.Enabled = true;
                        ClosePopup();
                    });
                    ClosePopup();
                    return true;
                }
            };

            GUIButton clearButton = new GUIButton(new RectTransform(new Vector2(0.33f, 1f), buttonLayout.RectTransform), TextManager.Get("campaignstore.clearall"))
            {
                ClickSound = GUISoundType.Cart,
                OnClicked = (button, _) =>
                {
                    button.Enabled = false;
                    medicalClinic.ClearAllButtonAction(_ =>
                    {
                        button.Enabled = true;
                    });
                    return true;
                }
            };

            PendingHealList list = new PendingHealList(healList, priceBlock, healButton, errorBlock);

            foreach (MedicalClinic.NetCrewMember heal in GetPendingCharacters())
            {
                CreatePendingHealElement(healList.Content, heal, list, heal.Afflictions);
            }

            pendingHealList = list;
        }

        private void CreatePendingHealElement(GUIComponent parent, MedicalClinic.NetCrewMember crewMember, PendingHealList healList, ImmutableArray<MedicalClinic.NetAffliction> afflictions)
        {
            CharacterInfo? healInfo = crewMember.FindCharacterInfo(MedicalClinic.GetCrewCharacters());
            if (healInfo is null) { return; }

            GUIFrame pendingHealBackground = new GUIFrame(new RectTransform(new Vector2(1f, 0.25f), parent.RectTransform), style: "ListBoxElement")
            {
                CanBeFocused = false
            };
            GUILayoutGroup pendingHealLayout = new GUILayoutGroup(new RectTransform(new Vector2(0.95f), pendingHealBackground.RectTransform, Anchor.Center));

            GUILayoutGroup topHeaderLayout = new GUILayoutGroup(new RectTransform(new Vector2(1f, 0.3f), pendingHealLayout.RectTransform), isHorizontal: true, Anchor.CenterLeft) { Stretch = true };

            CreateCharacterBlock(topHeaderLayout, healInfo);

            GUILayoutGroup bottomLayout = new GUILayoutGroup(new RectTransform(new Vector2(1f, 0.7f), pendingHealLayout.RectTransform), childAnchor: Anchor.Center);

            GUIListBox pendingAfflictionList = new GUIListBox(new RectTransform(Vector2.One, bottomLayout.RectTransform))
            {
                AutoHideScrollBar = false,
                ScrollBarVisible = true
            };

            PendingHealElement healElement = new PendingHealElement(crewMember, pendingHealBackground, pendingAfflictionList);

            foreach (MedicalClinic.NetAffliction affliction in afflictions)
            {
                CreatePendingAffliction(pendingAfflictionList, crewMember, affliction, healElement);
            }

            healList.HealElements.Add(healElement);
            RecalculateLayouts(pendingHealLayout, topHeaderLayout, bottomLayout);
            pendingAfflictionList.ForceUpdate();
        }

        private void CreatePendingAffliction(GUIListBox parent, MedicalClinic.NetCrewMember crewMember, MedicalClinic.NetAffliction affliction, PendingHealElement healElement)
        {
            GUIFrame backgroundFrame = new GUIFrame(new RectTransform(new Vector2(1f, 0.33f), parent.Content.RectTransform), style: "ListBoxElement")
            {
                CanBeFocused = false
            };

            GUILayoutGroup parentLayout = new GUILayoutGroup(new RectTransform(Vector2.One, backgroundFrame.RectTransform), isHorizontal: true) { Stretch = true };

            if (!(affliction.Prefab is { } prefab)) { return; }

            if (prefab.Icon is { } icon)
            {
                new GUIImage(new RectTransform(Vector2.One, parentLayout.RectTransform, scaleBasis: ScaleBasis.BothHeight), icon, scaleToFit: true)
                {
                    Color = CharacterHealth.GetAfflictionIconColor(prefab, affliction.Strength)
                };
            }

            GUILayoutGroup textLayout = new GUILayoutGroup(new RectTransform(Vector2.One, parentLayout.RectTransform), isHorizontal: true);

            LocalizedString name = prefab.Name;

            GUIFrame textContainer = new GUIFrame(new RectTransform(new Vector2(0.6f, 1f), textLayout.RectTransform), style: null);
            GUITextBlock afflictionName = new GUITextBlock(new RectTransform(Vector2.One, textContainer.RectTransform), name, font: GUIStyle.SubHeadingFont);

            GUITextBlock healCost = new GUITextBlock(new RectTransform(new Vector2(0.2f, 1f), textLayout.RectTransform), TextManager.FormatCurrency(affliction.Price), textAlignment: Alignment.Center, font: GUIStyle.SubHeadingFont)
            {
                Padding = Vector4.Zero
            };

            GUIButton healButton = new GUIButton(new RectTransform(new Vector2(0.2f, 1f), textLayout.RectTransform), style: "CrewManagementRemoveButton")
            {
                ClickSound = GUISoundType.Cart,
                OnClicked = (button, _) =>
                {
                    button.Enabled = false;
                    medicalClinic.RemovePendingButtonAction(crewMember, affliction, _ =>
                    {
                        button.Enabled = true;
                    });
                    return true;
                }
            };

            EnsureTextDoesntOverflow(name.Value, afflictionName, textContainer.Rect, ImmutableArray.Create(textLayout, parentLayout));

            healElement.Afflictions.Add(new PendingAfflictionElement(affliction, backgroundFrame, healCost));

            RecalculateLayouts(parentLayout, textLayout);

            parent.ForceUpdate();
        }

        private static void CreateCharacterBlock(GUIComponent parent, CharacterInfo info)
        {
            new GUICustomComponent(new RectTransform(Vector2.One, parent.RectTransform, scaleBasis: ScaleBasis.BothHeight), (spriteBatch, component) =>
            {
                info.DrawPortrait(spriteBatch, component.Rect.Location.ToVector2(), Vector2.Zero, component.Rect.Width);
            });

            GUILayoutGroup textGroup = new GUILayoutGroup(new RectTransform(new Vector2(1f, 0.8f), parent.RectTransform));

            string? characterName = info.Name;
            LocalizedString? jobName = null;

            GUITextBlock? nameBlock = new GUITextBlock(new RectTransform(new Vector2(1f, 0.5f), textGroup.RectTransform), characterName),
                          jobBlock = null;

            if (info.Job is { Name: { } name, Prefab: { UIColor: var color} } job)
            {
                jobName = name;
                jobBlock = new GUITextBlock(new RectTransform(new Vector2(1f, 0.5f), textGroup.RectTransform), jobName);
                nameBlock.TextColor = color;
            }

            if (parent is GUILayoutGroup layoutGroup)
            {
                ImmutableArray<GUILayoutGroup> layoutGroups = ImmutableArray.Create(layoutGroup, textGroup);

                EnsureTextDoesntOverflow(characterName, nameBlock, parent.Rect, layoutGroups);

                if (jobBlock is null) { return; }

                EnsureTextDoesntOverflow(jobName?.Value, jobBlock, parent.Rect, layoutGroups);
            }
        }

        private void SelectCharacter(MedicalClinic.NetCrewMember crewMember, Vector2 location)
        {
            CharacterInfo? info = crewMember.FindCharacterInfo(MedicalClinic.GetCrewCharacters());
            if (info is null) { return; }

            if (isWaitingForServer) { return; }

            ClosePopup();

            GUIFrame mainFrame = new GUIFrame(new RectTransform(new Vector2(0.28f, 0.5f), container.RectTransform)
            {
                ScreenSpaceOffset = location.ToPoint()
            });

            GUILayoutGroup mainLayout = new GUILayoutGroup(new RectTransform(new Vector2(0.95f, 0.9f), mainFrame.RectTransform, Anchor.Center)) { RelativeSpacing = 0.01f, Stretch = true };

            if (mainFrame.Rect.Bottom > GameMain.GraphicsHeight)
            {
                mainFrame.RectTransform.ScreenSpaceOffset = new Point((int)location.X, GameMain.GraphicsHeight - mainFrame.Rect.Height);
            }

            GUITextBlock feedbackBlock = new GUITextBlock(new RectTransform(Vector2.One, mainFrame.RectTransform), TextManager.Get("pleasewaitupnp"), textAlignment: Alignment.Center, font: GUIStyle.LargeFont, wrap: true)
            {
                Visible = true
            };

            GUIButton treatAllButton = new GUIButton(new RectTransform(new Vector2(1f, 0.2f), mainLayout.RectTransform), TextManager.Get("medicalclinic.treatall"))
            {
                ClickSound = GUISoundType.Cart,
                Font = GUIStyle.SubHeadingFont,
                Visible = false
            };

            GUIListBox afflictionList = new GUIListBox(new RectTransform(new Vector2(1f, 0.8f), mainLayout.RectTransform)) { Visible = false };

            PopupAfflictionList popupAfflictionList = new PopupAfflictionList(crewMember, afflictionList, treatAllButton);
            selectedCrewElement = mainFrame;
            selectedCrewAfflictionList = popupAfflictionList;

            isWaitingForServer = true;
            medicalClinic.RequestAfflictions(info, OnReceived);

            void OnReceived(MedicalClinic.AfflictionRequest request)
            {
                isWaitingForServer = false;

                if (request.Result != MedicalClinic.RequestResult.Success)
                {
                    feedbackBlock.Text = GetErrorText(request.Result);
                    feedbackBlock.TextColor = GUIStyle.Red;
                    return;
                }

                List<GUIComponent> allComponents = new List<GUIComponent>();
                foreach (MedicalClinic.NetAffliction affliction in request.Afflictions)
                {
                    CreatedPopupAfflictionElement createdComponents = CreatePopupAffliction(afflictionList.Content, crewMember, affliction);
                    allComponents.AddRange(createdComponents.AllCreatedElements);
                    popupAfflictionList.Afflictions.Add(new PopupAffliction(createdComponents.AllCreatedElements, createdComponents.MainElement, affliction));
                }

                allComponents.Add(treatAllButton);
                treatAllButton.OnClicked = (_, _) =>
                {
                    ImmutableArray<MedicalClinic.NetAffliction> afflictions = request.Afflictions.Where(a => !medicalClinic.IsAfflictionPending(crewMember, a)).ToImmutableArray();
                    if (!afflictions.Any()) { return true; }

                    AddPending(allComponents.ToImmutableArray(), crewMember, afflictions);
                    return true;
                };

                afflictionList.Visible = true;
                feedbackBlock.Visible = false;
                treatAllButton.Visible = true;
                UpdatePopupAfflictions();
            }
        }

        private readonly record struct CreatedPopupAfflictionElement(GUIComponent MainElement, ImmutableArray<GUIComponent> AllCreatedElements);

        private CreatedPopupAfflictionElement CreatePopupAffliction(GUIComponent parent, MedicalClinic.NetCrewMember crewMember, MedicalClinic.NetAffliction affliction)
        {
            ToolBox.ThrowIfNull(affliction.Prefab);

            GUIFrame backgroundFrame = new GUIFrame(new RectTransform(new Vector2(1f, 0.33f), parent.RectTransform), style: "ListBoxElement");
            new GUIFrame(new RectTransform(new Vector2(1.0f, 0.01f), backgroundFrame.RectTransform, Anchor.BottomCenter), style: "HorizontalLine");

            GUILayoutGroup mainLayout = new GUILayoutGroup(new RectTransform(new Vector2(0.95f, 0.9f), backgroundFrame.RectTransform, Anchor.Center))
            {
                RelativeSpacing = 0.05f
            };

            GUILayoutGroup topLayout = new GUILayoutGroup(new RectTransform(new Vector2(1f, 0.33f), mainLayout.RectTransform), isHorizontal: true) { Stretch = true };

            Color iconColor = CharacterHealth.GetAfflictionIconColor(affliction.Prefab, affliction.Strength);

            GUIImage icon = new GUIImage(new RectTransform(Vector2.One, topLayout.RectTransform, scaleBasis: ScaleBasis.BothHeight), affliction.Prefab.Icon, scaleToFit: true)
            {
                Color = iconColor,
                DisabledColor = iconColor * 0.5f
            };

            GUILayoutGroup topTextLayout = new GUILayoutGroup(new RectTransform(Vector2.One, topLayout.RectTransform), isHorizontal: true);

            GUITextBlock prefabBlock = new GUITextBlock(new RectTransform(new Vector2(0.5f, 1f), topTextLayout.RectTransform), affliction.Prefab.Name, font: GUIStyle.SubHeadingFont);

            Color textColor = Color.Lerp(GUIStyle.Orange, GUIStyle.Red, affliction.Strength / affliction.Prefab.MaxStrength);

            LocalizedString vitalityText = affliction.VitalityDecrease == 0 ? string.Empty : TextManager.GetWithVariable("medicalclinic.vitalitydifference", "[amount]", (-affliction.VitalityDecrease).ToString());
            GUITextBlock vitalityBlock = new GUITextBlock(new RectTransform(new Vector2(0.25f, 1f), topTextLayout.RectTransform), vitalityText, textAlignment: Alignment.Center)
            {
                TextColor = textColor,
                DisabledTextColor = textColor * 0.5f,
                Padding = Vector4.Zero,
                AutoScaleHorizontal = true
            };

            LocalizedString severityText = Affliction.GetStrengthText(affliction.Strength, affliction.Prefab.MaxStrength);
            GUITextBlock severityBlock = new GUITextBlock(new RectTransform(new Vector2(0.25f, 1f), topTextLayout.RectTransform), severityText, textAlignment: Alignment.Center, font: GUIStyle.SubHeadingFont)
            {
                TextColor = textColor,
                DisabledTextColor = textColor * 0.5f,
                Padding = Vector4.Zero,
                AutoScaleHorizontal = true
            };

            EnsureTextDoesntOverflow(affliction.Prefab.Name.Value, prefabBlock, prefabBlock.Rect, ImmutableArray.Create(mainLayout, topLayout, topTextLayout));

            GUILayoutGroup bottomLayout = new GUILayoutGroup(new RectTransform(new Vector2(1f, 0.66f), mainLayout.RectTransform), isHorizontal: true, childAnchor: Anchor.CenterLeft);

            GUILayoutGroup bottomTextLayout = new GUILayoutGroup(new RectTransform(new Vector2(0.8f, 1f), bottomLayout.RectTransform))
            {
                RelativeSpacing = 0.05f
            };
            LocalizedString description = affliction.Prefab.GetDescription(affliction.Strength, AfflictionPrefab.Description.TargetType.OtherCharacter);
            GUITextBlock descriptionBlock = new GUITextBlock(new RectTransform(new Vector2(1f, 0.6f), bottomTextLayout.RectTransform),
                description,
                font: GUIStyle.SmallFont,
                wrap: true)
            {
                ToolTip = description
            };
            bool truncated = false;
            while (descriptionBlock.TextSize.Y > descriptionBlock.Rect.Height && descriptionBlock.WrappedText.Contains('\n'))
            {
                var split = descriptionBlock.WrappedText.Value.Split('\n');
                descriptionBlock.Text = string.Join('\n', split.Take(split.Length - 1));
                truncated = true;
            }
            if (truncated)
            {
                descriptionBlock.Text += "...";
            }

            GUITextBlock priceBlock = new GUITextBlock(new RectTransform(new Vector2(1f, 0.25f), bottomTextLayout.RectTransform), TextManager.FormatCurrency(affliction.Price), font: GUIStyle.SubHeadingFont);

            GUIButton buyButton = new GUIButton(new RectTransform(new Vector2(0.2f, 0.75f), bottomLayout.RectTransform), style: "CrewManagementAddButton")
            {
                ClickSound = GUISoundType.Cart
            };

            ImmutableArray<GUIComponent> elementsToDisable = ImmutableArray.Create<GUIComponent>(prefabBlock, backgroundFrame, icon, vitalityBlock, severityBlock, buyButton, descriptionBlock, priceBlock);

            buyButton.OnClicked = (_, __) =>
            {
                if (!buyButton.Enabled) { return false; }

                AddPending(elementsToDisable, crewMember, ImmutableArray.Create(affliction));
                return true;
            };

            return new CreatedPopupAfflictionElement(backgroundFrame, elementsToDisable);
        }

        private void AddPending(ImmutableArray<GUIComponent> elementsToDisable, MedicalClinic.NetCrewMember crewMember, ImmutableArray<MedicalClinic.NetAffliction> afflictions)
        {
            MedicalClinic.NetCrewMember existingMember;

            if (medicalClinic.PendingHeals.FirstOrNull(m => m.CharacterEquals(crewMember)) is { } foundHeal)
            {
                existingMember = foundHeal;
            }
            else
            {
                MedicalClinic.NetCrewMember newMember = crewMember with
                {
                    Afflictions = ImmutableArray<MedicalClinic.NetAffliction>.Empty
                };

                existingMember = newMember;
            }

            foreach (MedicalClinic.NetAffliction affliction in afflictions)
            {
                if (existingMember.Afflictions.FirstOrNull(a => a.AfflictionEquals(affliction)) != null)
                {
                    return;
                }
            }

            existingMember.Afflictions = existingMember.Afflictions.Concat(afflictions).ToImmutableArray();
            ToggleElements(ElementState.Disabled, elementsToDisable);
            medicalClinic.AddPendingButtonAction(existingMember, request =>
            {
                if (request.Result == MedicalClinic.RequestResult.Timeout)
                {
                    ToggleElements(ElementState.Enabled, elementsToDisable);
                }
            });
        }

        #warning TODO: this doesn't seem like the right place for this, and it's not clear from the method signature how this differs from ToolBox.LimitString
        public static void EnsureTextDoesntOverflow(string? text, GUITextBlock textBlock, Rectangle bounds, ImmutableArray<GUILayoutGroup>? layoutGroups = null)
        {
            if (string.IsNullOrWhiteSpace(text)) { return; }

            string originalText = text;

            UpdateLayoutGroups();

            while (textBlock.Rect.X + textBlock.TextSize.X + textBlock.Padding.X + textBlock.Padding.W > bounds.Right)
            {
                if (string.IsNullOrWhiteSpace(text)) { break; }

                text = text[..^1];
                textBlock.Text = text + "...";
                textBlock.ToolTip = originalText;

                UpdateLayoutGroups();
            }

            void UpdateLayoutGroups()
            {
                if (layoutGroups is null) { return; }

                foreach (GUILayoutGroup layoutGroup in layoutGroups)
                {
                    layoutGroup.Recalculate();
                }
            }
        }

        public void RequestLatestPending()
        {
            UpdateCrewPanel();

            if (GameMain.IsSingleplayer || !(pendingHealList is { ErrorBlock: { } errorBlock, HealList: { } healList })) { return; }

            errorBlock.Visible = true;
            errorBlock.TextColor = GUIStyle.TextColorNormal;
            errorBlock.Text = TextManager.Get("pleasewaitupnp");
            healList.Visible = false;

            isWaitingForServer = true;

            medicalClinic.RequestLatestPending(OnReceived);

            void OnReceived(MedicalClinic.PendingRequest request)
            {
                isWaitingForServer = false;

                if (request.Result != MedicalClinic.RequestResult.Success)
                {
                    errorBlock.Text = GetErrorText(request.Result);
                    errorBlock.TextColor = GUIStyle.Red;
                    return;
                }

                medicalClinic.PendingHeals.Clear();
                foreach (MedicalClinic.NetCrewMember member in request.CrewMembers)
                {
                    medicalClinic.PendingHeals.Add(member);
                }

                OnMedicalClinicUpdated();

                errorBlock.Visible = false;
                healList.Visible = true;
            }
        }

        public void UpdateAfflictions(MedicalClinic.NetCrewMember crewMember)
        {
            if (selectedCrewAfflictionList is not { } afflictionList || !afflictionList.Target.CharacterEquals(crewMember)) { return; }

            List<GUIComponent> allComponents = new List<GUIComponent>();
            foreach (PopupAffliction existingAffliction in afflictionList.Afflictions.ToHashSet())
            {
                if (crewMember.Afflictions.None(received => received.AfflictionEquals(existingAffliction.Target)))
                {
                    // remove from UI
                    existingAffliction.TargetElement.RectTransform.Parent = null;
                    afflictionList.Afflictions.Remove(existingAffliction);
                }
                else
                {
                    allComponents.AddRange(existingAffliction.ElementsToDisable);
                }
            }

            foreach (MedicalClinic.NetAffliction received in crewMember.Afflictions)
            {
                // we're not that concerned about updating the strength of the afflictions
                if (afflictionList.Afflictions.Any(existing => existing.Target.AfflictionEquals(received))) { continue; }

                CreatedPopupAfflictionElement createdComponents = CreatePopupAffliction(afflictionList.ListElement.Content, crewMember, received);
                allComponents.AddRange(createdComponents.AllCreatedElements);
                afflictionList.Afflictions.Add(new PopupAffliction(createdComponents.AllCreatedElements, createdComponents.MainElement, received));
            }

            allComponents.Add(afflictionList.TreatAllButton);
            afflictionList.TreatAllButton.OnClicked = (_, _) =>
            {
                var afflictions = crewMember.Afflictions.Where(a => !medicalClinic.IsAfflictionPending(crewMember, a)).ToImmutableArray();
                if (!afflictions.Any()) { return true; }

                AddPending(allComponents.ToImmutableArray(), crewMember, afflictions);
                return true;
            };

            UpdatePopupAfflictions();
        }

        public void ClosePopup()
        {
            if (selectedCrewElement is { } popup)
            {
                popup.RectTransform.Parent = null;
            }

            selectedCrewElement = null;
            selectedCrewAfflictionList = null;
        }

        private static LocalizedString GetErrorText(MedicalClinic.RequestResult result)
        {
            return result switch
            {
                MedicalClinic.RequestResult.Error => TextManager.Get("error"),
                MedicalClinic.RequestResult.Timeout => TextManager.Get("medicalclinic.requesttimeout"),
                _ => "What the hell did you just do" // this should never happen
            };
        }

        private ImmutableArray<MedicalClinic.NetCrewMember> GetPendingCharacters() => medicalClinic.PendingHeals.ToImmutableArray();

        private static void ToggleElements(ElementState state, ImmutableArray<GUIComponent> elements)
        {
            foreach (GUIComponent component in elements)
            {
                component.Enabled = state switch
                {
                    ElementState.Enabled => true,
                    ElementState.Disabled => false,
                    _ => throw new ArgumentOutOfRangeException(nameof(state), state, null)
                };
            }
        }

        private static void RecalculateLayouts(params GUILayoutGroup[] layouts)
        {
            foreach (GUILayoutGroup layout in layouts)
            {
                layout.Recalculate();
            }
        }

        public void Update(float deltaTime)
        {
            if (prevResolution.X != GameMain.GraphicsWidth || prevResolution.Y != GameMain.GraphicsHeight)
            {
                CreateUI();
            }
            else
            {
                playerBalanceElement = CampaignUI.UpdateBalanceElement(playerBalanceElement);
            }

            refreshTimer += deltaTime;

            if (refreshTimer > refreshTimerMax)
            {
                UpdateCrewPanel();
                refreshTimer = 0;
            }
        }

        public void OnDeselected()
        {
            if (GameMain.NetworkMember is not null)
            {
                MedicalClinic.SendUnsubscribeRequest();
            }
            ClosePopup();
        }
    }
}<|MERGE_RESOLUTION|>--- conflicted
+++ resolved
@@ -500,11 +500,7 @@
                     return true;
                 }
             };
-<<<<<<< HEAD
-            
-=======
-
->>>>>>> bf73ddb6
+
             crewHealList = new CrewHealList(crewList, parent, treatAllButton);
 
             void OnReceived(MedicalClinic.CallbackOnlyRequest obj)
