#nullable enable
using System.Linq;
using Barotrauma.Items.Components;
using Microsoft.Xna.Framework;
using Microsoft.Xna.Framework.Graphics;

/*
 * This screen only exists because I'm going mental without access to EnC on Linux.
 * This is fucking stupid and horrible.
 * Remember to remove this crap eventually.
 * - Markus
 */
namespace Barotrauma
{
    internal sealed class TestScreen : EditorScreen
    {
        public override Camera Cam { get; }

        private Item? miniMapItem;

        public static Character? dummyCharacter;
        public static Effect? BlueprintEffect;
        public TabMenu? TabMenu;

        public TestScreen()
        {
            Cam = new Camera();
            BlueprintEffect = GameMain.GameScreen.BlueprintEffect;

            new GUIButton(new RectTransform(new Point(256, 256), Frame.RectTransform), "Reload shader")
            {
                OnClicked = (button, o) =>
                {
                    BlueprintEffect.Dispose();
                    GameMain.Instance.Content.Unload();
                    BlueprintEffect = EffectLoader.Load("Effects/blueprintshader");
                    GameMain.GameScreen.BlueprintEffect = BlueprintEffect;
                    return true;
                }
            };
        }

        public override void Select()
        {
            base.Select();
            if (dummyCharacter is { Removed: false })
            {
                dummyCharacter?.Remove();
            }

            dummyCharacter = Character.Create(CharacterPrefab.HumanSpeciesName, Vector2.Zero, "", id: Entity.DummyID, hasAi: false);
<<<<<<< HEAD
            dummyCharacter.Info.Job = new Job(JobPrefab.Prefabs.FirstOrDefault(static jp => jp.Identifier == "assistant"));
=======
            dummyCharacter.Info.Job = new Job(JobPrefab.Prefabs.FirstOrDefault(static jp => jp.Identifier == "captain"));
>>>>>>> bf73ddb6
            dummyCharacter.Info.Name = "Galldren";
            dummyCharacter.Inventory.CreateSlots();
            dummyCharacter.Info.GiveExperience(999999);

            miniMapItem = new Item(ItemPrefab.Find(null, "deconstructor".ToIdentifier()), Vector2.Zero, null, 1337, false);

            foreach (ItemComponent component in miniMapItem.Components)
            {
                component.OnItemLoaded();
            }
            Character.Controlled = dummyCharacter;
            GameMain.World.ProcessChanges();
            TabMenu = new TabMenu();
        }

        public override void AddToGUIUpdateList()
        {
            Frame.AddToGUIUpdateList();
            CharacterHUD.AddToGUIUpdateList(dummyCharacter);
            dummyCharacter?.SelectedItem?.AddToGUIUpdateList();
            TabMenu?.AddToGUIUpdateList();
        }

        public override void Update(double deltaTime)
        {
            base.Update(deltaTime);
            TabMenu?.Update((float)deltaTime);

            // if (dummyCharacter is { } dummy && miniMapItem is { } item)
            // {
            //     if (dummy.SelectedConstruction != item)
            //     {
            //         dummy.SelectedConstruction = item;
            //     }
            //
            //     dummy.SelectedConstruction?.UpdateHUD(Cam, dummy, (float)deltaTime);
            //     Vector2 pos = FarseerPhysics.ConvertUnits.ToSimUnits(item.Position);
            //
            //     foreach (Limb limb in dummy.AnimController.Limbs)
            //     {
            //         limb.body.SetTransform(pos, 0.0f);
            //     }
            //
            //     if (dummy.AnimController?.Collider is { } collider)
            //     {
            //         collider.SetTransform(pos, 0);
            //     }
            //
            //     dummy.ControlLocalPlayer((float)deltaTime, Cam, false);
            //     dummy.Control((float)deltaTime, Cam);
            // }
        }

        public override void Draw(double deltaTime, GraphicsDevice graphics, SpriteBatch spriteBatch)
        {
            base.Draw(deltaTime, graphics, spriteBatch);
            graphics.Clear(BackgroundColor);

            spriteBatch.Begin(SpriteSortMode.BackToFront, transformMatrix: Cam.Transform);
            miniMapItem?.Draw(spriteBatch, false);
            if (dummyCharacter is { } dummy)
            {
                dummyCharacter.DrawFront(spriteBatch, Cam);
                dummyCharacter.Draw(spriteBatch, Cam);
            }

            spriteBatch.End();

            spriteBatch.Begin(SpriteSortMode.Deferred, samplerState: GUI.SamplerState);

            GUI.Draw(Cam, spriteBatch);

            dummyCharacter?.DrawHUD(spriteBatch, Cam, false);

            spriteBatch.End();
        }
    }
}<|MERGE_RESOLUTION|>--- conflicted
+++ resolved
@@ -49,11 +49,7 @@
             }
 
             dummyCharacter = Character.Create(CharacterPrefab.HumanSpeciesName, Vector2.Zero, "", id: Entity.DummyID, hasAi: false);
-<<<<<<< HEAD
-            dummyCharacter.Info.Job = new Job(JobPrefab.Prefabs.FirstOrDefault(static jp => jp.Identifier == "assistant"));
-=======
             dummyCharacter.Info.Job = new Job(JobPrefab.Prefabs.FirstOrDefault(static jp => jp.Identifier == "captain"));
->>>>>>> bf73ddb6
             dummyCharacter.Info.Name = "Galldren";
             dummyCharacter.Inventory.CreateSlots();
             dummyCharacter.Info.GiveExperience(999999);
