﻿using Microsoft.Xna.Framework;
using System;
using System.Collections.Generic;
using System.ComponentModel;
using System.Linq;
using Barotrauma.Steam;

namespace Barotrauma.Networking
{
    partial class ServerSettings : ISerializableEntity
    {
        partial class NetPropertyData
        {
            public GUIComponent GUIComponent;
            public object TempValue;

            public void AssignGUIComponent(GUIComponent component)
            {
                GUIComponent = component;
                GUIComponentValue = property.GetValue(parentObject);
                TempValue = GUIComponentValue;
            }

            public object GUIComponentValue
            {
                get
                {
                    if (GUIComponent == null) return null;
                    else if (GUIComponent is GUITickBox tickBox) return tickBox.Selected;
                    else if (GUIComponent is GUITextBox textBox) return textBox.Text;
                    else if (GUIComponent is GUIScrollBar scrollBar) return scrollBar.BarScrollValue;
                    else if (GUIComponent is GUIRadioButtonGroup radioButtonGroup) return radioButtonGroup.Selected;
                    else if (GUIComponent is GUIDropDown dropdown) return dropdown.SelectedData;
                    else if (GUIComponent is GUINumberInput numInput)
                    {
                        if (numInput.InputType == NumberType.Int) { return numInput.IntValue; } else { return numInput.FloatValue; }
                    }
                    return null;
                }
                set
                {
                    if (GUIComponent == null) return;
                    else if (GUIComponent is GUITickBox tickBox) tickBox.Selected = (bool)value;
                    else if (GUIComponent is GUITextBox textBox) textBox.Text = (string)value;
                    else if (GUIComponent is GUIScrollBar scrollBar)
                    {
                        if (value.GetType() == typeof(int))
                        {
                            scrollBar.BarScrollValue = (int)value;
                        }
                        else
                        {
                            scrollBar.BarScrollValue = (float)value;
                        }
                    }
                    else if (GUIComponent is GUIRadioButtonGroup radioButtonGroup) radioButtonGroup.Selected = (int)value;
                    else if (GUIComponent is GUIDropDown dropdown) dropdown.SelectItem(value);
                    else if (GUIComponent is GUINumberInput numInput)
                    {
                        if (numInput.InputType == NumberType.Int)
                        {
                            numInput.IntValue = (int)value;
                        }
                        else
                        {
                            numInput.FloatValue = (float)value;
                        }
                    }
                }
            }

            public bool ChangedLocally
            {
                get
                {
                    if (GUIComponent == null) return false;
                    return !PropEquals(TempValue, GUIComponentValue);
                }
            }
        }
        private Dictionary<Identifier, bool> tempMonsterEnabled;

        partial void InitProjSpecific()
        {
            var properties = TypeDescriptor.GetProperties(GetType()).Cast<PropertyDescriptor>();

            SerializableProperties = new Dictionary<Identifier, SerializableProperty>();

            foreach (var property in properties)
            {
                SerializableProperty objProperty = new SerializableProperty(property);
                SerializableProperties.Add(property.Name.ToIdentifier(), objProperty);
            }
        }

        public void ClientAdminRead(IReadMessage incMsg)
        {
            while (true)
            {
                UInt32 key = incMsg.ReadUInt32();
                if (key == 0) { break; }
                if (netProperties.ContainsKey(key))
                {
                    bool changedLocally = netProperties[key].ChangedLocally;
                    netProperties[key].Read(incMsg);
                    netProperties[key].TempValue = netProperties[key].Value;

                    if (netProperties[key].GUIComponent != null)
                    {
                        if (!changedLocally)
                        {
                            netProperties[key].GUIComponentValue = netProperties[key].Value;
                        }
                    }
                }
                else
                {
                    UInt32 size = incMsg.ReadVariableUInt32();
                    incMsg.BitPosition += (int)(8 * size);
                }
            }

            ReadMonsterEnabled(incMsg);
            BanList.ClientAdminRead(incMsg);
        }

        public void ClientRead(IReadMessage incMsg)
        {
            NetFlags requiredFlags = (NetFlags)incMsg.ReadByte();

            if (requiredFlags.HasFlag(NetFlags.Name))
            {
                ServerName = incMsg.ReadString();
            }

            if (requiredFlags.HasFlag(NetFlags.Message))
            {
                ServerMessageText = incMsg.ReadString();
            }
            PlayStyle = (PlayStyle)incMsg.ReadByte();
            MaxPlayers = incMsg.ReadByte();
            HasPassword = incMsg.ReadBoolean();
            IsPublic = incMsg.ReadBoolean();
            GameMain.Client?.SetLobbyPublic(IsPublic);
            AllowFileTransfers = incMsg.ReadBoolean();
            incMsg.ReadPadBits();
            TickRate = incMsg.ReadRangedInteger(1, 60);

            if (requiredFlags.HasFlag(NetFlags.Properties))
            {
                ReadExtraCargo(incMsg);
            }

            if (requiredFlags.HasFlag(NetFlags.HiddenSubs))
            {
                ReadHiddenSubs(incMsg);
            }
            GameMain.NetLobbyScreen.UpdateSubVisibility();

            bool isAdmin = incMsg.ReadBoolean();
            incMsg.ReadPadBits();
            if (isAdmin)
            {
                ClientAdminRead(incMsg);
            }
        }

        public void ClientAdminWrite(
                NetFlags dataToSend,
                int? missionTypeOr = null,
                int? missionTypeAnd = null,
                float? levelDifficulty = null,
                bool? autoRestart = null,
                int traitorSetting = 0,
                int botCount = 0,
                int botSpawnMode = 0,
                bool? useRespawnShuttle = null)
        {
            if (!GameMain.Client.HasPermission(Networking.ClientPermissions.ManageSettings)) return;

            IWriteMessage outMsg = new WriteOnlyMessage();

            outMsg.WriteByte((byte)ClientPacketHeader.SERVER_SETTINGS);

            outMsg.WriteByte((byte)dataToSend);

            if (dataToSend.HasFlag(NetFlags.Name))
            {
                if (GameMain.NetLobbyScreen.ServerName.Text != ServerName)
                {
                    ServerName = GameMain.NetLobbyScreen.ServerName.Text;
                }
                outMsg.WriteString(ServerName);
            }

            if (dataToSend.HasFlag(NetFlags.Message))
            {
                if (GameMain.NetLobbyScreen.ServerMessage.Text != ServerMessageText)
                {
                    ServerMessageText = GameMain.NetLobbyScreen.ServerMessage.Text;
                }
                outMsg.WriteString(ServerMessageText);
            }

            if (dataToSend.HasFlag(NetFlags.Properties))
            {
                //TODO: split this up?
                WriteExtraCargo(outMsg);

                IEnumerable<KeyValuePair<UInt32, NetPropertyData>> changedProperties = netProperties.Where(kvp => kvp.Value.ChangedLocally);
                UInt32 count = (UInt32)changedProperties.Count();
                bool changedMonsterSettings = tempMonsterEnabled != null && tempMonsterEnabled.Any(p => p.Value != MonsterEnabled[p.Key]);

                outMsg.WriteUInt32(count);
                foreach (KeyValuePair<UInt32, NetPropertyData> prop in changedProperties)
                {
                    DebugConsole.NewMessage(prop.Value.Name.Value, Color.Lime);
                    outMsg.WriteUInt32(prop.Key);
                    prop.Value.Write(outMsg, prop.Value.GUIComponentValue);
                }

                outMsg.WriteBoolean(changedMonsterSettings); outMsg.WritePadBits();
                if (changedMonsterSettings) WriteMonsterEnabled(outMsg, tempMonsterEnabled);
                BanList.ClientAdminWrite(outMsg);
            }

            if (dataToSend.HasFlag(NetFlags.HiddenSubs))
            {
                WriteHiddenSubs(outMsg);
            }
            
            if (dataToSend.HasFlag(NetFlags.Misc))
            {
                outMsg.WriteRangedInteger(missionTypeOr ?? (int)Barotrauma.MissionType.None, 0, (int)Barotrauma.MissionType.All);
                outMsg.WriteRangedInteger(missionTypeAnd ?? (int)Barotrauma.MissionType.All, 0, (int)Barotrauma.MissionType.All);
                outMsg.WriteByte((byte)(traitorSetting + 1));
                outMsg.WriteByte((byte)(botCount + 1));
                outMsg.WriteByte((byte)(botSpawnMode + 1));

                outMsg.WriteSingle(levelDifficulty ?? -1000.0f);

                outMsg.WriteBoolean(useRespawnShuttle != null);
                outMsg.WriteBoolean(useRespawnShuttle ?? false);

                outMsg.WriteBoolean(autoRestart != null);
                outMsg.WriteBoolean(autoRestart ?? false);

                outMsg.WritePadBits();
            }

            if (dataToSend.HasFlag(NetFlags.LevelSeed))
            {
                outMsg.WriteString(GameMain.NetLobbyScreen.SeedBox.Text);
            }

            GameMain.Client.ClientPeer.Send(outMsg, DeliveryMethod.Reliable);
        }

        //GUI stuff
        private GUIFrame settingsFrame;
        private GUIFrame[] settingsTabs;
        private GUIButton[] tabButtons;
        private int settingsTabIndex;

        private GUIDropDown karmaPresetDD;
        private GUIComponent karmaSettingsBlocker;
        
        enum SettingsTab
        {
            General,
            Rounds,
            Antigriefing,
            Banlist
        }

        private NetPropertyData GetPropertyData(string name)
        {
            return netProperties.First(p => p.Value.Name == name).Value;
        }

        public void AssignGUIComponent(string propertyName, GUIComponent component)
        {
            GetPropertyData(propertyName).AssignGUIComponent(component);
        }

        public void AddToGUIUpdateList()
        {
            if (GUI.DisableHUD) return;

            settingsFrame?.AddToGUIUpdateList();
        }

        private void CreateSettingsFrame()
        {
            foreach (NetPropertyData prop in netProperties.Values)
            {
                prop.TempValue = prop.Value;
            }

            //background frame
            settingsFrame = new GUIFrame(new RectTransform(Vector2.One, GUI.Canvas, Anchor.Center), style: null);
            new GUIFrame(new RectTransform(GUI.Canvas.RelativeSize, settingsFrame.RectTransform, Anchor.Center), style: "GUIBackgroundBlocker");

            new GUIButton(new RectTransform(Vector2.One, settingsFrame.RectTransform), "", style: null).OnClicked += (btn, userData) =>
            {
                if (GUI.MouseOn == btn || GUI.MouseOn == btn.TextBlock) { ToggleSettingsFrame(btn, userData); }
                return true;
            };

            new GUIButton(new RectTransform(Vector2.One, settingsFrame.RectTransform), "", style: null)
            {
                OnClicked = ToggleSettingsFrame
            };

            //center frames
            GUIFrame innerFrame = new GUIFrame(new RectTransform(new Vector2(0.5f, 0.85f), settingsFrame.RectTransform, Anchor.Center) { MinSize = new Point(400, 430) });
            GUILayoutGroup paddedFrame = new GUILayoutGroup(new RectTransform(new Vector2(0.9f, 0.95f), innerFrame.RectTransform, Anchor.Center), childAnchor: Anchor.TopCenter)
            {
                Stretch = true,
                RelativeSpacing = 0.02f
            };

            new GUITextBlock(new RectTransform(new Vector2(1.0f, 0.0f), paddedFrame.RectTransform), TextManager.Get("Settings"), font: GUIStyle.LargeFont);

            var buttonArea = new GUILayoutGroup(new RectTransform(new Vector2(1.0f, 0.04f), paddedFrame.RectTransform), isHorizontal: true)
            {
                Stretch = true,
                RelativeSpacing = 0.01f
            };

            var tabContent = new GUIFrame(new RectTransform(new Vector2(1.0f, 0.85f), paddedFrame.RectTransform), style: "InnerFrame");

            //tabs
            LocalizedString[] tabNames =
                Enum.GetValues(typeof(SettingsTab)).Cast<SettingsTab>()
                    .Select(tv => TextManager.Get("ServerSettings" + tv + "Tab")).ToArray();
            settingsTabs = new GUIFrame[tabNames.Length];
            tabButtons = new GUIButton[tabNames.Length];
            for (int i = 0; i < tabNames.Length; i++)
            {
                settingsTabs[i] = new GUIFrame(new RectTransform(Vector2.One, tabContent.RectTransform, Anchor.Center), style: null);
                tabButtons[i] = new GUIButton(new RectTransform(new Vector2(0.2f, 1.2f), buttonArea.RectTransform), tabNames[i], style: "GUITabButton")
                {
                    UserData = i,
                    OnClicked = SelectSettingsTab
                };
            }
            GUITextBlock.AutoScaleAndNormalize(tabButtons.Select(b => b.TextBlock));
            SelectSettingsTab(tabButtons[0], 0);

            //"Close"
            var buttonContainer = new GUIFrame(new RectTransform(new Vector2(0.95f, 0.05f), paddedFrame.RectTransform), style: null);
            var closeButton = new GUIButton(new RectTransform(new Vector2(0.25f, 1.0f), buttonContainer.RectTransform, Anchor.BottomRight), TextManager.Get("Close"))
            {
                OnClicked = ToggleSettingsFrame
            };


            //--------------------------------------------------------------------------------
            //                              server settings 
            //--------------------------------------------------------------------------------

            var serverTab = new GUILayoutGroup(new RectTransform(new Vector2(0.95f, 0.95f), settingsTabs[(int)SettingsTab.General].RectTransform, Anchor.Center))
            {
                Stretch = true,
                RelativeSpacing = 0.01f
            };

            //***********************************************

<<<<<<< HEAD
=======
            // Language
            new GUITextBlock(new RectTransform(new Vector2(1.0f, 0.0f), serverTab.RectTransform), TextManager.Get("Language"), font: GUIStyle.SubHeadingFont);
            var languageDD = new GUIDropDown(new RectTransform(new Vector2(1.0f, 0.02f), serverTab.RectTransform));
            foreach (var language in ServerLanguageOptions.Options)
            {
                languageDD.AddItem(language.Label, language.Identifier);
            }
            GetPropertyData(nameof(Language)).AssignGUIComponent(languageDD);

>>>>>>> bf73ddb6
            //changing server visibility on the fly is not supported in dedicated servers
            if (GameMain.Client?.ClientPeer is not LidgrenClientPeer)
            {
                var isPublic = new GUITickBox(new RectTransform(new Vector2(1.0f, 0.05f), serverTab.RectTransform),
                    TextManager.Get("publicserver"))
                {
                    ToolTip = TextManager.Get("publicservertooltip")
                };
                GetPropertyData(nameof(IsPublic)).AssignGUIComponent(isPublic);
            }

            // Sub Selection
            new GUITextBlock(new RectTransform(new Vector2(1.0f, 0.0f), serverTab.RectTransform), TextManager.Get("ServerSettingsSubSelection"), font: GUIStyle.SubHeadingFont);
            var selectionFrame = new GUILayoutGroup(new RectTransform(new Vector2(1.0f, 0.02f), serverTab.RectTransform), isHorizontal: true)
            {
                Stretch = true,
                RelativeSpacing = 0.05f
            };

            GUIRadioButtonGroup selectionMode = new GUIRadioButtonGroup();
            for (int i = 0; i < 3; i++)
            {
                var selectionTick = new GUITickBox(new RectTransform(new Vector2(0.3f, 1.0f), selectionFrame.RectTransform), TextManager.Get(((SelectionMode)i).ToString()), font: GUIStyle.SmallFont, style: "GUIRadioButton");
                selectionMode.AddRadioButton(i, selectionTick);
            }
            selectionFrame.RectTransform.NonScaledSize = new Point(selectionFrame.Rect.Width, selectionFrame.Children.First().Rect.Height);
            selectionFrame.RectTransform.IsFixedSize = true;

            GetPropertyData(nameof(SubSelectionMode)).AssignGUIComponent(selectionMode);

            // Mode Selection
            new GUITextBlock(new RectTransform(new Vector2(1.0f, 0.0f), serverTab.RectTransform), TextManager.Get("ServerSettingsModeSelection"), font: GUIStyle.SubHeadingFont);
            selectionFrame = new GUILayoutGroup(new RectTransform(new Vector2(1.0f, 0.02f), serverTab.RectTransform), isHorizontal: true)
            {
                Stretch = true,
                RelativeSpacing = 0.05f
            };

            selectionMode = new GUIRadioButtonGroup();
            for (int i = 0; i < 3; i++)
            {
                var selectionTick = new GUITickBox(new RectTransform(new Vector2(0.3f, 1.0f), selectionFrame.RectTransform), TextManager.Get(((SelectionMode)i).ToString()), font: GUIStyle.SmallFont, style: "GUIRadioButton");
                selectionMode.AddRadioButton(i, selectionTick);
            }
            selectionFrame.RectTransform.NonScaledSize = new Point(selectionFrame.Rect.Width, selectionFrame.Children.First().Rect.Height);
            selectionFrame.RectTransform.IsFixedSize = true;
            GetPropertyData(nameof(ModeSelectionMode)).AssignGUIComponent(selectionMode);

            new GUIFrame(new RectTransform(new Vector2(1.0f, 0.02f), serverTab.RectTransform), style: "HorizontalLine");

            //***********************************************

            var voiceChatEnabled = new GUITickBox(new RectTransform(new Vector2(1.0f, 0.05f), serverTab.RectTransform),
                TextManager.Get("ServerSettingsVoiceChatEnabled"));
            GetPropertyData(nameof(VoiceChatEnabled)).AssignGUIComponent(voiceChatEnabled);

            //***********************************************

            LocalizedString autoRestartDelayLabel = TextManager.Get("ServerSettingsAutoRestartDelay") + " ";
            var startIntervalText = new GUITextBlock(new RectTransform(new Vector2(1.0f, 0.0f), serverTab.RectTransform), autoRestartDelayLabel);
            var startIntervalSlider = new GUIScrollBar(new RectTransform(new Vector2(1.0f, 0.05f), serverTab.RectTransform), barSize: 0.1f, style: "GUISlider")
            {
                UserData = startIntervalText,
                Step = 0.05f,
                OnMoved = (GUIScrollBar scrollBar, float barScroll) =>
                {
                    GUITextBlock text = scrollBar.UserData as GUITextBlock;
                    text.Text = autoRestartDelayLabel + ToolBox.SecondsToReadableTime(scrollBar.BarScrollValue);
                    return true;
                }
            };
            startIntervalSlider.Range = new Vector2(10.0f, 300.0f);
            GetPropertyData(nameof(AutoRestartInterval)).AssignGUIComponent(startIntervalSlider);
            startIntervalSlider.OnMoved(startIntervalSlider, startIntervalSlider.BarScroll);

            //***********************************************

            var startWhenClientsReady = new GUITickBox(new RectTransform(new Vector2(1.0f, 0.05f), serverTab.RectTransform),
                TextManager.Get("ServerSettingsStartWhenClientsReady"));
            GetPropertyData(nameof(StartWhenClientsReady)).AssignGUIComponent(startWhenClientsReady);

            CreateLabeledSlider(serverTab, "ServerSettingsStartWhenClientsReadyRatio", out GUIScrollBar slider, out GUITextBlock sliderLabel);
            LocalizedString clientsReadyRequiredLabel = sliderLabel.Text;
            slider.Step = 0.2f;
            slider.Range = new Vector2(0.5f, 1.0f);
            slider.OnMoved = (GUIScrollBar scrollBar, float barScroll) =>
            {
                ((GUITextBlock)scrollBar.UserData).Text = clientsReadyRequiredLabel.Replace("[percentage]", ((int)MathUtils.Round(scrollBar.BarScrollValue * 100.0f, 10.0f)).ToString());
                return true;
            };
            GetPropertyData(nameof(StartWhenClientsReadyRatio)).AssignGUIComponent(slider);
            slider.OnMoved(slider, slider.BarScroll);

            //***********************************************

            var allowSpecBox = new GUITickBox(new RectTransform(new Vector2(1.0f, 0.05f), serverTab.RectTransform), TextManager.Get("ServerSettingsAllowSpectating"));
            GetPropertyData(nameof(AllowSpectating)).AssignGUIComponent(allowSpecBox);

            var shareSubsBox = new GUITickBox(new RectTransform(new Vector2(1.0f, 0.05f), serverTab.RectTransform), TextManager.Get("ServerSettingsShareSubFiles"));
            GetPropertyData(nameof(AllowFileTransfers)).AssignGUIComponent(shareSubsBox);

            var randomizeLevelBox = new GUITickBox(new RectTransform(new Vector2(1.0f, 0.05f), serverTab.RectTransform), TextManager.Get("ServerSettingsRandomizeSeed"));
            GetPropertyData(nameof(RandomizeSeed)).AssignGUIComponent(randomizeLevelBox);

            var saveLogsBox = new GUITickBox(new RectTransform(new Vector2(1.0f, 0.05f), serverTab.RectTransform), TextManager.Get("ServerSettingsSaveLogs"))
            {
                OnSelected = (GUITickBox) =>
                {
                    //TODO: fix?
                    //showLogButton.Visible = SaveServerLogs;
                    return true;
                }
            };
            GetPropertyData(nameof(SaveServerLogs)).AssignGUIComponent(saveLogsBox);

            //--------------------------------------------------------------------------------
            //                              game settings 
            //--------------------------------------------------------------------------------

            var roundsTab = new GUILayoutGroup(new RectTransform(new Vector2(0.95f, 0.95f), settingsTabs[(int)SettingsTab.Rounds].RectTransform, Anchor.Center));
            var roundsContent = new GUIListBox(new RectTransform(Vector2.One, roundsTab.RectTransform, Anchor.Center), style: "GUIListBoxNoBorder").Content;

            GUILayoutGroup playStyleLayout = new GUILayoutGroup(new RectTransform(new Vector2(1f, 0.2f), roundsContent.RectTransform));
            // Play Style Selection
            new GUITextBlock(new RectTransform(new Vector2(1.0f, 0.2f), playStyleLayout.RectTransform), TextManager.Get("ServerSettingsPlayStyle"), font: GUIStyle.SubHeadingFont);
            var playstyleList = new GUIListBox(new RectTransform(new Vector2(1.0f, 0.7f), playStyleLayout.RectTransform))
            {                
                AutoHideScrollBar = true,
                UseGridLayout = true
            };
            playstyleList.Padding *= 2.0f;

            List<GUITickBox> playStyleTickBoxes = new List<GUITickBox>();
            GUIRadioButtonGroup selectionPlayStyle = new GUIRadioButtonGroup();
            foreach (PlayStyle playStyle in Enum.GetValues(typeof(PlayStyle)))
            {
                var selectionTick = new GUITickBox(new RectTransform(new Vector2(0.32f, 0.49f), playstyleList.Content.RectTransform), TextManager.Get("servertag." + playStyle), font: GUIStyle.SmallFont, style: "GUIRadioButton")
                {
                    ToolTip = TextManager.Get("servertagdescription." + playStyle)
                };
                selectionPlayStyle.AddRadioButton((int)playStyle, selectionTick);
                playStyleTickBoxes.Add(selectionTick);
            }
            GetPropertyData(nameof(PlayStyle)).AssignGUIComponent(selectionPlayStyle);
            GUITextBlock.AutoScaleAndNormalize(playStyleTickBoxes.Select(t => t.TextBlock));
            playstyleList.RectTransform.MinSize = new Point(0, (int)(playstyleList.Content.Children.First().Rect.Height * 2.0f + playstyleList.Padding.Y + playstyleList.Padding.W));

            GUILayoutGroup sliderLayout = new GUILayoutGroup(new RectTransform(new Vector2(1.0f, 0.35f), roundsContent.RectTransform))
            {
                Stretch = true
            };

            var endVoteBox = new GUITickBox(new RectTransform(new Vector2(1.0f, 0.05f), sliderLayout.RectTransform),
                TextManager.Get("ServerSettingsEndRoundVoting"));
            GetPropertyData(nameof(AllowEndVoting)).AssignGUIComponent(endVoteBox);

            CreateLabeledSlider(sliderLayout, "ServerSettingsEndRoundVotesRequired", out slider, out sliderLabel);

            LocalizedString endRoundLabel = sliderLabel.Text;
            slider.Step = 0.2f;
            slider.Range = new Vector2(0.5f, 1.0f);
            GetPropertyData(nameof(EndVoteRequiredRatio)).AssignGUIComponent(slider);
            slider.OnMoved = (GUIScrollBar scrollBar, float barScroll) =>
            {
                ((GUITextBlock)scrollBar.UserData).Text = endRoundLabel + " " + (int)MathUtils.Round(scrollBar.BarScrollValue * 100.0f, 10.0f) + " %";
                return true;
            };
            slider.OnMoved(slider, slider.BarScroll);

            var respawnBox = new GUITickBox(new RectTransform(new Vector2(1.0f, 0.05f), sliderLayout.RectTransform),
                TextManager.Get("ServerSettingsAllowRespawning"));
            GetPropertyData(nameof(AllowRespawn)).AssignGUIComponent(respawnBox);

            CreateLabeledSlider(sliderLayout, "ServerSettingsRespawnInterval", out slider, out sliderLabel);
            LocalizedString intervalLabel = sliderLabel.Text;
            slider.Range = new Vector2(10.0f, 600.0f);
            slider.StepValue = 10.0f;
            GetPropertyData(nameof(RespawnInterval)).AssignGUIComponent(slider);
            slider.OnMoved = (GUIScrollBar scrollBar, float barScroll) =>
            {
                GUITextBlock text = scrollBar.UserData as GUITextBlock;
                text.Text = intervalLabel + " " + ToolBox.SecondsToReadableTime(scrollBar.BarScrollValue);
                return true;
            };
            slider.OnMoved(slider, slider.BarScroll);

            var respawnLayout = new GUILayoutGroup(new RectTransform(new Vector2(1.0f, 0.15f), sliderLayout.RectTransform),
                isHorizontal: true);

            var minRespawnLayout
                = new GUILayoutGroup(new RectTransform(new Vector2(0.5f, 1.0f), respawnLayout.RectTransform));

            var minRespawnText = new GUITextBlock(new RectTransform(new Vector2(1.0f, 0.5f), minRespawnLayout.RectTransform), "")
            {
                ToolTip = TextManager.Get("ServerSettingsMinRespawnToolTip")
            };

            LocalizedString minRespawnLabel = TextManager.Get("ServerSettingsMinRespawn") + " ";
            CreateLabeledSlider(minRespawnLayout, "", out slider, out sliderLabel);
            sliderLabel.RectTransform.RelativeSize = Vector2.Zero;
            slider.RectTransform.RelativeSize = new Vector2(1.0f, 0.5f);
            slider.ToolTip = minRespawnText.ToolTip;
            slider.UserData = minRespawnText;
            slider.Step = 0.1f;
            slider.Range = new Vector2(0.0f, 1.0f);
            GetPropertyData(nameof(MinRespawnRatio)).AssignGUIComponent(slider);
            slider.OnMoved = (GUIScrollBar scrollBar, float barScroll) =>
            {
                ((GUITextBlock)scrollBar.UserData).Text = minRespawnLabel + (int)MathUtils.Round(scrollBar.BarScrollValue * 100.0f, 10.0f) + " %";
                return true;
            };
            slider.OnMoved(slider, MinRespawnRatio);

            var respawnDurationLayout
                = new GUILayoutGroup(new RectTransform(new Vector2(0.5f, 1.0f), respawnLayout.RectTransform));

            var respawnDurationText = new GUITextBlock(new RectTransform(new Vector2(1.0f, 0.5f), respawnDurationLayout.RectTransform), "")
            {
                ToolTip = TextManager.Get("ServerSettingsRespawnDurationToolTip")
            };

            LocalizedString respawnDurationLabel = TextManager.Get("ServerSettingsRespawnDuration") + " ";
            CreateLabeledSlider(respawnDurationLayout, "", out slider, out sliderLabel);
            sliderLabel.RectTransform.RelativeSize = Vector2.Zero;
            slider.RectTransform.RelativeSize = new Vector2(1.0f, 0.5f);
            slider.ToolTip = respawnDurationText.ToolTip;
            slider.UserData = respawnDurationText;
            slider.Step = 0.1f;
            slider.Range = new Vector2(60.0f, 660.0f);
            slider.ScrollToValue = (GUIScrollBar scrollBar, float barScroll) =>
            {
                return barScroll >= 1.0f ? 0.0f : barScroll * (scrollBar.Range.Y - scrollBar.Range.X) + scrollBar.Range.X;
            };
            slider.ValueToScroll = (GUIScrollBar scrollBar, float value) =>
            {
                return value <= 0.0f ? 1.0f : (value - scrollBar.Range.X) / (scrollBar.Range.Y - scrollBar.Range.X);
            };
            GetPropertyData(nameof(MaxTransportTime)).AssignGUIComponent(slider);
            slider.OnMoved = (GUIScrollBar scrollBar, float barScroll) =>
            {
                if (barScroll == 1.0f)
                {
                    ((GUITextBlock)scrollBar.UserData).Text = respawnDurationLabel + TextManager.Get("Unlimited");
                }
                else
                {
                    ((GUITextBlock)scrollBar.UserData).Text = respawnDurationLabel + ToolBox.SecondsToReadableTime(scrollBar.BarScrollValue);
                }

                return true;
            };
            slider.OnMoved(slider, slider.BarScroll);

            GUILayoutGroup losModeLayout = new GUILayoutGroup(new RectTransform(new Vector2(1f, 0.14f), roundsContent.RectTransform));

            var losModeLabel = new GUITextBlock(new RectTransform(new Vector2(1.0f, 0.4f), losModeLayout.RectTransform),
                TextManager.Get("LosEffect"));

            var losModeRadioButtonLayout
                = new GUILayoutGroup(new RectTransform(new Vector2(1.0f, 0.6f), losModeLayout.RectTransform),
                    isHorizontal: true)
                {
                    Stretch = true
                };

            var losModeRadioButtonGroup = new GUIRadioButtonGroup();
            LosMode[] losModes = (LosMode[])Enum.GetValues(typeof(LosMode));
            for (int i = 0; i < losModes.Length; i++)
            {
                var losTick = new GUITickBox(new RectTransform(new Vector2(0.3f, 1.0f), losModeRadioButtonLayout.RectTransform), TextManager.Get($"LosMode{losModes[i]}"), font: GUIStyle.SmallFont, style: "GUIRadioButton");
                losModeRadioButtonGroup.AddRadioButton(i, losTick);
            }
            GetPropertyData(nameof(LosMode)).AssignGUIComponent(losModeRadioButtonGroup);

            GUILayoutGroup healthBarModeLayout = new GUILayoutGroup(new RectTransform(new Vector2(1f, 0.14f), roundsContent.RectTransform));

            var healthBarModeLabel = new GUITextBlock(new RectTransform(new Vector2(1.0f, 0.4f), healthBarModeLayout.RectTransform),
                TextManager.Get("ShowEnemyHealthBars"));

            var healthBarModeRadioButtonLayout
                = new GUILayoutGroup(new RectTransform(new Vector2(1.0f, 0.6f), healthBarModeLayout.RectTransform),
                    isHorizontal: true)
                {
                    Stretch = true
                };

            var healthBarModeRadioButtonGroup = new GUIRadioButtonGroup();
            EnemyHealthBarMode[] healthBarModeModes = Enum.GetValues<EnemyHealthBarMode>();
            for (int i = 0; i < healthBarModeModes.Length; i++)
            {
                var losTick = new GUITickBox(new RectTransform(new Vector2(0.3f, 1.0f), healthBarModeRadioButtonLayout.RectTransform), 
                    TextManager.Get($"ShowEnemyHealthBars.{healthBarModeModes[i]}"), 
                    font: GUIStyle.SmallFont, style: "GUIRadioButton");
                healthBarModeRadioButtonGroup.AddRadioButton(i, losTick);
            }
            GetPropertyData(nameof(ShowEnemyHealthBars)).AssignGUIComponent(healthBarModeRadioButtonGroup);

            GUILayoutGroup numberLayout = new GUILayoutGroup(new RectTransform(new Vector2(1f, 0.3f), roundsContent.RectTransform))
            {
                Stretch = true
            };

            var traitorsMinPlayerCount = CreateLabeledNumberInput(numberLayout, "ServerSettingsTraitorsMinPlayerCount", 1, 16, "ServerSettingsTraitorsMinPlayerCountToolTip");
            GetPropertyData(nameof(TraitorsMinPlayerCount)).AssignGUIComponent(traitorsMinPlayerCount);

            var maximumTransferAmount = CreateLabeledNumberInput(numberLayout, "serversettingsmaximumtransferrequest", 0, CampaignMode.MaxMoney, "serversettingsmaximumtransferrequesttooltip");
            GetPropertyData(nameof(MaximumMoneyTransferRequest)).AssignGUIComponent(maximumTransferAmount);

            var lootedMoneyDestination = CreateLabeledDropdown(numberLayout, "serversettingslootedmoneydestination", numElements: 2, "serversettingslootedmoneydestinationtooltip");
            lootedMoneyDestination.AddItem(TextManager.Get("lootedmoneydestination.bank"), LootedMoneyDestination.Bank);
            lootedMoneyDestination.AddItem(TextManager.Get("lootedmoneydestination.wallet"), LootedMoneyDestination.Wallet);
            GetPropertyData(nameof(LootedMoneyDestination)).AssignGUIComponent(lootedMoneyDestination);

            var ragdollButtonBox = new GUITickBox(new RectTransform(new Vector2(1.0f, 0.05f), numberLayout.RectTransform), TextManager.Get("ServerSettingsAllowRagdollButton"));
            GetPropertyData(nameof(AllowRagdollButton)).AssignGUIComponent(ragdollButtonBox);

            var disableBotConversationsBox = new GUITickBox(new RectTransform(new Vector2(1.0f, 0.05f), numberLayout.RectTransform), TextManager.Get("ServerSettingsDisableBotConversations"));
            GetPropertyData(nameof(DisableBotConversations)).AssignGUIComponent(disableBotConversationsBox);

            GUILayoutGroup buttonHolder = new GUILayoutGroup(new RectTransform(new Vector2(1.0f, 0.1f), roundsContent.RectTransform), isHorizontal: true)
            {
                Stretch = true,
                RelativeSpacing = 0.05f
            };

            var monsterButton = new GUIButton(new RectTransform(new Vector2(0.5f, 1.0f), buttonHolder.RectTransform),
                TextManager.Get("ServerSettingsMonsterSpawns"), style: "GUIButtonSmall")
            {
                Enabled = !GameMain.NetworkMember.GameStarted
            };
            var monsterFrame = new GUIListBox(new RectTransform(new Vector2(0.6f, 0.7f), settingsTabs[(int)SettingsTab.Rounds].RectTransform, Anchor.BottomLeft, Pivot.BottomRight))
            {
                Visible = false
            };
            monsterButton.UserData = monsterFrame;
            monsterButton.OnClicked = (button, obj) =>
            {
                if (GameMain.NetworkMember.GameStarted)
                {
                    ((GUIComponent)obj).Visible = false;
                    button.Enabled = false;
                    return true;
                }
                ((GUIComponent)obj).Visible = !((GUIComponent)obj).Visible;
                return true;
            };

            InitMonstersEnabled();
            List<Identifier> monsterNames = MonsterEnabled.Keys.ToList();
            tempMonsterEnabled = new Dictionary<Identifier, bool>(MonsterEnabled);
            foreach (Identifier s in monsterNames)
            {
                LocalizedString translatedLabel = TextManager.Get($"Character.{s}").Fallback(s.Value);
                var monsterEnabledBox = new GUITickBox(new RectTransform(new Vector2(1.0f, 0.1f), monsterFrame.Content.RectTransform) { MinSize = new Point(0, 25) },
                    label: translatedLabel)
                {
                    Selected = tempMonsterEnabled[s],
                    OnSelected = (GUITickBox tb) =>
                    {
                        tempMonsterEnabled[s] = tb.Selected;
                        return true;
                    }
                };
            }

            var cargoButton = new GUIButton(new RectTransform(new Vector2(0.5f, 1.0f), buttonHolder.RectTransform),
                TextManager.Get("ServerSettingsAdditionalCargo"), style: "GUIButtonSmall")
            {
                Enabled = !GameMain.NetworkMember.GameStarted
            };

            var cargoFrame = new GUIFrame(new RectTransform(new Vector2(0.6f, 0.7f), settingsTabs[(int)SettingsTab.Rounds].RectTransform, Anchor.BottomRight, Pivot.BottomLeft))
            {
                Visible = false
            };
            var cargoContent = new GUILayoutGroup(new RectTransform(new Vector2(0.95f, 0.95f), cargoFrame.RectTransform, Anchor.Center))
            {
                Stretch = true
            };

            var filterText = new GUITextBlock(new RectTransform(new Vector2(1.0f, 0.0f), cargoContent.RectTransform), TextManager.Get("serverlog.filter"), font: GUIStyle.SubHeadingFont);
            var entityFilterBox = new GUITextBox(new RectTransform(new Vector2(0.5f, 1.0f), filterText.RectTransform, Anchor.CenterRight), font: GUIStyle.Font, createClearButton: true);
            filterText.RectTransform.MinSize = new Point(0, entityFilterBox.RectTransform.MinSize.Y);
            var cargoList = new GUIListBox(new RectTransform(new Vector2(1.0f, 0.8f), cargoContent.RectTransform));
            entityFilterBox.OnTextChanged += (textBox, text) =>
            {
                foreach (var child in cargoList.Content.Children)
                {
                    if (child.UserData is not ItemPrefab itemPrefab) { continue; }
                    child.Visible = string.IsNullOrEmpty(text) || itemPrefab.Name.Contains(text, StringComparison.OrdinalIgnoreCase);
                }
                return true;
            };

            cargoButton.UserData = cargoFrame;
            cargoButton.OnClicked = (button, obj) =>
            {
                if (GameMain.NetworkMember.GameStarted)
                {
                    ((GUIComponent)obj).Visible = false;
                    button.Enabled = false;
                    return true;
                }
                ((GUIComponent)obj).Visible = !((GUIComponent)obj).Visible;
                return true;
            };

            GUITextBlock.AutoScaleAndNormalize(buttonHolder.Children.Select(c => ((GUIButton)c).TextBlock));

            foreach (ItemPrefab ip in ItemPrefab.Prefabs.OrderBy(ip => ip.Name))
            {
                if (ip.AllowAsExtraCargo.HasValue)
                {
                    if (!ip.AllowAsExtraCargo.Value) { continue; }
                }
                else
                {
                    if (!ip.CanBeBought) { continue; }
                }

                var itemFrame = new GUILayoutGroup(new RectTransform(new Vector2(1.0f, 0.15f), cargoList.Content.RectTransform) { MinSize = new Point(0, 30) }, isHorizontal: true)
                {
                    Stretch = true,
                    UserData = ip,
                    RelativeSpacing = 0.05f
                };

                if (ip.InventoryIcon != null || ip.Sprite != null)
                {
                    GUIImage img = new GUIImage(new RectTransform(new Point(itemFrame.Rect.Height), itemFrame.RectTransform),
                        ip.InventoryIcon ?? ip.Sprite, scaleToFit: true)
                    {
                        CanBeFocused = false
                    };
                    img.Color = img.Sprite == ip.InventoryIcon ? ip.InventoryIconColor : ip.SpriteColor;
                }

                new GUITextBlock(new RectTransform(new Vector2(0.75f, 1.0f), itemFrame.RectTransform),
                    ip.Name, font: GUIStyle.SmallFont)
                {
                    Wrap = true,
                    CanBeFocused = false
                };

                ExtraCargo.TryGetValue(ip, out int cargoVal);
                var amountInput = new GUINumberInput(new RectTransform(new Vector2(0.35f, 1.0f), itemFrame.RectTransform),
                    NumberType.Int, textAlignment: Alignment.CenterLeft)
                {
                    MinValueInt = 0,
                    MaxValueInt = MaxExtraCargoItemsOfType,
                    IntValue = cargoVal
                };
                amountInput.OnValueChanged += (numberInput) =>
                {
                    if (ExtraCargo.ContainsKey(ip))
                    {
                        ExtraCargo[ip] = numberInput.IntValue;
                        if (numberInput.IntValue <= 0) { ExtraCargo.Remove(ip); }
                    }
                    else if (ExtraCargo.Keys.Count() < MaxExtraCargoItemTypes)
                    {
                        ExtraCargo.Add(ip, numberInput.IntValue);
                    }
                    numberInput.IntValue = ExtraCargo.ContainsKey(ip) ? ExtraCargo[ip] : 0;
                    CoroutineManager.Invoke(() =>
                    {
                        foreach (var child in cargoList.Content.GetAllChildren())
                        {
                            if (child.GetChild<GUINumberInput>() is GUINumberInput otherNumberInput)
                            {
                                otherNumberInput.PlusButton.Enabled = ExtraCargo.Keys.Count() < MaxExtraCargoItemTypes && otherNumberInput.IntValue < otherNumberInput.MaxValueInt;
                            }
                        }
                    }, 0.0f);
                };
            }

            //--------------------------------------------------------------------------------
            //                              antigriefing
            //--------------------------------------------------------------------------------

            var antigriefingTab = new GUILayoutGroup(new RectTransform(new Vector2(0.95f, 0.95f), settingsTabs[(int)SettingsTab.Antigriefing].RectTransform, Anchor.Center))
            {
                Stretch = true,
                RelativeSpacing = 0.02f
            };

            var tickBoxContainer = new GUIListBox(new RectTransform(new Vector2(1.0f, 0.16f), antigriefingTab.RectTransform))
            {
                AutoHideScrollBar = true,
                UseGridLayout = true
            };
            tickBoxContainer.Padding *= 2.0f;

            var allowFriendlyFire = new GUITickBox(new RectTransform(new Vector2(0.48f, 0.05f), tickBoxContainer.Content.RectTransform),
                TextManager.Get("ServerSettingsAllowFriendlyFire"));
            GetPropertyData(nameof(AllowFriendlyFire)).AssignGUIComponent(allowFriendlyFire);

            var killableNPCs = new GUITickBox(new RectTransform(new Vector2(0.48f, 0.05f), tickBoxContainer.Content.RectTransform),
                TextManager.Get("ServerSettingsKillableNPCs"));
            GetPropertyData(nameof(KillableNPCs)).AssignGUIComponent(killableNPCs);

            var destructibleOutposts = new GUITickBox(new RectTransform(new Vector2(0.48f, 0.05f), tickBoxContainer.Content.RectTransform),
                TextManager.Get("ServerSettingsDestructibleOutposts"));
            GetPropertyData(nameof(DestructibleOutposts)).AssignGUIComponent(destructibleOutposts);

            var lockAllDefaultWires = new GUITickBox(new RectTransform(new Vector2(0.48f, 0.05f), tickBoxContainer.Content.RectTransform),
                TextManager.Get("ServerSettingsLockAllDefaultWires"));
            GetPropertyData(nameof(LockAllDefaultWires)).AssignGUIComponent(lockAllDefaultWires);

            var allowRewiring = new GUITickBox(new RectTransform(new Vector2(0.48f, 0.05f), tickBoxContainer.Content.RectTransform),
                TextManager.Get("ServerSettingsAllowRewiring"));
            GetPropertyData(nameof(AllowRewiring)).AssignGUIComponent(allowRewiring);

            var allowWifiChatter = new GUITickBox(new RectTransform(new Vector2(0.48f, 0.05f), tickBoxContainer.Content.RectTransform), 
                TextManager.Get("ServerSettingsAllowWifiChat"));
            GetPropertyData(nameof(AllowLinkingWifiToChat)).AssignGUIComponent(allowWifiChatter);

            var allowDisguises = new GUITickBox(new RectTransform(new Vector2(0.48f, 0.05f), tickBoxContainer.Content.RectTransform),
                TextManager.Get("ServerSettingsAllowDisguises"));
            GetPropertyData(nameof(AllowDisguises)).AssignGUIComponent(allowDisguises);

            var voteKickBox = new GUITickBox(new RectTransform(new Vector2(0.48f, 0.05f), tickBoxContainer.Content.RectTransform), 
                TextManager.Get("ServerSettingsAllowVoteKick"));
            GetPropertyData(nameof(AllowVoteKick)).AssignGUIComponent(voteKickBox);

            GUITextBlock.AutoScaleAndNormalize(tickBoxContainer.Content.Children.Select(c => ((GUITickBox)c).TextBlock));

            tickBoxContainer.RectTransform.MinSize = new Point(0, (int)(tickBoxContainer.Content.Children.First().Rect.Height * 2.0f + tickBoxContainer.Padding.Y + tickBoxContainer.Padding.W));

            CreateLabeledSlider(antigriefingTab, "ServerSettingsKickVotesRequired", out slider, out sliderLabel);
            LocalizedString votesRequiredLabel = sliderLabel.Text + " ";
            slider.Step = 0.2f;
            slider.Range = new Vector2(0.5f, 1.0f);
            slider.OnMoved = (GUIScrollBar scrollBar, float barScroll) =>
            {
                ((GUITextBlock)scrollBar.UserData).Text = votesRequiredLabel + (int)MathUtils.Round(scrollBar.BarScrollValue * 100.0f, 10.0f) + " %";
                return true;
            };
            GetPropertyData(nameof(KickVoteRequiredRatio)).AssignGUIComponent(slider);
            slider.OnMoved(slider, slider.BarScroll);
            
            CreateLabeledSlider(antigriefingTab, "ServerSettingsAutobanTime", out slider, out sliderLabel);
            LocalizedString autobanLabel = sliderLabel.Text + " ";
            slider.Step = 0.01f;
            slider.Range = new Vector2(0.0f, MaxAutoBanTime);
            slider.OnMoved = (GUIScrollBar scrollBar, float barScroll) =>
            {
                ((GUITextBlock)scrollBar.UserData).Text = autobanLabel + ToolBox.SecondsToReadableTime(scrollBar.BarScrollValue);
                return true;
            };
            GetPropertyData(nameof(AutoBanTime)).AssignGUIComponent(slider);
            slider.OnMoved(slider, slider.BarScroll);

            var wrongPasswordBanBox = new GUITickBox(new RectTransform(new Vector2(1.0f, 0.05f), antigriefingTab.RectTransform), TextManager.Get("ServerSettingsBanAfterWrongPassword"));
            GetPropertyData(nameof(BanAfterWrongPassword)).AssignGUIComponent(wrongPasswordBanBox);
            var allowedPasswordRetries = CreateLabeledNumberInput(antigriefingTab, "ServerSettingsPasswordRetriesBeforeBan", 0, 10);
            GetPropertyData(nameof(MaxPasswordRetriesBeforeBan)).AssignGUIComponent(allowedPasswordRetries);
            wrongPasswordBanBox.OnSelected += (tb) =>
            {
                allowedPasswordRetries.Enabled = tb.Selected;
                return true;
            };

            // karma --------------------------------------------------------------------------

            var karmaBox = new GUITickBox(new RectTransform(new Vector2(1.0f, 0.05f), antigriefingTab.RectTransform), TextManager.Get("ServerSettingsUseKarma"));
            GetPropertyData(nameof(KarmaEnabled)).AssignGUIComponent(karmaBox);

            karmaPresetDD = new GUIDropDown(new RectTransform(new Vector2(1.0f, 0.05f), antigriefingTab.RectTransform));
            foreach (string karmaPreset in GameMain.NetworkMember.KarmaManager.Presets.Keys)
            {
                karmaPresetDD.AddItem(TextManager.Get("KarmaPreset." + karmaPreset), karmaPreset);
            }

            var karmaSettingsContainer = new GUIFrame(new RectTransform(new Vector2(1.0f, 0.5f), antigriefingTab.RectTransform), style: null);
            var karmaSettingsList = new GUIListBox(new RectTransform(Vector2.One, karmaSettingsContainer.RectTransform))
            {
                Spacing = (int)(8 * GUI.Scale)
            };
            karmaSettingsList.Padding *= 2.0f;

            karmaSettingsBlocker = new GUIFrame(new RectTransform(Vector2.One, karmaSettingsContainer.RectTransform, Anchor.CenterLeft) 
            { MaxSize = new Point(karmaSettingsList.ContentBackground.Rect.Width, int.MaxValue) }, style: null)
            {
                UserData = "karmasettingsblocker",
                Color = Color.Black * 0.95f
            };
            karmaSettingsBlocker.Color *= 0.5f;
            karmaPresetDD.SelectItem(KarmaPreset);
            karmaSettingsBlocker.Visible = !karmaBox.Selected || KarmaPreset != "custom";
            GameMain.NetworkMember.KarmaManager.CreateSettingsFrame(karmaSettingsList.Content);
            karmaPresetDD.OnSelected = (selected, obj) =>
            {
                string newKarmaPreset = obj as string;
                if (newKarmaPreset == KarmaPreset) { return true; }

                List<NetPropertyData> properties = netProperties.Values.ToList();
                List<object> prevValues = new List<object>();
                foreach (NetPropertyData prop in netProperties.Values)
                {
                    prevValues.Add(prop.TempValue);
                    if (prop.GUIComponent != null) { prop.Value = prop.GUIComponentValue; }
                }
                if (KarmaPreset == "custom")
                {
                    GameMain.NetworkMember?.KarmaManager?.SaveCustomPreset();
                    GameMain.NetworkMember?.KarmaManager?.Save();
                }
                KarmaPreset = newKarmaPreset;
                GameMain.NetworkMember.KarmaManager.SelectPreset(KarmaPreset);
                karmaSettingsList.Content.ClearChildren();
                karmaSettingsBlocker.Visible = !karmaBox.Selected || KarmaPreset != "custom";
                GameMain.NetworkMember.KarmaManager.CreateSettingsFrame(karmaSettingsList.Content);
                for (int i = 0; i < netProperties.Count; i++)
                {
                    properties[i].TempValue = prevValues[i];
                }
                return true;
            };
            AssignGUIComponent("KarmaPreset", karmaPresetDD);
            karmaBox.OnSelected = (tb) =>
            {
                karmaSettingsBlocker.Visible = !tb.Selected || KarmaPreset != "custom";
                return true;
            };

            //--------------------------------------------------------------------------------
            //                              banlist
            //--------------------------------------------------------------------------------

            BanList.CreateBanFrame(settingsTabs[(int)SettingsTab.Banlist]);
        }

        private void CreateLabeledSlider(GUIComponent parent, string labelTag, out GUIScrollBar slider, out GUITextBlock label)
        {
            var container = new GUILayoutGroup(new RectTransform(new Vector2(1.0f, 0.05f), parent.RectTransform), isHorizontal: true)
            {
                Stretch = true,
                RelativeSpacing = 0.05f
            };

            slider = new GUIScrollBar(new RectTransform(new Vector2(0.5f, 1.0f), container.RectTransform), barSize: 0.1f, style: "GUISlider");
            label = new GUITextBlock(new RectTransform(new Vector2(0.5f, 1.0f), container.RectTransform),
                string.IsNullOrEmpty(labelTag) ? "" : TextManager.Get(labelTag), textAlignment: Alignment.CenterLeft, font: GUIStyle.SmallFont);

            container.RectTransform.MinSize = new Point(0, slider.RectTransform.MinSize.Y);
            container.RectTransform.MaxSize = new Point(int.MaxValue, slider.RectTransform.MaxSize.Y);

            //slider has a reference to the label to change the text when it's used
            slider.UserData = label;
        }

        private GUINumberInput CreateLabeledNumberInput(GUIComponent parent, string labelTag, int min, int max, string toolTipTag = null)
        {
            var container = new GUILayoutGroup(new RectTransform(new Vector2(1.0f, 0.1f), parent.RectTransform), isHorizontal: true)
            {
                Stretch = true,
                RelativeSpacing = 0.05f,
                ToolTip = TextManager.Get(labelTag)
            };

            var label = new GUITextBlock(new RectTransform(new Vector2(0.7f, 1.0f), container.RectTransform),
                TextManager.Get(labelTag), textAlignment: Alignment.CenterLeft, font: GUIStyle.SmallFont)
            {
                AutoScaleHorizontal = true
            };
            if (!string.IsNullOrEmpty(toolTipTag))
            {
                label.ToolTip = TextManager.Get(toolTipTag);
            }
            var input = new GUINumberInput(new RectTransform(new Vector2(0.3f, 1.0f), container.RectTransform), NumberType.Int)
            {
                MinValueInt = min,
                MaxValueInt = max
            };

            container.RectTransform.MinSize = new Point(0, input.RectTransform.MinSize.Y);
            container.RectTransform.MaxSize = new Point(int.MaxValue, input.RectTransform.MaxSize.Y);

            return input;
        }

        private GUIDropDown CreateLabeledDropdown(GUIComponent parent, string labelTag, int numElements, string toolTipTag = null)
        {
            var container = new GUILayoutGroup(new RectTransform(new Vector2(1.0f, 0.1f), parent.RectTransform), isHorizontal: true)
            {
                Stretch = true,
                RelativeSpacing = 0.05f,
                ToolTip = TextManager.Get(labelTag)
            };

            var label = new GUITextBlock(new RectTransform(new Vector2(0.7f, 1.0f), container.RectTransform),
                TextManager.Get(labelTag), textAlignment: Alignment.CenterLeft, font: GUIStyle.SmallFont)
            {
                AutoScaleHorizontal = true
            };
            if (!string.IsNullOrEmpty(toolTipTag))
            {
                label.ToolTip = TextManager.Get(toolTipTag);
            }
            var input = new GUIDropDown(new RectTransform(new Vector2(0.3f, 1.0f), container.RectTransform), elementCount: numElements);

            container.RectTransform.MinSize = new Point(0, input.RectTransform.MinSize.Y);
            container.RectTransform.MaxSize = new Point(int.MaxValue, input.RectTransform.MaxSize.Y);

            return input;
        }

        private bool SelectSettingsTab(GUIButton button, object obj)
        {
            settingsTabIndex = (int)obj;

            for (int i = 0; i < settingsTabs.Length; i++)
            {
                settingsTabs[i].Visible = i == settingsTabIndex;
                tabButtons[i].Selected = i == settingsTabIndex;
            }

            return true;
        }

        public bool ToggleSettingsFrame(GUIButton button, object obj)
        {
            if (GameMain.NetworkMember == null) { return false; }
            if (settingsFrame == null)
            {
                CreateSettingsFrame();
            }
            else
            {
                if (KarmaPreset == "custom")
                {
                    GameMain.NetworkMember?.KarmaManager?.SaveCustomPreset();
                    GameMain.NetworkMember?.KarmaManager?.Save();
                }
                ClientAdminWrite(NetFlags.Properties);
                foreach (NetPropertyData prop in netProperties.Values)
                {
                    prop.GUIComponent = null;
                }
                settingsFrame = null;
            }
            return false;
        }
    }
}<|MERGE_RESOLUTION|>--- conflicted
+++ resolved
@@ -368,8 +368,6 @@
 
             //***********************************************
 
-<<<<<<< HEAD
-=======
             // Language
             new GUITextBlock(new RectTransform(new Vector2(1.0f, 0.0f), serverTab.RectTransform), TextManager.Get("Language"), font: GUIStyle.SubHeadingFont);
             var languageDD = new GUIDropDown(new RectTransform(new Vector2(1.0f, 0.02f), serverTab.RectTransform));
@@ -379,7 +377,6 @@
             }
             GetPropertyData(nameof(Language)).AssignGUIComponent(languageDD);
 
->>>>>>> bf73ddb6
             //changing server visibility on the fly is not supported in dedicated servers
             if (GameMain.Client?.ClientPeer is not LidgrenClientPeer)
             {
