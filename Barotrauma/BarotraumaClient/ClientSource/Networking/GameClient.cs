﻿using Barotrauma.Extensions;
using Barotrauma.IO;
using Barotrauma.Items.Components;
using Barotrauma.Steam;
using Microsoft.Xna.Framework;
using Microsoft.Xna.Framework.Input;
using System;
using System.Collections.Generic;
using System.Collections.Immutable;
using System.Linq;
using System.Threading;
using System.Threading.Tasks;
using System.Xml.Linq;

namespace Barotrauma.Networking
{
    sealed class GameClient : NetworkMember
    {
        public override bool IsClient => true;
        public override bool IsServer => false;

        public override Voting Voting { get; }

        private UInt16 nameId = 0;

        public string Name { get; private set; }

        public string PendingName = string.Empty;

        public void SetName(string value)
        {
            if (string.IsNullOrEmpty(value)) { return; }
            Name = value;
            nameId++;
        }

        public void ForceNameAndJobUpdate()
        {
            nameId++;
        }

        public ClientPeer ClientPeer { get; private set; }

        private GUIMessageBox reconnectBox, waitInServerQueueBox;

        //TODO: move these to NetLobbyScreen
        public LocalizedString endRoundVoteText;
        public GUITickBox EndVoteTickBox;
        private readonly GUIComponent buttonContainer;

        public readonly NetStats NetStats;

        protected GUITickBox cameraFollowsSub;
        public GUITickBox FollowSubTickBox => cameraFollowsSub;

        public bool IsFollowSubTickBoxVisible =>
            GameStarted && Screen.Selected == GameMain.GameScreen &&
            cameraFollowsSub != null && cameraFollowsSub.Visible;

        public CameraTransition EndCinematic;

        public bool LateCampaignJoin = false;

        private ClientPermissions permissions = ClientPermissions.None;
        private List<string> permittedConsoleCommands = new List<string>();

        private bool connected;

        private enum RoundInitStatus
        {
            NotStarted,
            Starting,
            WaitingForStartGameFinalize,
            Started,
            Error,
            Interrupted
        }

        private RoundInitStatus roundInitStatus = RoundInitStatus.NotStarted;

        public bool RoundStarting => roundInitStatus == RoundInitStatus.Starting || roundInitStatus == RoundInitStatus.WaitingForStartGameFinalize;

        private readonly List<Client> otherClients;

        public readonly List<SubmarineInfo> ServerSubmarines = new List<SubmarineInfo>();

        public string ServerName { get; private set; }

        private bool canStart;

        private UInt16 lastSentChatMsgID = 0; //last message this client has successfully sent
        private UInt16 lastQueueChatMsgID = 0; //last message added to the queue
        private readonly List<ChatMessage> chatMsgQueue = new List<ChatMessage>();

        public UInt16 LastSentEntityEventID;

#if DEBUG
        public void PrintReceiverTransters()
        {
            foreach (var transfer in FileReceiver.ActiveTransfers)
            {
                DebugConsole.NewMessage(transfer.FileName + " " + transfer.Progress.ToString());
            }
        }
#endif

        //has the client been given a character to control this round
        public bool HasSpawned;

        public bool SpawnAsTraitor;
        public LocalizedString TraitorFirstObjective;
        public TraitorMissionPrefab TraitorMission = null;

        public byte SessionId { get; private set; }

        public VoipClient VoipClient
        {
            get;
            private set;
        }

        public override IReadOnlyList<Client> ConnectedClients
        {
            get
            {
                return otherClients;
            }
        }

        public Option<int> Ping
        {
            get
            {
                Client selfClient = ConnectedClients.FirstOrDefault(c => c.SessionId == SessionId);
                if (selfClient is null || selfClient.Ping == 0) { return Option<int>.None(); }
                return Option<int>.Some(selfClient.Ping);
            }
        }

        private readonly List<Client> previouslyConnectedClients = new List<Client>();
        public IEnumerable<Client> PreviouslyConnectedClients
        {
            get { return previouslyConnectedClients; }
        }

        public readonly FileReceiver FileReceiver;

        public bool MidRoundSyncing
        {
            get { return EntityEventManager.MidRoundSyncing; }
        }

        public readonly ClientEntityEventManager EntityEventManager;

        public bool? WaitForNextRoundRespawn
        {
            get;
            set;
        }

        private readonly Endpoint serverEndpoint;
        private readonly Option<int> ownerKey;

        public bool IsServerOwner => ownerKey.IsSome();

        internal readonly struct PermissionChangedEvent
        {
            public readonly ClientPermissions NewPermissions;
            public readonly ImmutableArray<string> NewPermittedConsoleCommands;

            public PermissionChangedEvent(ClientPermissions newPermissions, IReadOnlyList<string> newPermittedConsoleCommands)
            {
                NewPermissions = newPermissions;
                NewPermittedConsoleCommands = newPermittedConsoleCommands.ToImmutableArray();
            }
        }

        public readonly NamedEvent<PermissionChangedEvent> OnPermissionChanged = new NamedEvent<PermissionChangedEvent>();

        public GameClient(string newName, Endpoint endpoint, string serverName, Option<int> ownerKey)
        {
            //TODO: gui stuff should probably not be here?
            this.ownerKey = ownerKey;

            roundInitStatus = RoundInitStatus.NotStarted;

            NetStats = new NetStats();

            inGameHUD = new GUIFrame(new RectTransform(GUI.Canvas.RelativeSize, GUI.Canvas), style: null)
            {
                CanBeFocused = false
            };

            cameraFollowsSub = new GUITickBox(new RectTransform(new Vector2(0.05f, 0.05f), inGameHUD.RectTransform, anchor: Anchor.TopCenter, pivot: Pivot.CenterLeft)
            {
                AbsoluteOffset = new Point(0, HUDLayoutSettings.ButtonAreaTop.Y + HUDLayoutSettings.ButtonAreaTop.Height / 2),
                MaxSize = new Point(GUI.IntScale(25))
            }, TextManager.Get("CamFollowSubmarine"))
            {
                Selected = Camera.FollowSub,
                OnSelected = (tbox) =>
                {
                    Camera.FollowSub = tbox.Selected;
                    return true;
                }
            };

            chatBox = new ChatBox(inGameHUD, isSinglePlayer: false);
            chatBox.OnEnterMessage += EnterChatMessage;
            chatBox.InputBox.OnTextChanged += TypingChatMessage;

            buttonContainer = new GUILayoutGroup(HUDLayoutSettings.ToRectTransform(HUDLayoutSettings.ButtonAreaTop, inGameHUD.RectTransform),
                isHorizontal: true, childAnchor: Anchor.CenterRight)
            {
                AbsoluteSpacing = 5,
                CanBeFocused = false
            };

            endRoundVoteText = TextManager.Get("EndRound");
            EndVoteTickBox = new GUITickBox(new RectTransform(new Vector2(0.1f, 0.4f), buttonContainer.RectTransform) { MinSize = new Point(150, 0) },
                endRoundVoteText)
            {
                OnSelected = ToggleEndRoundVote,
                Visible = false
            };
            EndVoteTickBox.TextBlock.Wrap = true;

            ShowLogButton = new GUIButton(new RectTransform(new Vector2(0.1f, 0.6f), buttonContainer.RectTransform) { MinSize = new Point(150, 0) },
                TextManager.Get("ServerLog"))
            {
                OnClicked = (GUIButton button, object userData) =>
                {
                    if (ServerSettings.ServerLog.LogFrame == null)
                    {
                        ServerSettings.ServerLog.CreateLogFrame();
                    }
                    else
                    {
                        ServerSettings.ServerLog.LogFrame = null;
                        GUI.KeyboardDispatcher.Subscriber = null;
                    }
                    return true;
                }
            };
            ShowLogButton.TextBlock.AutoScaleHorizontal = true;

            GameMain.DebugDraw = false;
            Hull.EditFire = false;
            Hull.EditWater = false;

            SetName(newName);

            EntityEventManager = new ClientEntityEventManager(this);

            FileReceiver = new FileReceiver();
            FileReceiver.OnFinished += OnFileReceived;
            FileReceiver.OnTransferFailed += OnTransferFailed;

            characterInfo = new CharacterInfo(CharacterPrefab.HumanSpeciesName, Name, originalName: null)
            {
                Job = null
            };

            otherClients = new List<Client>();

            ServerSettings = new ServerSettings(this, "Server", 0, 0, 0, false, false);
            Voting = new Voting();

            serverEndpoint = endpoint;
            InitiateServerJoin(serverName);

            //ServerLog = new ServerLog("");

            ChatMessage.LastID = 0;
            GameMain.ResetNetLobbyScreen();
        }

        public ServerInfo CreateServerInfoFromSettings()
        {
            var serverInfo = ServerInfo.FromServerConnection(ClientPeer.ServerConnection, ServerSettings);
            GameMain.ServerListScreen.UpdateOrAddServerInfo(serverInfo);
            return serverInfo;
        }

        private void InitiateServerJoin(string hostName)
        {
            LastClientListUpdateID = 0;

            foreach (var c in ConnectedClients)
            {
                GameMain.NetLobbyScreen.RemovePlayer(c);
                c.Dispose();
            }
            otherClients.Clear();

            chatBox.InputBox.Enabled = false;
            if (GameMain.NetLobbyScreen?.ChatInput != null)
            {
                GameMain.NetLobbyScreen.ChatInput.Enabled = false;
            }

            ServerName = hostName;

            myCharacter = Character.Controlled;
            ChatMessage.LastID = 0;

            ClientPeer?.Close(PeerDisconnectPacket.WithReason(DisconnectReason.Disconnected));
            ClientPeer = CreateNetPeer();
            ClientPeer.Start();

            CoroutineManager.StartCoroutine(WaitForStartingInfo(), "WaitForStartingInfo");
        }

        public void SetLobbyPublic(bool isPublic)
        {
            GameMain.NetLobbyScreen.SetPublic(isPublic);
            SteamManager.SetLobbyPublic(isPublic);
        }

        private ClientPeer CreateNetPeer()
        {
            Networking.ClientPeer.Callbacks callbacks = new ClientPeer.Callbacks(
                ReadDataMessage,
                OnClientPeerDisconnect,
                OnConnectionInitializationComplete);
            return serverEndpoint switch
                {
                LidgrenEndpoint lidgrenEndpoint => new LidgrenClientPeer(lidgrenEndpoint, callbacks, ownerKey),
                SteamP2PEndpoint _ when ownerKey.TryUnwrap(out var key) => new SteamP2POwnerPeer(callbacks, key),
                SteamP2PEndpoint steamP2PServerEndpoint when ownerKey.IsNone() => new SteamP2PClientPeer(steamP2PServerEndpoint, callbacks),
                _ => throw new ArgumentOutOfRangeException()
            };
        }

        public void CreateServerCrashMessage()
        {
            // Close any message boxes that say "The server has crashed."
            var basicServerCrashMsg = TextManager.Get($"{nameof(DisconnectReason)}.{nameof(DisconnectReason.ServerCrashed)}");
            GUIMessageBox.MessageBoxes
                .OfType<GUIMessageBox>()
                .Where(mb => mb.Text?.Text == basicServerCrashMsg)
                .ToArray()
                .ForEach(mb => mb.Close());

            // Open a new message box with the crash report path
            if (GUIMessageBox.MessageBoxes.All(
                    mb => (mb as GUIMessageBox)?.Text?.Text != ChildServerRelay.CrashMessage))
            {
                var msgBox = new GUIMessageBox(TextManager.Get("ConnectionLost"), ChildServerRelay.CrashMessage);
                msgBox.Buttons[0].OnClicked += ReturnToPreviousMenu;
            }
        }

        private bool ReturnToPreviousMenu(GUIButton button, object obj)
        {
            Submarine.Unload();
            GameMain.Client = null;
            GameMain.GameSession = null;
            if (IsServerOwner)
            {
                GameMain.MainMenuScreen.Select();
            }
            else
            {
                GameMain.ServerListScreen.Select();
            }

            GUIMessageBox.MessageBoxes.Clear();

            return true;
        }

        private bool connectCancelled;
        private void CancelConnect()
        {
            Quit();
        }

        // Before main looping starts, we loop here and wait for approval message
        private IEnumerable<CoroutineStatus> WaitForStartingInfo()
        {
            GUI.SetCursorWaiting();

            connectCancelled = false;
            // When this is set to true, we are approved and ready to go
            canStart = false;

            DateTime timeOut = DateTime.Now + new TimeSpan(0, 0, 200);

            // Loop until we are approved
            LocalizedString connectingText = TextManager.Get("Connecting");
            while (!canStart && !connectCancelled)
            {
                if (reconnectBox == null && waitInServerQueueBox == null)
                {
                    string serverDisplayName = ServerName;
                    if (string.IsNullOrEmpty(serverDisplayName) && ClientPeer?.ServerConnection is SteamP2PConnection steamConnection)
                    {
                        if (SteamManager.IsInitialized && steamConnection.AccountInfo.AccountId.TryUnwrap(out var accountId) && accountId is SteamId steamId)
                        {
                            serverDisplayName = steamId.ToString();
                            string steamUserName = Steamworks.SteamFriends.GetFriendPersonaName(steamId.Value);
                            if (!string.IsNullOrEmpty(steamUserName) && steamUserName != "[unknown]")
                            {
                                serverDisplayName = steamUserName;
                            }
                        }
                    }
                    if (string.IsNullOrEmpty(serverDisplayName)) { serverDisplayName = TextManager.Get("Unknown").Value; }

                    CreateReconnectBox(
                        connectingText,
                        TextManager.GetWithVariable("ConnectingTo", "[serverip]", serverDisplayName));
                }

                if (reconnectBox != null)
                {
                    reconnectBox.Header.Text = connectingText + new string('.', ((int)Timing.TotalTime % 3 + 1));
                }

                yield return CoroutineStatus.Running;

                if (DateTime.Now > timeOut)
                {
                    ClientPeer?.Close(PeerDisconnectPacket.WithReason(DisconnectReason.Timeout));
                    var msgBox = new GUIMessageBox(TextManager.Get("ConnectionFailed"), TextManager.Get("CouldNotConnectToServer"))
                    {
                        DisplayInLoadingScreens = true
                    };
                    msgBox.Buttons[0].OnClicked += ReturnToPreviousMenu;
                    CloseReconnectBox();
                    break;
                }

                if (ClientPeer.WaitingForPassword && !canStart && !connectCancelled)
                {
                    GUI.ClearCursorWait();
                    CloseReconnectBox();

                    while (ClientPeer.WaitingForPassword)
                    {
                        yield return CoroutineStatus.Running;
                    }
                }
            }

            CloseReconnectBox();

            GUI.ClearCursorWait();
            if (connectCancelled) { yield return CoroutineStatus.Success; }

            yield return CoroutineStatus.Success;
        }

        public void Update(float deltaTime)
        {
#if DEBUG
            if (PlayerInput.GetKeyboardState.IsKeyDown(Keys.P)) return;

            if (PlayerInput.KeyHit(Keys.Home))
            {
                OnPermissionChanged.Invoke(new PermissionChangedEvent(permissions, permittedConsoleCommands));
            }
#endif

            foreach (Client c in ConnectedClients)
            {
                if (c.Character != null && c.Character.Removed) { c.Character = null; }
                c.UpdateVoipSound();
            }

            if (VoipCapture.Instance != null)
            {
                if (VoipCapture.Instance.LastEnqueueAudio > DateTime.Now - new TimeSpan(0, 0, 0, 0, milliseconds: 100))
                {
                    var myClient = ConnectedClients.Find(c => c.SessionId == SessionId);
                    if (Screen.Selected == GameMain.NetLobbyScreen)
                    {
                        GameMain.NetLobbyScreen.SetPlayerSpeaking(myClient);
                    }
                    else
                    {
                        GameMain.GameSession?.CrewManager?.SetClientSpeaking(myClient);
                    }
                }
            }

            NetStats.Update(deltaTime);

            UpdateHUD(deltaTime);

            try
            {
                incomingMessagesToProcess.Clear();
                incomingMessagesToProcess.AddRange(pendingIncomingMessages);
                foreach (var inc in incomingMessagesToProcess)
                {
                    ReadDataMessage(inc);
                }
                pendingIncomingMessages.Clear();
                ClientPeer?.Update(deltaTime);
            }
            catch (Exception e)
            {
                string errorMsg = "Error while reading a message from server. ";
                if (GameMain.Client == null) { errorMsg += "Client disposed."; }
                AppendExceptionInfo(ref errorMsg, e);
                GameAnalyticsManager.AddErrorEventOnce("GameClient.Update:CheckServerMessagesException" + e.TargetSite.ToString(), GameAnalyticsManager.ErrorSeverity.Error, errorMsg);
                DebugConsole.ThrowError(errorMsg);
                new GUIMessageBox(TextManager.Get("Error"), TextManager.GetWithVariables("MessageReadError", ("[message]", e.Message), ("[targetsite]", e.TargetSite.ToString())))
                {
                    DisplayInLoadingScreens = true
                };
                Quit();
                GameMain.ServerListScreen.Select();
                return;
            }

            if (!connected) { return; }

            CloseReconnectBox();

            if (GameStarted && Screen.Selected == GameMain.GameScreen)
            {
                EndVoteTickBox.Visible = ServerSettings.AllowEndVoting && HasSpawned;

                RespawnManager?.Update(deltaTime);

                if (updateTimer <= DateTime.Now)
                {
                    SendIngameUpdate();
                }
            }
            else
            {
                if (updateTimer <= DateTime.Now)
                {
                    SendLobbyUpdate();
                }
            }

            if (ServerSettings.VoiceChatEnabled)
            {
                VoipClient?.SendToServer();
            }

            if (IsServerOwner && connected && !connectCancelled)
            {
                if (GameMain.WindowActive)
                {
                    if (!ChildServerRelay.IsProcessAlive)
                    {
                        Quit();
                        CreateServerCrashMessage();
                    }
                }
            }

            if (updateTimer <= DateTime.Now)
            {
                // Update current time
                updateTimer = DateTime.Now + UpdateInterval;
            }
        }

        private readonly List<IReadMessage> pendingIncomingMessages = new List<IReadMessage>();
        private readonly List<IReadMessage> incomingMessagesToProcess = new List<IReadMessage>();

        private void ReadDataMessage(IReadMessage inc)
        {
            ServerPacketHeader header = (ServerPacketHeader)inc.ReadByte();

            if (roundInitStatus == RoundInitStatus.WaitingForStartGameFinalize
                && header is not (
                    ServerPacketHeader.STARTGAMEFINALIZE
                    or ServerPacketHeader.ENDGAME
                    or ServerPacketHeader.PING_REQUEST
                    or ServerPacketHeader.FILE_TRANSFER))
            {
                //rewind the header byte we just read
                inc.BitPosition -= 8;
                pendingIncomingMessages.Add(inc);
                return;
            }

            MultiPlayerCampaign campaign = GameMain.NetLobbyScreen.SelectedMode == GameMain.GameSession?.GameMode.Preset ?
                                                GameMain.GameSession?.GameMode as MultiPlayerCampaign : null;

            if (Screen.Selected is ModDownloadScreen)
            {
                switch (header)
                {
                    case ServerPacketHeader.UPDATE_LOBBY:
                    case ServerPacketHeader.PING_REQUEST:
                    case ServerPacketHeader.FILE_TRANSFER:
                    case ServerPacketHeader.PERMISSIONS:
                    case ServerPacketHeader.CHEATS_ENABLED:
                        //allow interpreting this packet
                        break;
                    case ServerPacketHeader.STARTGAME:
                        GameStarted = true;
                        return;
                    case ServerPacketHeader.ENDGAME:
                        GameStarted = false;
                        return;
                    default:
                        return; //ignore any other packets
                }
            }
            
            switch (header)
            {
                case ServerPacketHeader.PING_REQUEST:
                    IWriteMessage response = new WriteOnlyMessage();
                    response.WriteByte((byte)ClientPacketHeader.PING_RESPONSE);
                    byte requestLen = inc.ReadByte();
                    response.WriteByte(requestLen);
                    for (int i = 0; i < requestLen; i++)
                    {
                        byte b = inc.ReadByte();
                        response.WriteByte(b);
                    }
                    ClientPeer.Send(response, DeliveryMethod.Unreliable);
                    break;
                case ServerPacketHeader.CLIENT_PINGS:
                    byte clientCount = inc.ReadByte();
                    for (int i = 0; i < clientCount; i++)
                    {
                        byte clientId = inc.ReadByte();
                        UInt16 clientPing = inc.ReadUInt16();
                        Client client = ConnectedClients.Find(c => c.SessionId == clientId);
                        if (client != null)
                        {
                            client.Ping = clientPing;
                        }
                    }
                    break;
                case ServerPacketHeader.UPDATE_LOBBY:
                    ReadLobbyUpdate(inc);
                    break;
                case ServerPacketHeader.UPDATE_INGAME:
                    try
                    {
                        ReadIngameUpdate(inc);
                    }
                    catch (Exception e)
                    {
                        string errorMsg = "Error while reading an ingame update message from server.";
                        AppendExceptionInfo(ref errorMsg, e);
                        GameAnalyticsManager.AddErrorEventOnce("GameClient.ReadDataMessage:ReadIngameUpdate", GameAnalyticsManager.ErrorSeverity.Error, errorMsg);
                        throw;
                    }
                    break;
                case ServerPacketHeader.VOICE:
                    if (VoipClient == null)
                    {
                        string errorMsg = "Failed to read a voice packet from the server (VoipClient == null). ";
                        if (GameMain.Client == null) { errorMsg += "Client disposed. "; }
                        errorMsg += "\n" + Environment.StackTrace.CleanupStackTrace();
                        GameAnalyticsManager.AddErrorEventOnce(
                            "GameClient.ReadDataMessage:VoipClientNull",
                            GameMain.Client == null ? GameAnalyticsManager.ErrorSeverity.Error : GameAnalyticsManager.ErrorSeverity.Warning,
                            errorMsg);
                        return;
                    }

                    VoipClient.Read(inc);
                    break;
                case ServerPacketHeader.QUERY_STARTGAME:
                    DebugConsole.Log("Received QUERY_STARTGAME packet.");
                    string subName = inc.ReadString();
                    string subHash = inc.ReadString();

                    bool usingShuttle = inc.ReadBoolean();
                    string shuttleName = inc.ReadString();
                    string shuttleHash = inc.ReadString();

                    byte campaignID = inc.ReadByte();
                    UInt16 campaignSaveID = inc.ReadUInt16();
                    Dictionary<MultiPlayerCampaign.NetFlags, UInt16> campaignUpdateIDs = new Dictionary<MultiPlayerCampaign.NetFlags, ushort>();
                    foreach (MultiPlayerCampaign.NetFlags flag in Enum.GetValues(typeof(MultiPlayerCampaign.NetFlags)))
                    {
                        campaignUpdateIDs[flag] = inc.ReadUInt16();
                    }

                    IWriteMessage readyToStartMsg = new WriteOnlyMessage();
                    readyToStartMsg.WriteByte((byte)ClientPacketHeader.RESPONSE_STARTGAME);

                    if (campaign != null) { campaign.PendingSubmarineSwitch = null; }
                    GameMain.NetLobbyScreen.UsingShuttle = usingShuttle;
                    bool readyToStart;
                    if (campaign == null && campaignID == 0)
                    {
                        readyToStart = GameMain.NetLobbyScreen.TrySelectSub(subName, subHash, GameMain.NetLobbyScreen.SubList) &&
                                       GameMain.NetLobbyScreen.TrySelectSub(shuttleName, shuttleHash, GameMain.NetLobbyScreen.ShuttleList.ListBox);
                    }
                    else
                    {
                        readyToStart =
                            campaign != null &&
                            campaign.CampaignID == campaignID &&
                            campaign.LastSaveID == campaignSaveID &&
                            campaignUpdateIDs.All(kvp => campaign.GetLastUpdateIdForFlag(kvp.Key) == kvp.Value);
                    }
                    readyToStartMsg.WriteBoolean(readyToStart);

                    DebugConsole.Log(readyToStart ? "Ready to start." : "Not ready to start.");

                    WriteCharacterInfo(readyToStartMsg);

                    ClientPeer.Send(readyToStartMsg, DeliveryMethod.Reliable);

                    if (readyToStart && !CoroutineManager.IsCoroutineRunning("WaitForStartRound"))
                    {
                        CoroutineManager.StartCoroutine(GameMain.NetLobbyScreen.WaitForStartRound(startButton: null), "WaitForStartRound");
                    }
                    break;
                case ServerPacketHeader.STARTGAME:
                    DebugConsole.Log("Received STARTGAME packet.");
                    if (Screen.Selected == GameMain.GameScreen && GameMain.GameSession?.GameMode is CampaignMode)
                    {
                        //start without a loading screen if playing a campaign round
                        CoroutineManager.StartCoroutine(StartGame(inc));
                    }
                    else
                    {
                        GUIMessageBox.CloseAll();
                        GameMain.Instance.ShowLoading(StartGame(inc), false);
                    }
                    break;
                case ServerPacketHeader.STARTGAMEFINALIZE:
                    DebugConsole.NewMessage("Received STARTGAMEFINALIZE packet. Round init status: " + roundInitStatus);
                    if (roundInitStatus == RoundInitStatus.WaitingForStartGameFinalize)
                    {
                        //waiting for a save file
                        if (campaign != null && 
                            NetIdUtils.IdMoreRecent(campaign.PendingSaveID, campaign.LastSaveID) &&
                            FileReceiver.ActiveTransfers.Any(t => t.FileType == FileTransferType.CampaignSave))
                        {
                            return;
                        }
                        ReadStartGameFinalize(inc);
                    }
                    break;
                case ServerPacketHeader.ENDGAME:
                    CampaignMode.TransitionType transitionType = (CampaignMode.TransitionType)inc.ReadByte();
                    bool save = inc.ReadBoolean();
                    string endMessage = string.Empty;

                    endMessage = inc.ReadString();
                    byte missionCount = inc.ReadByte();
                    for (int i = 0; i < missionCount; i++)
                    {
                        bool missionSuccessful = inc.ReadBoolean();
                        var mission = GameMain.GameSession?.GetMission(i);
                        if (mission != null)
                        {
                            mission.Completed = missionSuccessful;
                        }
                    }
                    CharacterTeamType winningTeam = (CharacterTeamType)inc.ReadByte();
                    if (winningTeam != CharacterTeamType.None)
                    {
                        GameMain.GameSession.WinningTeam = winningTeam;
                        var combatMission = GameMain.GameSession.Missions.FirstOrDefault(m => m is CombatMission);
                        if (combatMission != null)
                        {
                            combatMission.Completed = true;
                        }
                    }

                    byte traitorCount = inc.ReadByte();
                    List<TraitorMissionResult> traitorResults = new List<TraitorMissionResult>();
                    for (int i = 0; i<traitorCount; i++)
                    {
                        traitorResults.Add(new TraitorMissionResult(inc));
                    }

                    roundInitStatus = RoundInitStatus.Interrupted;
                    CoroutineManager.StartCoroutine(EndGame(endMessage, traitorResults, transitionType), "EndGame");
                    GUI.SetSavingIndicatorState(save);
                    break;
                case ServerPacketHeader.CAMPAIGN_SETUP_INFO:
                    byte saveCount = inc.ReadByte();
                    List<CampaignMode.SaveInfo> saveInfos = new List<CampaignMode.SaveInfo>();
                    for (int i = 0; i < saveCount; i++)
                    {
                        saveInfos.Add(INetSerializableStruct.Read<CampaignMode.SaveInfo>(inc));
                    }
                    MultiPlayerCampaign.StartCampaignSetup(saveInfos);
                    break;
                case ServerPacketHeader.PERMISSIONS:
                    ReadPermissions(inc);
                    break;
                case ServerPacketHeader.ACHIEVEMENT:
                    ReadAchievement(inc);
                    break;
                case ServerPacketHeader.CHEATS_ENABLED:
                    bool cheatsEnabled = inc.ReadBoolean();
                    inc.ReadPadBits();
                    if (cheatsEnabled == DebugConsole.CheatsEnabled)
                    {
                        return;
                    }
                    else
                    {
                        DebugConsole.CheatsEnabled = cheatsEnabled;
                        SteamAchievementManager.CheatsEnabled = cheatsEnabled;
                        if (cheatsEnabled)
                        {
                            var cheatMessageBox = new GUIMessageBox(TextManager.Get("CheatsEnabledTitle"), TextManager.Get("CheatsEnabledDescription"));
                            cheatMessageBox.Buttons[0].OnClicked += (btn, userdata) =>
                            {
                                DebugConsole.TextBox.Select();
                                return true;
                            };
                        }
                    }
                    break;
                case ServerPacketHeader.CREW:
                    campaign?.ClientReadCrew(inc);
                    break;
                case ServerPacketHeader.MEDICAL:
                    campaign?.MedicalClinic?.ClientRead(inc);
                    break;
                case ServerPacketHeader.MONEY:
                    campaign?.ClientReadMoney(inc);
                    break;
                case ServerPacketHeader.READY_CHECK:
                    ReadyCheck.ClientRead(inc);
                    break;
                case ServerPacketHeader.FILE_TRANSFER:
                    FileReceiver.ReadMessage(inc);
                    break;
                case ServerPacketHeader.TRAITOR_MESSAGE:
                    ReadTraitorMessage(inc);
                    break;
                case ServerPacketHeader.MISSION:
                    {
                        int missionIndex = inc.ReadByte();
                        Mission mission = GameMain.GameSession?.GetMission(missionIndex);
                        mission?.ClientRead(inc);
                    }
                    break;
                case ServerPacketHeader.EVENTACTION:
                    GameMain.GameSession?.EventManager.ClientRead(inc);
                    break;
            }
        }

        private void ReadStartGameFinalize(IReadMessage inc)
        {
            TaskPool.ListTasks();
            ushort contentToPreloadCount = inc.ReadUInt16();
            List<ContentFile> contentToPreload = new List<ContentFile>();
            for (int i = 0; i < contentToPreloadCount; i++)
            {
                string filePath = inc.ReadString();
                ContentFile file = ContentPackageManager.EnabledPackages.All
                    .Select(p =>
                        p.Files.FirstOrDefault(f => f.Path == filePath))
                    .FirstOrDefault(f => !(f is null));
                contentToPreload.AddIfNotNull(file);
            }

            GameMain.GameSession.EventManager.PreloadContent(contentToPreload);

            int subEqualityCheckValue = inc.ReadInt32();
            if (subEqualityCheckValue != (Submarine.MainSub?.Info?.EqualityCheckVal ?? 0))
            {
                string errorMsg = "Submarine equality check failed. The submarine loaded at your end doesn't match the one loaded by the server." +
                    " There may have been an error in receiving the up-to-date submarine file from the server.";
                GameAnalyticsManager.AddErrorEventOnce("GameClient.StartGame:SubsDontMatch" + Level.Loaded.Seed, GameAnalyticsManager.ErrorSeverity.Error, errorMsg);
                throw new Exception(errorMsg);
            }

            byte missionCount = inc.ReadByte();
            List<Identifier> serverMissionIdentifiers = new List<Identifier>();
            for (int i = 0; i < missionCount; i++)
            {
                serverMissionIdentifiers.Add(inc.ReadIdentifier());
            }
            if (missionCount != GameMain.GameSession.GameMode.Missions.Count())
            {
                string errorMsg =
                    $"Mission equality check failed. Mission count doesn't match the server. " +
                    $"Server: {string.Join(", ", serverMissionIdentifiers)}, " +
                    $"client: {string.Join(", ", GameMain.GameSession.GameMode.Missions.Select(m => m.Prefab.Identifier))}, " +
                    $"game session: {string.Join(", ", GameMain.GameSession.Missions.Select(m => m.Prefab.Identifier))})";
                GameAnalyticsManager.AddErrorEventOnce("GameClient.StartGame:MissionsCountMismatch" + Level.Loaded.Seed, GameAnalyticsManager.ErrorSeverity.Error, errorMsg);
                throw new Exception(errorMsg);
            }

            if (missionCount > 0)
            {
                if (!GameMain.GameSession.GameMode.Missions.Select(m => m.Prefab.Identifier).OrderBy(id => id).SequenceEqual(serverMissionIdentifiers.OrderBy(id => id)))
                {
                    string errorMsg = 
                        $"Mission equality check failed. The mission selected at your end doesn't match the one loaded by the server " +
                        $"Server: {string.Join(", ", serverMissionIdentifiers)}, " +
                        $"client: {string.Join(", ", GameMain.GameSession.GameMode.Missions.Select(m => m.Prefab.Identifier))}, " +
                        $"game session: {string.Join(", ", GameMain.GameSession.Missions.Select(m => m.Prefab.Identifier))})";
                    GameAnalyticsManager.AddErrorEventOnce("GameClient.StartGame:MissionsDontMatch" + Level.Loaded.Seed, GameAnalyticsManager.ErrorSeverity.Error, errorMsg);
                    throw new Exception(errorMsg);
                }
                GameMain.GameSession.EnforceMissionOrder(serverMissionIdentifiers);
            }

            var levelEqualityCheckValues = new Dictionary<Level.LevelGenStage, int>();
            foreach (Level.LevelGenStage stage in Enum.GetValues(typeof(Level.LevelGenStage)).OfType<Level.LevelGenStage>().OrderBy(s => s))
            {
                levelEqualityCheckValues.Add(stage, inc.ReadInt32());
            }

            foreach (var stage in levelEqualityCheckValues.Keys)
            {
                if (Level.Loaded.EqualityCheckValues[stage] != levelEqualityCheckValues[stage])
                {
                    string errorMsg = "Level equality check failed. The level generated at your end doesn't match the level generated by the server" +
                        " (client value " + stage + ": " + Level.Loaded.EqualityCheckValues[stage].ToString("X") +
                        ", server value " + stage + ": " + levelEqualityCheckValues[stage].ToString("X") +
                        ", level value count: " + levelEqualityCheckValues.Count +
                        ", seed: " + Level.Loaded.Seed +
                        ", sub: " + Submarine.MainSub.Info.Name + " (" + Submarine.MainSub.Info.MD5Hash.ShortRepresentation + ")" +
                        ", mirrored: " + Level.Loaded.Mirrored + ").";
                    GameAnalyticsManager.AddErrorEventOnce("GameClient.StartGame:LevelsDontMatch" + Level.Loaded.Seed, GameAnalyticsManager.ErrorSeverity.Error, errorMsg);
                    throw new Exception(errorMsg);
                }
            }

            foreach (Mission mission in GameMain.GameSession.Missions)
            {
                mission.ClientReadInitial(inc);
            }

            if (inc.ReadBoolean())
            {
                CrewManager.ClientReadActiveOrders(inc);
            }

            roundInitStatus = RoundInitStatus.Started;
        }

        /// <summary>
        /// Fires when the ClientPeer gets disconnected from the server. Does not necessarily mean the client is shutting down, we may still be able to reconnect.
        /// </summary>
        private void OnClientPeerDisconnect(PeerDisconnectPacket disconnectPacket)
        {
            bool wasConnected = connected;
            connected = false;
            connectCancelled = true;
            
            CoroutineManager.StopCoroutines("WaitForStartingInfo");
            CloseReconnectBox();

            GUI.ClearCursorWait();

            if (disconnectPacket.ShouldCreateAnalyticsEvent)
            {
                GameAnalyticsManager.AddErrorEventOnce(
                    "GameClient.HandleDisconnectMessage",
                    GameAnalyticsManager.ErrorSeverity.Debug,
                    $"Client received a disconnect message. Reason: {disconnectPacket.DisconnectReason}");
            }
            
            if (disconnectPacket.DisconnectReason == DisconnectReason.ServerFull)
            {
                AskToWaitInQueue();
            }
            else if (disconnectPacket.ShouldAttemptReconnect && !IsServerOwner && wasConnected)
            {
                if (disconnectPacket.IsEventSyncError)
                {
                    GameMain.NetLobbyScreen.Select();
                    GameMain.GameSession?.EndRound("", null);
                    GameStarted = false;
                    myCharacter = null;
                }
                AttemptReconnect(disconnectPacket);
            }
            else
            {
                if (ClientPeer is SteamP2PClientPeer or SteamP2POwnerPeer)
                {
                    SteamManager.LeaveLobby();
                }

                GameMain.ModDownloadScreen.Reset();
                ContentPackageManager.EnabledPackages.Restore();

<<<<<<< HEAD
                CampaignMode.StartRoundCancellationToken?.Cancel();
=======
                GameMain.GameSession?.Campaign?.CancelStartRound();
>>>>>>> bf73ddb6

                if (SteamManager.IsInitialized)
                {
                    Steamworks.SteamFriends.ClearRichPresence();
                }
                foreach (var fileTransfer in FileReceiver.ActiveTransfers.ToArray())
                {
                    FileReceiver.StopTransfer(fileTransfer, deleteFile: true);
                }

                ChildServerRelay.AttemptGracefulShutDown();
                GUIMessageBox.MessageBoxes.RemoveAll(c => c?.UserData is RoundSummary);

                characterInfo?.Remove();

                VoipClient?.Dispose();
                VoipClient = null;
                GameMain.Client = null;
                GameMain.GameSession = null;

                ReturnToPreviousMenu(null, null);
                if (disconnectPacket.DisconnectReason != DisconnectReason.Disconnected)
                {
                    new GUIMessageBox(TextManager.Get(wasConnected ? "ConnectionLost" : "CouldNotConnectToServer"), disconnectPacket.PopupMessage)
                    {
                        DisplayInLoadingScreens = true
                    };
                }
            }
        }

        private void CreateReconnectBox(LocalizedString headerText, LocalizedString bodyText)
        {
            reconnectBox = new GUIMessageBox(
                headerText,
                bodyText,
                new LocalizedString[] { TextManager.Get("Cancel") })
            {
                DisplayInLoadingScreens = true
            };
            reconnectBox.Buttons[0].OnClicked += (btn, userdata) => { CancelConnect(); return true; };
            reconnectBox.Buttons[0].OnClicked += reconnectBox.Close;
        }
        
        private void CloseReconnectBox()
        {
            reconnectBox?.Close();
            reconnectBox = null;
        }
        
        private void AskToWaitInQueue()
        {
            CoroutineManager.StopCoroutines("WaitForStartingInfo");
            //already waiting for a slot to free up, stop waiting for starting info and 
            //let WaitInServerQueue reattempt connecting later
            if (CoroutineManager.IsCoroutineRunning("WaitInServerQueue"))
            {
                return;
            }

            var queueBox = new GUIMessageBox(
                TextManager.Get("DisconnectReason.ServerFull"),
                TextManager.Get("ServerFullQuestionPrompt"), new LocalizedString[] { TextManager.Get("Cancel"), TextManager.Get("ServerQueue") });

            queueBox.Buttons[0].OnClicked += queueBox.Close;
            queueBox.Buttons[1].OnClicked += queueBox.Close;
            queueBox.Buttons[1].OnClicked += (btn, userdata) =>
            {
                CloseReconnectBox();
                CoroutineManager.StartCoroutine(WaitInServerQueue(), "WaitInServerQueue");
                return true;
            };
        }
        
        private void AttemptReconnect(PeerDisconnectPacket peerDisconnectPacket)
        {
            connectCancelled = false;
            
            CreateReconnectBox(
                TextManager.Get("ConnectionLost"),
                peerDisconnectPacket.ReconnectMessage);

            var prevContentPackages = ClientPeer.ServerContentPackages;
            //decrement lobby update ID to make sure we update the lobby when we reconnect
            GameMain.NetLobbyScreen.LastUpdateID--;
            InitiateServerJoin(ServerName);
            if (ClientPeer != null)
            {
                //restore the previous list of content packages so we can reconnect immediately without having to recheck that the packages match
                ClientPeer.ContentPackageOrderReceived = true;
                ClientPeer.ServerContentPackages = prevContentPackages;
            }
        }
        
        private void OnConnectionInitializationComplete()
        {
            if (SteamManager.IsInitialized)
            {
                Steamworks.SteamFriends.ClearRichPresence();
                Steamworks.SteamFriends.SetRichPresence("servername", ServerName);
                #warning TODO: use Steamworks localization functionality
                Steamworks.SteamFriends.SetRichPresence("status",
                    TextManager.GetWithVariable("FriendPlayingOnServer", "[servername]", ServerName).Value);
                Steamworks.SteamFriends.SetRichPresence("connect",
                    $"-connect \"{ToolBox.EscapeCharacters(ServerName)}\" {serverEndpoint}");
            }

            canStart = true;
            connected = true;

            VoipClient = new VoipClient(this, ClientPeer);

            //if we're still in the game, roundsummary or lobby screen, we don't need to redownload the mods
            if (Screen.Selected is GameScreen or RoundSummaryScreen or NetLobbyScreen)
            {
                EntityEventManager.ClearSelf();
                foreach (Character c in Character.CharacterList)
                {
                    c.ResetNetState();
                }
            }
            else
            {
                GameMain.ModDownloadScreen.Select();
            }

            chatBox.InputBox.Enabled = true;
            if (GameMain.NetLobbyScreen?.ChatInput != null)
            {
                GameMain.NetLobbyScreen.ChatInput.Enabled = true;
            }
        }
        
        private IEnumerable<CoroutineStatus> WaitInServerQueue()
        {
            waitInServerQueueBox = new GUIMessageBox(
                    TextManager.Get("ServerQueuePleaseWait"),
                    TextManager.Get("WaitingInServerQueue"), new LocalizedString[] { TextManager.Get("Cancel") });
            waitInServerQueueBox.Buttons[0].OnClicked += (btn, userdata) =>
            {
                CoroutineManager.StopCoroutines("WaitInServerQueue");
                waitInServerQueueBox?.Close();
                waitInServerQueueBox = null;
                return true;
            };

            while (!connected)
            {
                if (!CoroutineManager.IsCoroutineRunning("WaitForStartingInfo"))
                {
                    InitiateServerJoin(ServerName);
                    yield return new WaitForSeconds(5.0f);
                }
                yield return new WaitForSeconds(0.5f);
            }

            waitInServerQueueBox?.Close();
            waitInServerQueueBox = null;

            yield return CoroutineStatus.Success;
        }


        private void ReadAchievement(IReadMessage inc)
        {
            Identifier achievementIdentifier = inc.ReadIdentifier();
            int amount = inc.ReadInt32();
            if (amount == 0)
            {
                SteamAchievementManager.UnlockAchievement(achievementIdentifier);
            }
            else
            {
                SteamAchievementManager.IncrementStat(achievementIdentifier, amount);
            }
        }

        private void ReadTraitorMessage(IReadMessage inc)
        {
            TraitorMessageType messageType = (TraitorMessageType)inc.ReadByte();
            string missionIdentifier = inc.ReadString();
            string messageFmt = inc.ReadString();
            LocalizedString message = TextManager.GetServerMessage(messageFmt);

            var missionPrefab = TraitorMissionPrefab.Prefabs.Find(t => t.Identifier == missionIdentifier);
            Sprite icon = missionPrefab?.Icon;

            switch (messageType)
            {
                case TraitorMessageType.Objective:
                    var isTraitor = !message.IsNullOrEmpty();
                    SpawnAsTraitor = isTraitor;
                    TraitorFirstObjective = message;
                    TraitorMission = missionPrefab;
                    if (Character != null)
                    {
                        Character.IsTraitor = isTraitor;
                        Character.TraitorCurrentObjective = message;
                    }
                    break;
                case TraitorMessageType.Console:
                    GameMain.Client.AddChatMessage(ChatMessage.Create("", message.Value, ChatMessageType.Console, null));
                    DebugConsole.NewMessage(message);
                    break;
                case TraitorMessageType.ServerMessageBox:
                    var msgBox = new GUIMessageBox("", message, Array.Empty<LocalizedString>(), type: GUIMessageBox.Type.InGame, icon: icon);
                    if (msgBox.Icon != null)
                    {
                        msgBox.IconColor = missionPrefab.IconColor;
                    }
                    break;
                case TraitorMessageType.Server:
                default:
                    GameMain.Client.AddChatMessage(message.Value, ChatMessageType.Server);
                    break;
            }
        }

        private void ReadPermissions(IReadMessage inc)
        {
            List<string> permittedConsoleCommands = new List<string>();
            byte clientId = inc.ReadByte();

            ClientPermissions permissions = ClientPermissions.None;
            List<DebugConsole.Command> permittedCommands = new List<DebugConsole.Command>();
            Client.ReadPermissions(inc, out permissions, out permittedCommands);

            Client targetClient = ConnectedClients.Find(c => c.SessionId == clientId);
            targetClient?.SetPermissions(permissions, permittedCommands);
            if (clientId == SessionId)
            {
                SetMyPermissions(permissions, permittedCommands.Select(command => command.names[0]));
            }
        }

        private void SetMyPermissions(ClientPermissions newPermissions, IEnumerable<string> permittedConsoleCommands)
        {
            if (!(this.permittedConsoleCommands.Any(c => !permittedConsoleCommands.Contains(c)) ||
                  permittedConsoleCommands.Any(c => !this.permittedConsoleCommands.Contains(c))))
            {
                if (newPermissions == permissions) return;
            }

            bool refreshCampaignUI = permissions.HasFlag(ClientPermissions.ManageCampaign) != newPermissions.HasFlag(ClientPermissions.ManageCampaign) ||
                                     permissions.HasFlag(ClientPermissions.ManageRound) != newPermissions.HasFlag(ClientPermissions.ManageRound);

            permissions = newPermissions;
            this.permittedConsoleCommands = new List<string>(permittedConsoleCommands);
            //don't show the "permissions changed" popup if the client owns the server
            if (!IsServerOwner)
            {
                GUIMessageBox.MessageBoxes.RemoveAll(mb => mb.UserData as string == "permissions");
                GUIMessageBox msgBox = new GUIMessageBox("", "") { UserData = "permissions" };
                msgBox.Content.ClearChildren();
                msgBox.Content.RectTransform.RelativeSize = new Vector2(0.95f, 0.9f);

                var header = new GUITextBlock(new RectTransform(new Vector2(1.0f, 0.0f), msgBox.Content.RectTransform), TextManager.Get("PermissionsChanged"), textAlignment: Alignment.Center, font: GUIStyle.LargeFont);
                header.RectTransform.IsFixedSize = true;

                var permissionArea = new GUILayoutGroup(new RectTransform(new Vector2(1.0f, 1.0f), msgBox.Content.RectTransform), isHorizontal: true) { Stretch = true, RelativeSpacing = 0.05f };
                var leftColumn = new GUILayoutGroup(new RectTransform(new Vector2(0.5f, 1.0f), permissionArea.RectTransform)) { Stretch = true, RelativeSpacing = 0.05f };
                var rightColumn = new GUILayoutGroup(new RectTransform(new Vector2(0.5f, 1.0f), permissionArea.RectTransform)) { Stretch = true, RelativeSpacing = 0.05f };

                var permissionsLabel = new GUITextBlock(new RectTransform(new Vector2(newPermissions == ClientPermissions.None ? 2.0f : 1.0f, 0.0f), leftColumn.RectTransform),
                    TextManager.Get(newPermissions == ClientPermissions.None ? "PermissionsRemoved" : "CurrentPermissions"),
                    wrap: true, font: (newPermissions == ClientPermissions.None ? GUIStyle.Font : GUIStyle.SubHeadingFont));
                permissionsLabel.RectTransform.NonScaledSize = new Point(permissionsLabel.Rect.Width, permissionsLabel.Rect.Height);
                permissionsLabel.RectTransform.IsFixedSize = true;
                if (newPermissions != ClientPermissions.None)
                {
                    LocalizedString permissionList = "";
                    foreach (ClientPermissions permission in Enum.GetValues(typeof(ClientPermissions)))
                    {
                        if (!newPermissions.HasFlag(permission) || permission == ClientPermissions.None) { continue; }
                        permissionList += "   - " + TextManager.Get("ClientPermission." + permission) + "\n";
                    }
                    new GUITextBlock(new RectTransform(new Vector2(1.0f, 0.0f), leftColumn.RectTransform),
                        permissionList);
                }

                if (newPermissions.HasFlag(ClientPermissions.ConsoleCommands))
                {
                    var commandsLabel = new GUITextBlock(new RectTransform(new Vector2(1.0f, 0.0f), rightColumn.RectTransform),
                        TextManager.Get("PermittedConsoleCommands"), wrap: true, font: GUIStyle.SubHeadingFont);
                    var commandList = new GUIListBox(new RectTransform(new Vector2(1.0f, 1.0f), rightColumn.RectTransform));
                    foreach (string permittedCommand in permittedConsoleCommands)
                    {
                        new GUITextBlock(new RectTransform(new Vector2(1.0f, 0.05f), commandList.Content.RectTransform, minSize: new Point(0, 15)),
                            permittedCommand, font: GUIStyle.SmallFont)
                        {
                            CanBeFocused = false
                        };
                    }
                    permissionsLabel.RectTransform.NonScaledSize = commandsLabel.RectTransform.NonScaledSize =
                        new Point(permissionsLabel.Rect.Width, Math.Max(permissionsLabel.Rect.Height, commandsLabel.Rect.Height));
                    commandsLabel.RectTransform.IsFixedSize = true;
                }

                new GUIButton(new RectTransform(new Vector2(0.5f, 0.05f), msgBox.Content.RectTransform), TextManager.Get("ok"))
                {
                    OnClicked = msgBox.Close
                };

                permissionArea.RectTransform.MinSize = new Point(0, Math.Max(leftColumn.RectTransform.Children.Sum(c => c.Rect.Height), rightColumn.RectTransform.Children.Sum(c => c.Rect.Height)));
                permissionArea.RectTransform.IsFixedSize = true;
                int contentHeight = (int)(msgBox.Content.RectTransform.Children.Sum(c => c.Rect.Height + msgBox.Content.AbsoluteSpacing) * 1.05f);
                msgBox.Content.ChildAnchor = Anchor.TopCenter;
                msgBox.Content.Stretch = true;
                msgBox.Content.RectTransform.MinSize = new Point(0, contentHeight);
                msgBox.InnerFrame.RectTransform.MinSize = new Point(0, (int)(contentHeight / permissionArea.RectTransform.RelativeSize.Y / msgBox.Content.RectTransform.RelativeSize.Y));
            }

            if (refreshCampaignUI)
            {
                if (GameMain.GameSession?.GameMode is CampaignMode campaign)
                {
                    campaign.CampaignUI?.UpgradeStore?.RequestRefresh();
                    campaign.CampaignUI?.CrewManagement?.RefreshPermissions();
                }
            }

            GameMain.NetLobbyScreen.RefreshEnabledElements();
            OnPermissionChanged.Invoke(new PermissionChangedEvent(permissions, this.permittedConsoleCommands));
        }

        private IEnumerable<CoroutineStatus> StartGame(IReadMessage inc)
        {
            Character?.Remove();
            Character = null;
            HasSpawned = false;
            eventErrorWritten = false;
            GameMain.NetLobbyScreen.StopWaitingForStartRound();

            while (CoroutineManager.IsCoroutineRunning("EndGame"))
            {
                EndCinematic?.Stop();
                yield return CoroutineStatus.Running;
            }

            //enable spectate button in case we fail to start the round now
            //(for example, due to a missing sub file or an error)
            GameMain.NetLobbyScreen.ShowSpectateButton();

            EntityEventManager.Clear();
            LastSentEntityEventID = 0;

            EndVoteTickBox.Selected = false;

            WaitForNextRoundRespawn = null;

            roundInitStatus = RoundInitStatus.Starting;

            int seed = inc.ReadInt32();
            string modeIdentifier = inc.ReadString();

            GameModePreset gameMode = GameModePreset.List.Find(gm => gm.Identifier == modeIdentifier);
            if (gameMode == null)
            {
                DebugConsole.ThrowError("Game mode \"" + modeIdentifier + "\" not found!");
                roundInitStatus = RoundInitStatus.Interrupted;
                yield return CoroutineStatus.Failure;
            }

            bool respawnAllowed = inc.ReadBoolean();
            ServerSettings.AllowDisguises = inc.ReadBoolean();
            ServerSettings.AllowRewiring = inc.ReadBoolean();
            ServerSettings.AllowFriendlyFire = inc.ReadBoolean();
            ServerSettings.LockAllDefaultWires = inc.ReadBoolean();
            ServerSettings.AllowRagdollButton = inc.ReadBoolean();
            ServerSettings.AllowLinkingWifiToChat = inc.ReadBoolean();
            ServerSettings.MaximumMoneyTransferRequest = inc.ReadInt32();
            bool usingShuttle = GameMain.NetLobbyScreen.UsingShuttle = inc.ReadBoolean();
            GameMain.LightManager.LosMode = (LosMode)inc.ReadByte();
            ServerSettings.ShowEnemyHealthBars = (EnemyHealthBarMode)inc.ReadByte();
            bool includesFinalize = inc.ReadBoolean(); inc.ReadPadBits();
            GameMain.LightManager.LightingEnabled = true;

            ServerSettings.ReadMonsterEnabled(inc);

            Rand.SetSyncedSeed(seed);

            Task loadTask = null;
            var roundSummary = (GUIMessageBox.MessageBoxes.Find(c => c?.UserData is RoundSummary)?.UserData) as RoundSummary;

            bool isOutpost = false;

            if (gameMode != GameModePreset.MultiPlayerCampaign)
            {
                string levelSeed = inc.ReadString();
                float levelDifficulty = inc.ReadSingle();
                string subName = inc.ReadString();
                string subHash = inc.ReadString();
                string shuttleName = inc.ReadString();
                string shuttleHash = inc.ReadString();
                List<UInt32> missionHashes = new List<UInt32>();
                int missionCount = inc.ReadByte();
                for (int i = 0; i < missionCount; i++)
                {
                    missionHashes.Add(inc.ReadUInt32());
                }
                if (!GameMain.NetLobbyScreen.TrySelectSub(subName, subHash, GameMain.NetLobbyScreen.SubList))
                {
                    roundInitStatus = RoundInitStatus.Interrupted;
                    yield return CoroutineStatus.Success;
                }

                if (!GameMain.NetLobbyScreen.TrySelectSub(shuttleName, shuttleHash, GameMain.NetLobbyScreen.ShuttleList.ListBox))
                {
                    roundInitStatus = RoundInitStatus.Interrupted;
                    yield return CoroutineStatus.Success;
                }

                //this shouldn't happen, TrySelectSub should stop the coroutine if the correct sub/shuttle cannot be found
                if (GameMain.NetLobbyScreen.SelectedSub == null ||
                    GameMain.NetLobbyScreen.SelectedSub.Name != subName ||
                    GameMain.NetLobbyScreen.SelectedSub.MD5Hash?.StringRepresentation != subHash)
                {
                    string errorMsg = "Failed to select submarine \"" + subName + "\" (hash: " + subHash + ").";
                    if (GameMain.NetLobbyScreen.SelectedSub == null)
                    {
                        errorMsg += "\n" + "SelectedSub is null";
                    }
                    else
                    {
                        if (GameMain.NetLobbyScreen.SelectedSub.Name != subName)
                        {
                            errorMsg += "\n" + "Name mismatch: " + GameMain.NetLobbyScreen.SelectedSub.Name + " != " + subName;
                        }
                        if (GameMain.NetLobbyScreen.SelectedSub.MD5Hash?.StringRepresentation != subHash)
                        {
                            errorMsg += "\n" + "Hash mismatch: " + GameMain.NetLobbyScreen.SelectedSub.MD5Hash?.StringRepresentation + " != " + subHash;
                        }
                    }
                    GameStarted = true;
                    GameMain.NetLobbyScreen.Select();
                    DebugConsole.ThrowError(errorMsg);
                    GameAnalyticsManager.AddErrorEventOnce("GameClient.StartGame:FailedToSelectSub" + subName, GameAnalyticsManager.ErrorSeverity.Error, errorMsg);
                    roundInitStatus = RoundInitStatus.Interrupted;
                    yield return CoroutineStatus.Failure;
                }
                if (GameMain.NetLobbyScreen.SelectedShuttle == null ||
                    GameMain.NetLobbyScreen.SelectedShuttle.Name != shuttleName ||
                    GameMain.NetLobbyScreen.SelectedShuttle.MD5Hash?.StringRepresentation != shuttleHash)
                {
                    GameStarted = true;
                    GameMain.NetLobbyScreen.Select();
                    string errorMsg = "Failed to select shuttle \"" + shuttleName + "\" (hash: " + shuttleHash + ").";
                    DebugConsole.ThrowError(errorMsg);
                    GameAnalyticsManager.AddErrorEventOnce("GameClient.StartGame:FailedToSelectShuttle" + shuttleName, GameAnalyticsManager.ErrorSeverity.Error, errorMsg);
                    roundInitStatus = RoundInitStatus.Interrupted;
                    yield return CoroutineStatus.Failure;
                }

                var selectedMissions = missionHashes.Select(i => MissionPrefab.Prefabs.Find(p => p.UintIdentifier == i));

                GameMain.GameSession = new GameSession(GameMain.NetLobbyScreen.SelectedSub, gameMode, missionPrefabs: selectedMissions);
                GameMain.GameSession.StartRound(levelSeed, levelDifficulty);
            }
            else
            {
                if (!(GameMain.GameSession?.GameMode is MultiPlayerCampaign campaign))
                {
                    throw new InvalidOperationException("Attempted to start a campaign round when a campaign was not active.");
                }

                if (GameMain.GameSession?.CrewManager != null) { GameMain.GameSession.CrewManager.Reset(); }

                byte campaignID = inc.ReadByte();
                UInt16 campaignSaveID = inc.ReadUInt16();
                int nextLocationIndex = inc.ReadInt32();
                int nextConnectionIndex = inc.ReadInt32();
                int selectedLocationIndex = inc.ReadInt32();
                bool mirrorLevel = inc.ReadBoolean();

                if (campaign.CampaignID != campaignID)
                {
                    GameStarted = true;
                    DebugConsole.ThrowError("Failed to start campaign round (campaign ID does not match).");
                    GameMain.NetLobbyScreen.Select();
                    roundInitStatus = RoundInitStatus.Interrupted;
                    yield return CoroutineStatus.Failure;
                }
                else if (campaign.Map == null)
                {
                    GameStarted = true;
                    DebugConsole.ThrowError("Failed to start campaign round (campaign map not loaded yet).");
                    GameMain.NetLobbyScreen.Select();
                    roundInitStatus = RoundInitStatus.Interrupted;
                    yield return CoroutineStatus.Failure;
                }

                if (NetIdUtils.IdMoreRecent(campaignSaveID, campaign.PendingSaveID))
                {
                    campaign.PendingSaveID = campaignSaveID;
                    DateTime saveFileTimeOut = DateTime.Now + new TimeSpan(0,0,60);
                    while (NetIdUtils.IdMoreRecent(campaignSaveID, campaign.LastSaveID))
                    {
                        if (DateTime.Now > saveFileTimeOut)
                        {
                            GameStarted = true;
                            DebugConsole.ThrowError("Failed to start campaign round (timed out while waiting for the up-to-date save file).");
                            GameMain.NetLobbyScreen.Select();
                            roundInitStatus = RoundInitStatus.Interrupted;
                            yield return CoroutineStatus.Failure;
                        }
                        yield return new WaitForSeconds(0.1f); 
                    }
                }

                campaign.Map.SelectLocation(selectedLocationIndex);

                LevelData levelData = nextLocationIndex > -1 ?
                    campaign.Map.Locations[nextLocationIndex].LevelData :
                    campaign.Map.Connections[nextConnectionIndex].LevelData;

                if (roundSummary != null)
                {
                    loadTask = campaign.SelectSummaryScreen(roundSummary, levelData, mirrorLevel, null);
                    roundSummary.ContinueButton.Visible = false;
                }
                else
                {
                    GameMain.GameSession.StartRound(levelData, mirrorLevel);
                }
                isOutpost = levelData.Type == LevelData.LevelType.Outpost;
            }

            Voting?.ResetVotes(GameMain.Client.ConnectedClients);            

            if (loadTask != null)
            {
                while (!loadTask.IsCompleted && !loadTask.IsFaulted && !loadTask.IsCanceled)
                {
                    yield return CoroutineStatus.Running;
                }
            }

            if (ClientPeer == null)
            {
                DebugConsole.ThrowError("There was an error initializing the round (disconnected during the StartGame coroutine.)");
                roundInitStatus = RoundInitStatus.Error;
                yield return CoroutineStatus.Failure;
            }

            roundInitStatus = RoundInitStatus.WaitingForStartGameFinalize;

            //wait for up to 30 seconds for the server to send the STARTGAMEFINALIZE message
            TimeSpan timeOutDuration = new TimeSpan(0, 0, seconds: 30);
            DateTime timeOut = DateTime.Now + timeOutDuration;
            DateTime requestFinalizeTime = DateTime.Now;
            TimeSpan requestFinalizeInterval = new TimeSpan(0, 0, 2);
            IWriteMessage msg = new WriteOnlyMessage();
            msg.WriteByte((byte)ClientPacketHeader.REQUEST_STARTGAMEFINALIZE);
            ClientPeer.Send(msg, DeliveryMethod.Unreliable);

            GUIMessageBox interruptPrompt = null;

            if (includesFinalize)
            {
                ReadStartGameFinalize(inc);
            }
            else
            {
                while (true)
                {
                    try
                    {
                        if (DateTime.Now > requestFinalizeTime)
                        {
                            msg = new WriteOnlyMessage();
                            msg.WriteByte((byte)ClientPacketHeader.REQUEST_STARTGAMEFINALIZE);
                            ClientPeer.Send(msg, DeliveryMethod.Unreliable);
                            requestFinalizeTime = DateTime.Now + requestFinalizeInterval;
                        }
                        if (DateTime.Now > timeOut && interruptPrompt == null)
                        {
                            interruptPrompt = new GUIMessageBox(string.Empty, TextManager.Get("WaitingForStartGameFinalizeTakingTooLong"),
                                new LocalizedString[] { TextManager.Get("Yes"), TextManager.Get("No") })
                            {
                                DisplayInLoadingScreens = true
                            };
                            interruptPrompt.Buttons[0].OnClicked += (btn, userData) =>
                            {
                                roundInitStatus = RoundInitStatus.Interrupted;
                                DebugConsole.ThrowError("Error while starting the round (did not receive STARTGAMEFINALIZE message from the server). Returning to the lobby...");
                                GameStarted = true;
                                GameMain.NetLobbyScreen.Select();
                                interruptPrompt.Close();
                                interruptPrompt = null;
                                return true;
                            };
                            interruptPrompt.Buttons[1].OnClicked += (btn, userData) =>
                            {
                                timeOut = DateTime.Now + timeOutDuration;
                                interruptPrompt.Close();
                                interruptPrompt = null;
                                return true;
                            };
                        }

                        if (!connected)
                        {
                            roundInitStatus = RoundInitStatus.Interrupted;
                            break;
                        }

                        if (roundInitStatus != RoundInitStatus.WaitingForStartGameFinalize) { break; }
                    }
                    catch (Exception e)
                    {
                        DebugConsole.ThrowError("There was an error initializing the round.", e, true);
                        roundInitStatus = RoundInitStatus.Error;
                        break;
                    }

                    //waiting for a STARTGAMEFINALIZE message
                    yield return CoroutineStatus.Running;
                }
            }

            interruptPrompt?.Close();
            interruptPrompt = null;
            
            if (roundInitStatus != RoundInitStatus.Started)
            {
                if (roundInitStatus != RoundInitStatus.Interrupted)
                {
                    DebugConsole.ThrowError(roundInitStatus.ToString());
                    CoroutineManager.StartCoroutine(EndGame(""));
                    yield return CoroutineStatus.Failure;
                }
                else
                {
                    yield return CoroutineStatus.Success;
                }
            }

            if (GameMain.GameSession.Submarine.Info.IsFileCorrupted)
            {
                DebugConsole.ThrowError($"Failed to start a round. Could not load the submarine \"{GameMain.GameSession.Submarine.Info.Name}\".");
                yield return CoroutineStatus.Failure;
            }

            for (int i = 0; i < Submarine.MainSubs.Length; i++)
            {
                if (Submarine.MainSubs[i] == null) { break; }

                var teamID = i == 0 ? CharacterTeamType.Team1 : CharacterTeamType.Team2;
                Submarine.MainSubs[i].TeamID = teamID;
                foreach (Item item in Item.ItemList)
                {
                    if (item.Submarine == null) { continue; }
                    if (item.Submarine != Submarine.MainSubs[i] && !Submarine.MainSubs[i].DockedTo.Contains(item.Submarine)) { continue; }
                    foreach (WifiComponent wifiComponent in item.GetComponents<WifiComponent>())
                    {
                        wifiComponent.TeamID = Submarine.MainSubs[i].TeamID;
                    }
                }
                foreach (Submarine sub in Submarine.MainSubs[i].DockedTo)
                {
                    if (sub.Info.Type == SubmarineType.Outpost) { continue; }
                    sub.TeamID = teamID;
                }
            }

            if (respawnAllowed)
            {
                RespawnManager = new RespawnManager(this, usingShuttle && !isOutpost ? GameMain.NetLobbyScreen.SelectedShuttle : null);
            }

            GameStarted = true;
            ServerSettings.ServerDetailsChanged = true;

            if (roundSummary != null)
            {
                roundSummary.ContinueButton.Visible = true;
            }

            GameMain.GameScreen.Select();

            string message = "ServerMessage.HowToCommunicate" +
                $"~[chatbutton]={GameSettings.CurrentConfig.KeyMap.KeyBindText(InputType.ActiveChat)}" +
                $"~[pttbutton]={GameSettings.CurrentConfig.KeyMap.KeyBindText(InputType.Voice)}" +
                $"~[switchbutton]={GameSettings.CurrentConfig.KeyMap.KeyBindText(InputType.ToggleChatMode)}";
            AddChatMessage(message, ChatMessageType.Server);

            yield return CoroutineStatus.Success;
        }

        public IEnumerable<CoroutineStatus> EndGame(string endMessage, List<TraitorMissionResult> traitorResults = null, CampaignMode.TransitionType transitionType = CampaignMode.TransitionType.None)
        {
            //round starting up, wait for it to finish
            DateTime timeOut = DateTime.Now + new TimeSpan(0, 0, 60);
            while (TaskPool.IsTaskRunning("AsyncCampaignStartRound"))
            {
                if (DateTime.Now > timeOut)
                {
                    throw new Exception("Failed to end a round (async campaign round start timed out).");
                }
                yield return new WaitForSeconds(1.0f);
            }

            if (!GameStarted)
            {
                GameMain.NetLobbyScreen.Select();
                yield return CoroutineStatus.Success;
            }

            if (GameMain.GameSession != null) { GameMain.GameSession.EndRound(endMessage, traitorResults, transitionType); }
            
            ServerSettings.ServerDetailsChanged = true;

            GameStarted = false;
            Character.Controlled = null;
            WaitForNextRoundRespawn = null;
            SpawnAsTraitor = false;
            GameMain.GameScreen.Cam.TargetPos = Vector2.Zero;
            GameMain.LightManager.LosEnabled = false;
            RespawnManager = null;

            if (Screen.Selected == GameMain.GameScreen)
            {
                Submarine refSub = Submarine.MainSub;
                if (Submarine.MainSubs[1] != null &&
                    GameMain.GameSession.GameMode is PvPMode && 
                    GameMain.GameSession.WinningTeam.HasValue && GameMain.GameSession.WinningTeam == CharacterTeamType.Team1)
                {
                    refSub = Submarine.MainSubs[1];
                }

                // Enable characters near the main sub for the endCinematic
                foreach (Character c in Character.CharacterList)
                {
                    if (Vector2.DistanceSquared(refSub.WorldPosition, c.WorldPosition) < MathUtils.Pow2(c.Params.DisableDistance))
                    {
                        c.Enabled = true;
                    }
                }

                EndCinematic = new CameraTransition(refSub, GameMain.GameScreen.Cam, Alignment.CenterLeft, Alignment.CenterRight);
                while (EndCinematic.Running && Screen.Selected == GameMain.GameScreen)
                {
                    yield return CoroutineStatus.Running;
                }
                EndCinematic = null;
            }
            
            Submarine.Unload();
            if (transitionType == CampaignMode.TransitionType.None)
            {
                GameMain.NetLobbyScreen.Select();
            }
            myCharacter = null;
            foreach (Client c in otherClients)
            {
                c.InGame = false;
                c.Character = null;
            }

            yield return CoroutineStatus.Success;
        }

        private void ReadInitialUpdate(IReadMessage inc)
        {
            SessionId = inc.ReadByte();

            UInt16 subListCount = inc.ReadUInt16();
            ServerSubmarines.Clear();
            for (int i = 0; i < subListCount; i++)
            {
                string subName = inc.ReadString();
                string subHash = inc.ReadString();
                SubmarineClass subClass = (SubmarineClass)inc.ReadByte();
                bool isShuttle = inc.ReadBoolean();
                bool requiredContentPackagesInstalled = inc.ReadBoolean();

                var matchingSub = SubmarineInfo.SavedSubmarines.FirstOrDefault(s => s.Name == subName && s.MD5Hash.StringRepresentation == subHash);
                if (matchingSub == null)
                {
                    matchingSub = new SubmarineInfo(Path.Combine(SaveUtil.SubmarineDownloadFolder, subName) + ".sub", subHash, tryLoad: false)
                    {
                        SubmarineClass = subClass
                    };
                    if (isShuttle) { matchingSub.AddTag(SubmarineTag.Shuttle); }
                }
                matchingSub.RequiredContentPackagesInstalled = requiredContentPackagesInstalled;
                ServerSubmarines.Add(matchingSub);
            }

            GameMain.NetLobbyScreen.UpdateSubList(GameMain.NetLobbyScreen.SubList, ServerSubmarines);
            GameMain.NetLobbyScreen.UpdateSubList(GameMain.NetLobbyScreen.ShuttleList.ListBox, ServerSubmarines.Where(s => s.HasTag(SubmarineTag.Shuttle)));

            GameStarted = inc.ReadBoolean();
            bool allowSpectating = inc.ReadBoolean();

            ReadPermissions(inc);
            
            if (GameStarted)
            {
                if (Screen.Selected != GameMain.GameScreen)
                {
                    new GUIMessageBox(TextManager.Get("PleaseWait"), TextManager.Get(allowSpectating ? "RoundRunningSpectateEnabled" : "RoundRunningSpectateDisabled"));
                    if (!(Screen.Selected is ModDownloadScreen)) { GameMain.NetLobbyScreen.Select(); }
                }
            }
        }

        private void ReadClientList(IReadMessage inc)
        {
            bool refreshCampaignUI = false;
            UInt16 listId = inc.ReadUInt16();
            List<TempClient> tempClients = new List<TempClient>();
            int clientCount = inc.ReadByte();
            for (int i = 0; i < clientCount; i++)
            {
                tempClients.Add(INetSerializableStruct.Read<TempClient>(inc));
                inc.ReadPadBits();
            }

            if (NetIdUtils.IdMoreRecent(listId, LastClientListUpdateID))
            {
                bool updateClientListId = true;
                List<Client> currentClients = new List<Client>();
                foreach (TempClient tc in tempClients)
                {
                    //see if the client already exists
                    var existingClient = ConnectedClients.Find(c => c.SessionId == tc.SessionId && c.Name == tc.Name);
                    if (existingClient == null) //if not, create it
                    {
                        existingClient = new Client(tc.Name, tc.SessionId)
                        {
                            AccountInfo = tc.AccountInfo,
                            Muted = tc.Muted,
                            InGame = tc.InGame,
                            IsOwner = tc.IsOwner
                        };
                        otherClients.Add(existingClient);
                        refreshCampaignUI = true;
                        GameMain.NetLobbyScreen.AddPlayer(existingClient);
                    }
                    existingClient.NameId = tc.NameId;
                    existingClient.PreferredJob = tc.PreferredJob;
                    existingClient.PreferredTeam = tc.PreferredTeam;
                    existingClient.Character = null;
                    existingClient.Karma = tc.Karma;
                    existingClient.Muted = tc.Muted;
                    existingClient.InGame = tc.InGame;
                    existingClient.IsOwner = tc.IsOwner;
                    existingClient.IsDownloading = tc.IsDownloading;
                    GameMain.NetLobbyScreen.SetPlayerNameAndJobPreference(existingClient);
                    if (Screen.Selected != GameMain.NetLobbyScreen && tc.CharacterId > 0)
                    {
                        existingClient.CharacterID = tc.CharacterId;
                    }
                    if (existingClient.SessionId == SessionId)
                    {
                        existingClient.SetPermissions(permissions, permittedConsoleCommands);
                        if (!NetIdUtils.IdMoreRecent(nameId, tc.NameId))
                        {
                            Name = tc.Name;
                            nameId = tc.NameId;
                        }
                        if (GameMain.NetLobbyScreen.CharacterNameBox != null &&
                            !GameMain.NetLobbyScreen.CharacterNameBox.Selected)
                        {
                            GameMain.NetLobbyScreen.CharacterNameBox.Text = Name;
                        }
                    }
                    currentClients.Add(existingClient);
                }
                //remove clients that aren't present anymore
                for (int i = ConnectedClients.Count - 1; i >= 0; i--)
                {
                    if (!currentClients.Contains(ConnectedClients[i]))
                    {
                        GameMain.NetLobbyScreen.RemovePlayer(ConnectedClients[i]);
                        otherClients[i].Dispose();
                        otherClients.RemoveAt(i);
                        refreshCampaignUI = true;
                    }
                }
                foreach (Client client in ConnectedClients)
                {
                    int index = previouslyConnectedClients.FindIndex(c => c.SessionId == client.SessionId);
                    if (index < 0)
                    {
                        if (previouslyConnectedClients.Count > 100)
                        {
                            previouslyConnectedClients.RemoveRange(0, previouslyConnectedClients.Count - 100);
                        }
                    }
                    else
                    {
                        previouslyConnectedClients.RemoveAt(index);
                    }
                    previouslyConnectedClients.Add(client);
                }
                if (updateClientListId) { LastClientListUpdateID = listId; }

                if (ClientPeer is SteamP2POwnerPeer)
                {
                    TaskPool.Add("WaitForPingDataAsync (owner)",
                        Steamworks.SteamNetworkingUtils.WaitForPingDataAsync(), (task) =>
                    {
                        Steam.SteamManager.UpdateLobby(ServerSettings);
                    });

                    Steam.SteamManager.UpdateLobby(ServerSettings);
                }
            }

            if (refreshCampaignUI)
            {
                if (GameMain.GameSession?.GameMode is CampaignMode campaign)
                {
                    campaign.CampaignUI?.UpgradeStore?.RequestRefresh();
                    campaign.CampaignUI?.CrewManagement?.RefreshPermissions();
                }
            }
        }

        private bool initialUpdateReceived;

        private void ReadLobbyUpdate(IReadMessage inc)
        {
            SegmentTableReader<ServerNetSegment>.Read(inc, (segment, inc) =>
            {
                switch (segment)
                {
                    case ServerNetSegment.SyncIds:
                        bool lobbyUpdated = inc.ReadBoolean();
                        inc.ReadPadBits();

                        if (lobbyUpdated)
                        {
                            var prevDispatcher = GUI.KeyboardDispatcher.Subscriber;

                            UInt16 updateID = inc.ReadUInt16();

                            UInt16 settingsLen = inc.ReadUInt16();
                            byte[] settingsData = inc.ReadBytes(settingsLen);

                            bool isInitialUpdate = inc.ReadBoolean();
                            if (isInitialUpdate)
                            {
                                if (GameSettings.CurrentConfig.VerboseLogging)
                                {
                                    DebugConsole.NewMessage("Received initial lobby update, ID: " + updateID + ", last ID: " + GameMain.NetLobbyScreen.LastUpdateID, Color.Gray);
                                }
                                ReadInitialUpdate(inc);
                                initialUpdateReceived = true;
                            }

                            string selectSubName = inc.ReadString();
                            string selectSubHash = inc.ReadString();

                            bool usingShuttle = inc.ReadBoolean();
                            string selectShuttleName = inc.ReadString();
                            string selectShuttleHash = inc.ReadString();

                            bool allowSubVoting = inc.ReadBoolean();
                            bool allowModeVoting = inc.ReadBoolean();

                            bool voiceChatEnabled = inc.ReadBoolean();

                            bool allowSpectating = inc.ReadBoolean();

                            YesNoMaybe traitorsEnabled = (YesNoMaybe)inc.ReadRangedInteger(0, 2);
                            MissionType missionType = (MissionType)inc.ReadRangedInteger(0, (int)MissionType.All);
                            int modeIndex = inc.ReadByte();

                            string levelSeed = inc.ReadString();
                            float levelDifficulty = inc.ReadSingle();

                            byte botCount = inc.ReadByte();
                            BotSpawnMode botSpawnMode = inc.ReadBoolean() ? BotSpawnMode.Fill : BotSpawnMode.Normal;

                            bool autoRestartEnabled = inc.ReadBoolean();
                            float autoRestartTimer = autoRestartEnabled ? inc.ReadSingle() : 0.0f;

                            //ignore the message if we already a more up-to-date one
                            //or if we're still waiting for the initial update
                            if (NetIdUtils.IdMoreRecent(updateID, GameMain.NetLobbyScreen.LastUpdateID) &&
                                (isInitialUpdate || initialUpdateReceived))
                            {
                                ReadWriteMessage settingsBuf = new ReadWriteMessage();
                                settingsBuf.WriteBytes(settingsData, 0, settingsLen); settingsBuf.BitPosition = 0;
                                ServerSettings.ClientRead(settingsBuf);
                                if (!IsServerOwner)
                                {
                                    ServerInfo info = CreateServerInfoFromSettings();
                                    GameMain.ServerListScreen.AddToRecentServers(info);
                                    GameMain.NetLobbyScreen.Favorite.Visible = true;
                                    GameMain.NetLobbyScreen.Favorite.Selected = GameMain.ServerListScreen.IsFavorite(info);
                                }
                                else
                                {
                                    GameMain.NetLobbyScreen.Favorite.Visible = false;
                                }

                                GameMain.NetLobbyScreen.LastUpdateID = updateID;

                                ServerSettings.ServerLog.ServerName = ServerSettings.ServerName;

                                if (!GameMain.NetLobbyScreen.ServerName.Selected) { GameMain.NetLobbyScreen.ServerName.Text = ServerSettings.ServerName; }
                                if (!GameMain.NetLobbyScreen.ServerMessage.Selected) { GameMain.NetLobbyScreen.ServerMessage.Text = ServerSettings.ServerMessageText; }
                                GameMain.NetLobbyScreen.UsingShuttle = usingShuttle;

                                if (!allowSubVoting) { GameMain.NetLobbyScreen.TrySelectSub(selectSubName, selectSubHash, GameMain.NetLobbyScreen.SubList); }
                                GameMain.NetLobbyScreen.TrySelectSub(selectShuttleName, selectShuttleHash, GameMain.NetLobbyScreen.ShuttleList.ListBox);

                                GameMain.NetLobbyScreen.SetTraitorsEnabled(traitorsEnabled);
                                GameMain.NetLobbyScreen.SetMissionType(missionType);

                                GameMain.NetLobbyScreen.SelectMode(modeIndex);
                                if (isInitialUpdate && GameMain.NetLobbyScreen.SelectedMode == GameModePreset.MultiPlayerCampaign)
                                {
                                    if (GameMain.Client.IsServerOwner) { RequestSelectMode(modeIndex); }
                                }

                                if (GameMain.NetLobbyScreen.SelectedMode == GameModePreset.MultiPlayerCampaign)
                                {
                                    foreach (SubmarineInfo sub in ServerSubmarines.Where(s => !ServerSettings.HiddenSubs.Contains(s.Name)))
                                    {
                                        GameMain.NetLobbyScreen.CheckIfCampaignSubMatches(sub, NetLobbyScreen.SubmarineDeliveryData.Campaign);
                                    }
                                }

                                GameMain.NetLobbyScreen.SetAllowSpectating(allowSpectating);
                                GameMain.NetLobbyScreen.LevelSeed = levelSeed;
                                GameMain.NetLobbyScreen.SetLevelDifficulty(levelDifficulty);
                                GameMain.NetLobbyScreen.SetBotSpawnMode(botSpawnMode);
                                GameMain.NetLobbyScreen.SetBotCount(botCount);
                                GameMain.NetLobbyScreen.SetAutoRestart(autoRestartEnabled, autoRestartTimer);

                                ServerSettings.VoiceChatEnabled = voiceChatEnabled;
                                ServerSettings.AllowSubVoting = allowSubVoting;
                                ServerSettings.AllowModeVoting = allowModeVoting;

                                if (ClientPeer is SteamP2POwnerPeer)
                                {
                                    Steam.SteamManager.UpdateLobby(ServerSettings);
                                }

                                GUI.KeyboardDispatcher.Subscriber = prevDispatcher;
                            }
                        }

                        bool campaignUpdated = inc.ReadBoolean();
                        inc.ReadPadBits();
                        if (campaignUpdated)
                        {
                            MultiPlayerCampaign.ClientRead(inc);
                        }
                        else if (GameMain.NetLobbyScreen.SelectedMode != GameModePreset.MultiPlayerCampaign)
                        {
                            GameMain.NetLobbyScreen.SetCampaignCharacterInfo(null);
                        }

                        lastSentChatMsgID = inc.ReadUInt16();
                        break;
                    case ServerNetSegment.ClientList:
                        ReadClientList(inc);
                        break;
                    case ServerNetSegment.ChatMessage:
                        ChatMessage.ClientRead(inc);
                        break;
                    case ServerNetSegment.Vote:
                        Voting.ClientRead(inc);
                        break;
                }

                return SegmentTableReader<ServerNetSegment>.BreakSegmentReading.No;
            });
        }

        readonly List<IServerSerializable> debugEntityList = new List<IServerSerializable>();
        private void ReadIngameUpdate(IReadMessage inc)
        {
            debugEntityList.Clear();
            
            float sendingTime = inc.ReadSingle() - 0.0f;//TODO: reimplement inc.SenderConnection.RemoteTimeOffset;

            SegmentTableReader<ServerNetSegment>.Read(inc,
            segmentDataReader: (segment, inc) =>
            {
                switch (segment)
                {
                    case ServerNetSegment.SyncIds:
                        lastSentChatMsgID = inc.ReadUInt16();
                        LastSentEntityEventID = inc.ReadUInt16();

                        bool campaignUpdated = inc.ReadBoolean();
                        inc.ReadPadBits();
                        if (campaignUpdated)
                        {
                            MultiPlayerCampaign.ClientRead(inc);
                        }
                        else if (GameMain.NetLobbyScreen.SelectedMode != GameModePreset.MultiPlayerCampaign)
                        {
                            GameMain.NetLobbyScreen.SetCampaignCharacterInfo(null);
                        }
                        break;
                    case ServerNetSegment.EntityPosition:
                        inc.ReadPadBits(); //padding is required here to make sure any padding bits within tempBuffer are read correctly
                        
                        uint msgLength = inc.ReadVariableUInt32();
                        int msgEndPos = (int)(inc.BitPosition + msgLength * 8);
                        
                        var header = INetSerializableStruct.Read<EntityPositionHeader>(inc);
                        
                        var entity = Entity.FindEntityByID(header.EntityId) as IServerPositionSync;
                        if (msgEndPos > inc.LengthBits)
                        {
                            DebugConsole.ThrowError($"Error while reading a position update for the entity \"({entity?.ToString() ?? "null"})\". Message length exceeds the size of the buffer.");
                            return SegmentTableReader<ServerNetSegment>.BreakSegmentReading.Yes;
                        }

                        debugEntityList.Add(entity);
                        if (entity != null)
                        {
                            if (entity is Item != header.IsItem)
                            {
                                DebugConsole.AddWarning($"Received a potentially invalid ENTITY_POSITION message. Entity type does not match (server entity is {(header.IsItem ? "an item" : "not an item")}, client entity is {(entity?.GetType().ToString() ?? "null")}). Ignoring the message...");
                            }
                            else if (entity is MapEntity { Prefab.UintIdentifier: var uintIdentifier } me &&
                                     uintIdentifier != header.PrefabUintIdentifier)
                            {
                                DebugConsole.AddWarning($"Received a potentially invalid ENTITY_POSITION message."
                                                        +$"Entity identifier does not match (server entity is {MapEntityPrefab.List.FirstOrDefault(p => p.UintIdentifier == header.PrefabUintIdentifier)?.Identifier.Value ?? "[not found]"}, "
                                                        +$"client entity is {me.Prefab.Identifier}). Ignoring the message...");
                            }
                            else
                            {
                                entity.ClientReadPosition(inc, sendingTime);
                            }
                        }
                        //force to the correct position in case the entity doesn't exist
                        //or the message wasn't read correctly for whatever reason
                        inc.BitPosition = msgEndPos;
                        inc.ReadPadBits();
                        break;
                    case ServerNetSegment.ClientList:
                        ReadClientList(inc);
                        break;
                    case ServerNetSegment.EntityEvent:
                    case ServerNetSegment.EntityEventInitial:
                        if (!EntityEventManager.Read(segment, inc, sendingTime))
                        {
                            return SegmentTableReader<ServerNetSegment>.BreakSegmentReading.Yes;
                        }
                        break;
                    case ServerNetSegment.ChatMessage:
                        ChatMessage.ClientRead(inc);
                        break;
                    default:
                        throw new Exception($"Unknown segment \"{segment}\"!)");
                }

                return SegmentTableReader<ServerNetSegment>.BreakSegmentReading.No;
            },
            exceptionHandler: (segment, prevSegments, ex) =>
            {
                List<string> errorLines = new List<string>
                {
                    ex.Message,
                    "Message length: " + inc.LengthBits + " (" + inc.LengthBytes + " bytes)",
                    "Read position: " + inc.BitPosition,
                    $"Segment with error: {segment}"
                };
                if (prevSegments.Any())
                {
                    errorLines.Add("Prev segments: " + string.Join(", ", prevSegments));
                    errorLines.Add(" ");
                }
                errorLines.Add(ex.StackTrace.CleanupStackTrace());
                errorLines.Add(" ");
                if (prevSegments.Concat(segment.ToEnumerable()).Any(s => s.Identifier
                    is ServerNetSegment.EntityPosition
                    or ServerNetSegment.EntityEvent
                    or ServerNetSegment.EntityEventInitial))
                {
                    foreach (IServerSerializable ent in debugEntityList)
                    {
                        if (ent == null)
                        {
                            errorLines.Add(" - NULL");
                            continue;
                        }
                        Entity e = ent as Entity;
                        errorLines.Add(" - " + e.ToString());
                    }
                }

                errorLines.Add("Last console messages:");
                for (int i = DebugConsole.Messages.Count - 1; i > Math.Max(0, DebugConsole.Messages.Count - 20); i--)
                {
                    errorLines.Add("[" + DebugConsole.Messages[i].Time + "] " + DebugConsole.Messages[i].Text);
                }
                GameAnalyticsManager.AddErrorEventOnce("GameClient.ReadInGameUpdate", GameAnalyticsManager.ErrorSeverity.Critical, string.Join("\n", errorLines));
                
                throw new Exception(
                    $"Exception thrown while reading segment {segment.Identifier} at position {segment.Pointer}." +
                    (prevSegments.Any() ? $" Previous segments: {string.Join(", ", prevSegments)}" : ""),
                    ex);
            });
        }

        private void SendLobbyUpdate()
        {
            IWriteMessage outmsg = new WriteOnlyMessage();
            outmsg.WriteByte((byte)ClientPacketHeader.UPDATE_LOBBY);

            using (var segmentTable = SegmentTableWriter<ClientNetSegment>.StartWriting(outmsg))
            {
                segmentTable.StartNewSegment(ClientNetSegment.SyncIds);
                outmsg.WriteUInt16(GameMain.NetLobbyScreen.LastUpdateID);
                outmsg.WriteUInt16(ChatMessage.LastID);
                outmsg.WriteUInt16(LastClientListUpdateID);
                outmsg.WriteUInt16(nameId);
                outmsg.WriteString(Name);
                var jobPreferences = GameMain.NetLobbyScreen.JobPreferences;
                if (jobPreferences.Count > 0)
                {
                    outmsg.WriteIdentifier(jobPreferences[0].Prefab.Identifier);
                }
                else
                {
                    outmsg.WriteIdentifier(Identifier.Empty);
                }
                outmsg.WriteByte((byte)MultiplayerPreferences.Instance.TeamPreference);

                if (!(GameMain.GameSession?.GameMode is MultiPlayerCampaign campaign) || campaign.LastSaveID == 0)
                {
                    outmsg.WriteUInt16((UInt16)0);
                }
                else
                {
                    outmsg.WriteUInt16(campaign.LastSaveID);
                    outmsg.WriteByte(campaign.CampaignID);
                    foreach (MultiPlayerCampaign.NetFlags netFlag in Enum.GetValues(typeof(MultiPlayerCampaign.NetFlags)))
                    {
                        outmsg.WriteUInt16(campaign.GetLastUpdateIdForFlag(netFlag));
                    }
                    outmsg.WriteBoolean(GameMain.NetLobbyScreen.CampaignCharacterDiscarded);
                }

                chatMsgQueue.RemoveAll(cMsg => !NetIdUtils.IdMoreRecent(cMsg.NetStateID, lastSentChatMsgID));
                for (int i = 0; i < chatMsgQueue.Count && i < ChatMessage.MaxMessagesPerPacket; i++)
                {
                    if (outmsg.LengthBytes + chatMsgQueue[i].EstimateLengthBytesClient() > MsgConstants.MTU - 5)
                    {
                        //no more room in this packet
                        break;
                    }
                    chatMsgQueue[i].ClientWrite(segmentTable, outmsg);
                }
            }
            if (outmsg.LengthBytes > MsgConstants.MTU)
            {
                DebugConsole.ThrowError($"Maximum packet size exceeded ({outmsg.LengthBytes} > {MsgConstants.MTU})");
            }

            ClientPeer.Send(outmsg, DeliveryMethod.Unreliable);
        }

        private void SendIngameUpdate()
        {
            IWriteMessage outmsg = new WriteOnlyMessage();
            outmsg.WriteByte((byte)ClientPacketHeader.UPDATE_INGAME);
            outmsg.WriteBoolean(EntityEventManager.MidRoundSyncingDone);
            outmsg.WritePadBits();

            using (var segmentTable = SegmentTableWriter<ClientNetSegment>.StartWriting(outmsg))
            {
                segmentTable.StartNewSegment(ClientNetSegment.SyncIds);
                //outmsg.Write(GameMain.NetLobbyScreen.LastUpdateID);
                outmsg.WriteUInt16(ChatMessage.LastID);
                outmsg.WriteUInt16(EntityEventManager.LastReceivedID);
                outmsg.WriteUInt16(LastClientListUpdateID);

                if (!(GameMain.GameSession?.GameMode is MultiPlayerCampaign campaign) || campaign.LastSaveID == 0)
                {
                    outmsg.WriteUInt16((UInt16)0);
                }
                else
                {
                    outmsg.WriteUInt16(campaign.LastSaveID);
                    outmsg.WriteByte(campaign.CampaignID);
                    foreach (MultiPlayerCampaign.NetFlags flag in Enum.GetValues(typeof(MultiPlayerCampaign.NetFlags)))
                    {
                        outmsg.WriteUInt16(campaign.GetLastUpdateIdForFlag(flag));
                    }

                    outmsg.WriteBoolean(GameMain.NetLobbyScreen.CampaignCharacterDiscarded);
                }

                Character.Controlled?.ClientWriteInput(segmentTable, outmsg);
                GameMain.GameScreen.Cam?.ClientWrite(segmentTable, outmsg);

                EntityEventManager.Write(segmentTable, outmsg, ClientPeer?.ServerConnection);

                chatMsgQueue.RemoveAll(cMsg => !NetIdUtils.IdMoreRecent(cMsg.NetStateID, lastSentChatMsgID));
                for (int i = 0; i < chatMsgQueue.Count && i < ChatMessage.MaxMessagesPerPacket; i++)
                {
                    if (outmsg.LengthBytes + chatMsgQueue[i].EstimateLengthBytesClient() > MsgConstants.MTU - 5)
                    {
                        //not enough room in this packet
                        break;
                    }

                    chatMsgQueue[i].ClientWrite(segmentTable, outmsg);
                }
            }

            if (outmsg.LengthBytes > MsgConstants.MTU)
            {
                DebugConsole.ThrowError($"Maximum packet size exceeded ({outmsg.LengthBytes} > {MsgConstants.MTU})");
            }

            ClientPeer.Send(outmsg, DeliveryMethod.Unreliable);
        }

        public void SendChatMessage(ChatMessage msg)
        {
            if (ClientPeer?.ServerConnection == null) { return; }
            lastQueueChatMsgID++;
            msg.NetStateID = lastQueueChatMsgID;
            chatMsgQueue.Add(msg);
        }

        public void SendChatMessage(string message, ChatMessageType type = ChatMessageType.Default)
        {
            if (ClientPeer?.ServerConnection == null) { return; }

            ChatMessage chatMessage = ChatMessage.Create(
                GameStarted && myCharacter != null ? myCharacter.Name : Name,
                message,
                type,
                GameStarted && myCharacter != null ? myCharacter : null);
            chatMessage.ChatMode = GameMain.ActiveChatMode;

            lastQueueChatMsgID++;
            chatMessage.NetStateID = lastQueueChatMsgID;

            chatMsgQueue.Add(chatMessage);
        }

        public void SendRespawnPromptResponse(bool waitForNextRoundRespawn)
        {
            WaitForNextRoundRespawn = waitForNextRoundRespawn;
            IWriteMessage msg = new WriteOnlyMessage();
            msg.WriteByte((byte)ClientPacketHeader.READY_TO_SPAWN);
            msg.WriteBoolean((bool)waitForNextRoundRespawn);
            ClientPeer?.Send(msg, DeliveryMethod.Reliable);
        }

        public void RequestFile(FileTransferType fileType, string file, string fileHash)
        {
            DebugConsole.Log(
                fileType == FileTransferType.CampaignSave ?
                $"Sending a campaign file request to the server." :
                $"Sending a file request to the server (type: {fileType}, path: {file ?? "null"}");

            IWriteMessage msg = new WriteOnlyMessage();
            msg.WriteByte((byte)ClientPacketHeader.FILE_REQUEST);
            msg.WriteByte((byte)FileTransferMessageType.Initiate);
            msg.WriteByte((byte)fileType);
            if (fileType != FileTransferType.CampaignSave)
            {
                msg.WriteString(file ?? throw new ArgumentNullException(nameof(file)));
                msg.WriteString(fileHash ?? throw new ArgumentNullException(nameof(fileHash)));
            }
            ClientPeer.Send(msg, DeliveryMethod.Reliable);
        }

        public void CancelFileTransfer(FileReceiver.FileTransferIn transfer)
        {
            CancelFileTransfer(transfer.ID);
        }

        public void UpdateFileTransfer(FileReceiver.FileTransferIn transfer, int expecting, int lastSeen, bool reliable = false)
        {
            if (!reliable && (DateTime.Now - transfer.LastOffsetAckTime).TotalSeconds < 1)
            {
                return;
            }
            transfer.RecordOffsetAckTime();
            
            IWriteMessage msg = new WriteOnlyMessage();
            msg.WriteByte((byte)ClientPacketHeader.FILE_REQUEST);
            msg.WriteByte((byte)FileTransferMessageType.Data);
            msg.WriteByte((byte)transfer.ID);
            msg.WriteInt32(expecting);
            msg.WriteInt32(lastSeen);
            ClientPeer.Send(msg, reliable ? DeliveryMethod.Reliable : DeliveryMethod.Unreliable);
        }

        public void CancelFileTransfer(int id)
        {
            IWriteMessage msg = new WriteOnlyMessage();
            msg.WriteByte((byte)ClientPacketHeader.FILE_REQUEST);
            msg.WriteByte((byte)FileTransferMessageType.Cancel);
            msg.WriteByte((byte)id);
            ClientPeer.Send(msg, DeliveryMethod.Reliable);
        }

        private void OnFileReceived(FileReceiver.FileTransferIn transfer)
        {
            switch (transfer.FileType)
            {
                case FileTransferType.Submarine:
                    //new GUIMessageBox(TextManager.Get("ServerDownloadFinished"), TextManager.GetWithVariable("FileDownloadedNotification", "[filename]", transfer.FileName));
                    var newSub = new SubmarineInfo(transfer.FilePath);
                    if (newSub.IsFileCorrupted) { return; }

                    var existingSubs = SubmarineInfo.SavedSubmarines
                        .Where(s => s.Name == newSub.Name && s.MD5Hash == newSub.MD5Hash)
                        .ToList();
                    foreach (SubmarineInfo existingSub in existingSubs)
                    {
                        existingSub.Dispose();
                    }
                    SubmarineInfo.AddToSavedSubs(newSub);

                    for (int i = 0; i < 2; i++)
                    {
                        IEnumerable<GUIComponent> subListChildren = (i == 0) ?
                            GameMain.NetLobbyScreen.ShuttleList.ListBox.Content.Children :
                            GameMain.NetLobbyScreen.SubList.Content.Children;

                        var subElement = subListChildren.FirstOrDefault(c =>
                            ((SubmarineInfo)c.UserData).Name == newSub.Name &&
                            ((SubmarineInfo)c.UserData).MD5Hash.StringRepresentation == newSub.MD5Hash.StringRepresentation);
                        if (subElement == null) { continue; }

                        Color newSubTextColor = new Color(subElement.GetChild<GUITextBlock>().TextColor, 1.0f);
                        subElement.GetChild<GUITextBlock>().TextColor = newSubTextColor;

                        if (subElement.GetChildByUserData("classtext") is GUITextBlock classTextBlock)
                        {
                            Color newSubClassTextColor = new Color(classTextBlock.TextColor, 0.8f);
                            classTextBlock.Text = TextManager.Get($"submarineclass.{newSub.SubmarineClass}");
                            classTextBlock.TextColor = newSubClassTextColor;
                        }

                        subElement.UserData = newSub;
                        subElement.ToolTip = newSub.Description;
                    }

                    if (GameMain.NetLobbyScreen.FailedSelectedSub.HasValue &&
                        GameMain.NetLobbyScreen.FailedSelectedSub.Value.Name == newSub.Name &&
                        GameMain.NetLobbyScreen.FailedSelectedSub.Value.Hash == newSub.MD5Hash.StringRepresentation)
                    {
                        GameMain.NetLobbyScreen.TrySelectSub(newSub.Name, newSub.MD5Hash.StringRepresentation, GameMain.NetLobbyScreen.SubList);
                    }

                    if (GameMain.NetLobbyScreen.FailedSelectedShuttle.HasValue &&
                        GameMain.NetLobbyScreen.FailedSelectedShuttle.Value.Name == newSub.Name &&
                        GameMain.NetLobbyScreen.FailedSelectedShuttle.Value.Hash == newSub.MD5Hash.StringRepresentation)
                    {
                        GameMain.NetLobbyScreen.TrySelectSub(newSub.Name, newSub.MD5Hash.StringRepresentation, GameMain.NetLobbyScreen.ShuttleList.ListBox);
                    }

                    NetLobbyScreen.FailedSubInfo failedCampaignSub = GameMain.NetLobbyScreen.FailedCampaignSubs.Find(s => s.Name == newSub.Name && s.Hash == newSub.MD5Hash.StringRepresentation);
                    if (failedCampaignSub != default)
                    {
                        GameMain.NetLobbyScreen.FailedCampaignSubs.Remove(failedCampaignSub);
                    }

                    NetLobbyScreen.FailedSubInfo failedOwnedSub = GameMain.NetLobbyScreen.FailedOwnedSubs.Find(s => s.Name == newSub.Name && s.Hash == newSub.MD5Hash.StringRepresentation);
                    if (failedOwnedSub != default)
                    {
                        GameMain.NetLobbyScreen.FailedOwnedSubs.Remove(failedOwnedSub);
                    }

                    // Replace a submarine dud with the downloaded version
                    SubmarineInfo existingServerSub = ServerSubmarines.Find(s =>
                        s.Name == newSub.Name
                        && s.MD5Hash == newSub.MD5Hash);
                    if (existingServerSub != null)
                    {
                        int existingIndex = ServerSubmarines.IndexOf(existingServerSub);
                        ServerSubmarines[existingIndex] = newSub;
                        existingServerSub.Dispose();
                    }

                    break;
                case FileTransferType.CampaignSave:
                    XDocument gameSessionDoc = SaveUtil.LoadGameSessionDoc(transfer.FilePath);
                    byte campaignID = (byte)MathHelper.Clamp(gameSessionDoc.Root.GetAttributeInt("campaignid", 0), 0, 255);
                    if (!(GameMain.GameSession?.GameMode is MultiPlayerCampaign campaign) || campaign.CampaignID != campaignID)
                    {
                        string savePath = transfer.FilePath;
                        GameMain.GameSession = new GameSession(null, savePath, GameModePreset.MultiPlayerCampaign, CampaignSettings.Empty);
                        campaign = (MultiPlayerCampaign)GameMain.GameSession.GameMode;
                        campaign.CampaignID = campaignID;
                        GameMain.NetLobbyScreen.ToggleCampaignMode(true);
                    }

                    GameMain.GameSession.SavePath = transfer.FilePath;
                    if (GameMain.GameSession.SubmarineInfo == null || campaign.Map == null)
                    {
                        string subPath = Path.Combine(SaveUtil.TempPath, gameSessionDoc.Root.GetAttributeString("submarine", "")) + ".sub";
                        GameMain.GameSession.SubmarineInfo = new SubmarineInfo(subPath, "");
                    }

                    campaign.LoadState(GameMain.GameSession.SavePath);
                    GameMain.GameSession?.SubmarineInfo?.Reload();
                    GameMain.GameSession?.SubmarineInfo?.CheckSubsLeftBehind();

                    if (GameMain.GameSession?.SubmarineInfo?.Name != null)
                    {
                        GameMain.NetLobbyScreen.TryDisplayCampaignSubmarine(GameMain.GameSession.SubmarineInfo);
                    }
                    campaign.LastSaveID = campaign.PendingSaveID;

                    if (Screen.Selected == GameMain.NetLobbyScreen)
                    {
                        //reselect to refrest the state of the lobby screen (enable spectate button, etc)
                        GameMain.NetLobbyScreen.Select();
                    }

                    DebugConsole.Log("Campaign save received (" + GameMain.GameSession.SavePath + "), save ID " + campaign.LastSaveID);
                    //decrement campaign update IDs so the server will send us the latest data
                    //(as there may have been campaign updates after the save file was created)
                    foreach (MultiPlayerCampaign.NetFlags flag in Enum.GetValues(typeof(MultiPlayerCampaign.NetFlags)))
                    {
                        campaign.SetLastUpdateIdForFlag(flag, (ushort)(campaign.GetLastUpdateIdForFlag(flag) - 1));
                    }
                    break;
                case FileTransferType.Mod:
                    if (!(Screen.Selected is ModDownloadScreen)) { return; }

                    GameMain.ModDownloadScreen.CurrentDownloadFinished(transfer);
                    break;
            }
        }

        private void OnTransferFailed(FileReceiver.FileTransferIn transfer)
        {
            if (transfer.FileType == FileTransferType.CampaignSave)
            {
                GameMain.Client.RequestFile(FileTransferType.CampaignSave, null, null);
            }
        }

        public override void CreateEntityEvent(INetSerializable entity, NetEntityEvent.IData extraData = null)
        {
            if (entity is not IClientSerializable clientSerializable)
            {
                throw new InvalidCastException($"Entity is not {nameof(IClientSerializable)}");
            }
            EntityEventManager.CreateEvent(clientSerializable, extraData);
        }

        public bool HasPermission(ClientPermissions permission)
        {
            return permissions.HasFlag(permission);
        }

        public bool HasConsoleCommandPermission(string commandName)
        {
            if (!permissions.HasFlag(ClientPermissions.ConsoleCommands)) { return false; }

            if (permittedConsoleCommands.Any(c => c.Equals(commandName, StringComparison.OrdinalIgnoreCase))) { return true; }

            //check aliases
            foreach (DebugConsole.Command command in DebugConsole.Commands)
            {
                if (command.names.Contains(commandName))
                {
                    if (command.names.Intersect(permittedConsoleCommands).Any()) { return true; }
                    break;
                }
            }

            return false;
        }

        public void Quit()
        {
            ClientPeer?.Close(PeerDisconnectPacket.WithReason(DisconnectReason.Disconnected));
            
            GUIMessageBox.MessageBoxes.RemoveAll(c => c?.UserData is RoundSummary);
        }

        public void SendCharacterInfo(string newName = null)
        {
            IWriteMessage msg = new WriteOnlyMessage();
            msg.WriteByte((byte)ClientPacketHeader.UPDATE_CHARACTERINFO);
            WriteCharacterInfo(msg, newName);
            ClientPeer?.Send(msg, DeliveryMethod.Reliable);
        }

        public void WriteCharacterInfo(IWriteMessage msg, string newName = null)
        {
            msg.WriteBoolean(characterInfo == null);
            if (characterInfo == null) { return; }

            msg.WriteString(newName ?? string.Empty);

            msg.WriteByte((byte)characterInfo.Head.Preset.TagSet.Count);
            foreach (Identifier tag in characterInfo.Head.Preset.TagSet)
            {
                msg.WriteIdentifier(tag);
            }
            msg.WriteByte((byte)characterInfo.Head.HairIndex);
            msg.WriteByte((byte)characterInfo.Head.BeardIndex);
            msg.WriteByte((byte)characterInfo.Head.MoustacheIndex);
            msg.WriteByte((byte)characterInfo.Head.FaceAttachmentIndex);
            msg.WriteColorR8G8B8(characterInfo.Head.SkinColor);
            msg.WriteColorR8G8B8(characterInfo.Head.HairColor);
            msg.WriteColorR8G8B8(characterInfo.Head.FacialHairColor);

            var jobPreferences = GameMain.NetLobbyScreen.JobPreferences;
            int count = Math.Min(jobPreferences.Count, 3);
            msg.WriteByte((byte)count);
            for (int i = 0; i < count; i++)
            {
                msg.WriteIdentifier(jobPreferences[i].Prefab.Identifier);
                msg.WriteByte((byte)jobPreferences[i].Variant);
            }
        }

        public void Vote(VoteType voteType, object data)
        {
            if (ClientPeer == null) { return; }

            IWriteMessage msg = new WriteOnlyMessage();
            msg.WriteByte((byte)ClientPacketHeader.UPDATE_LOBBY);
            using (var segmentTable = SegmentTableWriter<ClientNetSegment>.StartWriting(msg))
            {
                segmentTable.StartNewSegment(ClientNetSegment.Vote);
<<<<<<< HEAD
                Voting.ClientWrite(msg, voteType, data);
=======
                bool succeeded = Voting.ClientWrite(msg, voteType, data);
                if (!succeeded)
                {
                    throw new Exception(
                        $"Failed to write vote of type {voteType}: " +
                        $"data was of invalid type {data?.GetType().Name ?? "NULL"}");
                }
>>>>>>> bf73ddb6
            }

            ClientPeer.Send(msg, DeliveryMethod.Reliable);
        }

        public void VoteForKick(Client votedClient)
        {
            if (votedClient == null) { return; }
            Vote(VoteType.Kick, votedClient);
        }

        #region Submarine Change Voting
        public void InitiateSubmarineChange(SubmarineInfo sub, bool transferItems, VoteType voteType)
        {
            if (sub == null) { return; }
            Vote(voteType, (sub, transferItems));
        }

        public void ShowSubmarineChangeVoteInterface(Client starter, SubmarineInfo info, VoteType type, bool transferItems, float timeOut)
        {
            if (info == null) { return; }
            if (votingInterface != null && votingInterface.VoteRunning) { return; }
            votingInterface?.Remove();
            votingInterface = VotingInterface.CreateSubmarineVotingInterface(starter, info, type, transferItems, timeOut);
        }
        #endregion

        #region Money Transfer Voting
        public void ShowMoneyTransferVoteInterface(Client starter, Client from, int amount, Client to, float timeOut)
        {
            if (votingInterface != null && votingInterface.VoteRunning) { return; }
            if (from == null && to == null) 
            {
                DebugConsole.ThrowError("Tried to initiate a vote for transferring from null to null!");
                return; 
            }
            votingInterface?.Remove();
            votingInterface = VotingInterface.CreateMoneyTransferVotingInterface(starter, from, to, amount, timeOut);
        }
        #endregion

        public override void AddChatMessage(ChatMessage message)
        {
            base.AddChatMessage(message);

            if (string.IsNullOrEmpty(message.Text)) { return; }
            GameMain.NetLobbyScreen.NewChatMessage(message);
            chatBox.AddMessage(message);
        }

        public override void KickPlayer(string kickedName, string reason)
        {
            IWriteMessage msg = new WriteOnlyMessage();
            msg.WriteByte((byte)ClientPacketHeader.SERVER_COMMAND);
            msg.WriteUInt16((UInt16)ClientPermissions.Kick);
            msg.WriteString(kickedName);
            msg.WriteString(reason);

            ClientPeer.Send(msg, DeliveryMethod.Reliable);
        }

        public override void BanPlayer(string kickedName, string reason, TimeSpan? duration = null)
        {
            IWriteMessage msg = new WriteOnlyMessage();
            msg.WriteByte((byte)ClientPacketHeader.SERVER_COMMAND);
            msg.WriteUInt16((UInt16)ClientPermissions.Ban);
            msg.WriteString(kickedName);
            msg.WriteString(reason);
            msg.WriteDouble(duration.HasValue ? duration.Value.TotalSeconds : 0.0); //0 = permaban

            ClientPeer.Send(msg, DeliveryMethod.Reliable);
        }

        public override void UnbanPlayer(string playerName)
        {
            IWriteMessage msg = new WriteOnlyMessage();
            msg.WriteByte((byte)ClientPacketHeader.SERVER_COMMAND);
            msg.WriteUInt16((UInt16)ClientPermissions.Unban);
            msg.WriteBoolean(true); msg.WritePadBits();
            msg.WriteString(playerName);
            ClientPeer.Send(msg, DeliveryMethod.Reliable);
        }
        
        public override void UnbanPlayer(Endpoint endpoint)
        {
            IWriteMessage msg = new WriteOnlyMessage();
            msg.WriteByte((byte)ClientPacketHeader.SERVER_COMMAND);
            msg.WriteUInt16((UInt16)ClientPermissions.Unban);
            msg.WriteBoolean(false); msg.WritePadBits();
            msg.WriteString(endpoint.StringRepresentation);
            ClientPeer.Send(msg, DeliveryMethod.Reliable);
        }

        public void UpdateClientPermissions(Client targetClient)
        {
            IWriteMessage msg = new WriteOnlyMessage();
            msg.WriteByte((byte)ClientPacketHeader.SERVER_COMMAND);
            msg.WriteUInt16((UInt16)ClientPermissions.ManagePermissions);
            targetClient.WritePermissions(msg);
            ClientPeer.Send(msg, DeliveryMethod.Reliable);
        }

        public void SendCampaignState()
        {
            if (!(GameMain.GameSession.GameMode is MultiPlayerCampaign campaign))
            {
                DebugConsole.ThrowError("Failed send campaign state to the server (no campaign active).\n" + Environment.StackTrace.CleanupStackTrace());
                return;
            }
            IWriteMessage msg = new WriteOnlyMessage();
            msg.WriteByte((byte)ClientPacketHeader.SERVER_COMMAND);
            msg.WriteUInt16((UInt16)ClientPermissions.ManageCampaign);
            campaign.ClientWrite(msg);
            ClientPeer.Send(msg, DeliveryMethod.Reliable);
        }

        public void SendConsoleCommand(string command)
        {
            if (string.IsNullOrWhiteSpace(command))
            {
                DebugConsole.ThrowError("Cannot send an empty console command to the server!\n" + Environment.StackTrace.CleanupStackTrace());
                return;
            }

            IWriteMessage msg = new WriteOnlyMessage();
            msg.WriteByte((byte)ClientPacketHeader.SERVER_COMMAND);
            msg.WriteUInt16((UInt16)ClientPermissions.ConsoleCommands);
            msg.WriteString(command);
            Vector2 cursorWorldPos = GameMain.GameScreen.Cam.ScreenToWorld(PlayerInput.MousePosition);
            msg.WriteSingle(cursorWorldPos.X);
            msg.WriteSingle(cursorWorldPos.Y);

            ClientPeer.Send(msg, DeliveryMethod.Reliable);
        }

        /// <summary>
        /// Tell the server to start the round (permission required)
        /// </summary>
        public void RequestStartRound(bool continueCampaign = false)
        {
            IWriteMessage msg = new WriteOnlyMessage();
            msg.WriteByte((byte)ClientPacketHeader.SERVER_COMMAND);
            msg.WriteUInt16((UInt16)ClientPermissions.ManageRound);
            msg.WriteBoolean(false); //indicates round start
            msg.WriteBoolean(continueCampaign);

            ClientPeer.Send(msg, DeliveryMethod.Reliable);
        }

        /// <summary>
        /// Tell the server to select a submarine (permission required)
        /// </summary>
        public void RequestSelectSub(SubmarineInfo sub, bool isShuttle)
        {
            if (!HasPermission(ClientPermissions.SelectSub) || sub == null) { return; }

            IWriteMessage msg = new WriteOnlyMessage();
            msg.WriteByte((byte)ClientPacketHeader.SERVER_COMMAND);
            msg.WriteUInt16((UInt16)ClientPermissions.SelectSub);
            msg.WriteBoolean(isShuttle); msg.WritePadBits();
            msg.WriteString(sub.MD5Hash.StringRepresentation);
            ClientPeer.Send(msg, DeliveryMethod.Reliable);
        }

        /// <summary>
        /// Tell the server to select a mode (permission required)
        /// </summary>
        public void RequestSelectMode(int modeIndex)
        {
            if (modeIndex < 0 || modeIndex >= GameMain.NetLobbyScreen.ModeList.Content.CountChildren)
            {
                DebugConsole.ThrowError("Gamemode index out of bounds (" + modeIndex + ")\n" + Environment.StackTrace.CleanupStackTrace());
                return;
            }

            IWriteMessage msg = new WriteOnlyMessage();
            msg.WriteByte((byte)ClientPacketHeader.SERVER_COMMAND);
            msg.WriteUInt16((UInt16)ClientPermissions.SelectMode);
            msg.WriteUInt16((UInt16)modeIndex);

            ClientPeer.Send(msg, DeliveryMethod.Reliable);
        }

        public void SetupNewCampaign(SubmarineInfo sub, string saveName, string mapSeed, CampaignSettings settings)
        {
            GameMain.NetLobbyScreen.CampaignSetupFrame.Visible = false;
            GameMain.NetLobbyScreen.CampaignFrame.Visible = false;

            saveName = Path.GetFileNameWithoutExtension(saveName);

            IWriteMessage msg = new WriteOnlyMessage();
            msg.WriteByte((byte)ClientPacketHeader.CAMPAIGN_SETUP_INFO);

            msg.WriteBoolean(true); msg.WritePadBits();
            msg.WriteString(saveName);
            msg.WriteString(mapSeed);
            msg.WriteString(sub.Name);
            msg.WriteString(sub.MD5Hash.StringRepresentation);
            msg.WriteNetSerializableStruct(settings);

            ClientPeer.Send(msg, DeliveryMethod.Reliable);
        }

        public void SetupLoadCampaign(string saveName)
        {
            if (ClientPeer == null) { return; }

            GameMain.NetLobbyScreen.CampaignSetupFrame.Visible = false;
            GameMain.NetLobbyScreen.CampaignFrame.Visible = false;

            IWriteMessage msg = new WriteOnlyMessage();
            msg.WriteByte((byte)ClientPacketHeader.CAMPAIGN_SETUP_INFO);

            msg.WriteBoolean(false); msg.WritePadBits();
            msg.WriteString(saveName);

            ClientPeer.Send(msg, DeliveryMethod.Reliable);
        }

        /// <summary>
        /// Tell the server to end the round (permission required)
        /// </summary>
        public void RequestRoundEnd(bool save, bool quitCampaign = false)
        {
            IWriteMessage msg = new WriteOnlyMessage();
            msg.WriteByte((byte)ClientPacketHeader.SERVER_COMMAND);
            msg.WriteUInt16((UInt16)ClientPermissions.ManageRound);
            msg.WriteBoolean(true); //indicates round end
            msg.WriteBoolean(save);
            msg.WriteBoolean(quitCampaign);

            ClientPeer.Send(msg, DeliveryMethod.Reliable);
        }

        public bool SpectateClicked(GUIButton button, object userData)
        {
            MultiPlayerCampaign campaign = 
                GameMain.NetLobbyScreen.SelectedMode == GameMain.GameSession?.GameMode.Preset ?
                GameMain.GameSession?.GameMode as MultiPlayerCampaign : null;
            if (campaign != null && campaign.LastSaveID < campaign.PendingSaveID)
            {
                new GUIMessageBox("", TextManager.Get("campaignfiletransferinprogress"));
                return false;
            }
            if (button != null) { button.Enabled = false; }
            if (campaign != null) { LateCampaignJoin = true; }

            if (ClientPeer == null) { return false; }

            IWriteMessage readyToStartMsg = new WriteOnlyMessage();
            readyToStartMsg.WriteByte((byte)ClientPacketHeader.RESPONSE_STARTGAME);

            //assume we have the required sub files to start the round
            //(if not, we'll find out when the server sends the STARTGAME message and can initiate a file transfer)
            readyToStartMsg.WriteBoolean(true);

            WriteCharacterInfo(readyToStartMsg);

            ClientPeer.Send(readyToStartMsg, DeliveryMethod.Reliable);

            return false;
        }

        public bool SetReadyToStart(GUITickBox tickBox)
        {
            if (GameStarted)
            {
                tickBox.Parent.Visible = false;
                return false;
            }
            Vote(VoteType.StartRound, tickBox.Selected);
            return true;
        }

        public bool ToggleEndRoundVote(GUITickBox tickBox)
        {
            if (!GameStarted) return false;

            if (!ServerSettings.AllowEndVoting || !HasSpawned)
            {
                tickBox.Visible = false;
                return false;
            }

            Vote(VoteType.EndRound, tickBox.Selected);
            return false;
        }

        protected CharacterInfo characterInfo;
        protected Character myCharacter;

        public CharacterInfo CharacterInfo
        {
            get { return characterInfo; }
            set { characterInfo = value; }
        }

        public Character Character
        {
            get { return myCharacter; }
            set { myCharacter = value; }
        }

        protected GUIFrame inGameHUD;
        protected ChatBox chatBox;

        public GUIButton ShowLogButton; //TODO: move to NetLobbyScreen
        private bool hasPermissionToUseLogButton;

        public void UpdateLogButtonPermissions()
        {
            hasPermissionToUseLogButton = GameMain.Client.HasPermission(ClientPermissions.ServerLog);
            UpdateLogButtonVisibility();
        }

        private void UpdateLogButtonVisibility()
        {
            if (ShowLogButton != null)
            {
                if (Screen.Selected != GameMain.GameScreen)
                {
                    ShowLogButton.Visible = hasPermissionToUseLogButton;
                }
                else
                {
                    var campaign = GameMain.GameSession?.Campaign;
                    ShowLogButton.Visible = hasPermissionToUseLogButton && (campaign == null || !campaign.ShowCampaignUI);
                }
            }
        }
        
        public GUIFrame InGameHUD
        {
            get { return inGameHUD; }
        }

        public ChatBox ChatBox
        {
            get { return chatBox; }
        }

        public VotingInterface VotingInterface
        {
            get { return votingInterface; }
        }
        private VotingInterface votingInterface;

        public bool TypingChatMessage(GUITextBox textBox, string text)
        {
            return chatBox.TypingChatMessage(textBox, text);
        }

        public bool EnterChatMessage(GUITextBox textBox, string message)
        {
            textBox.TextColor = ChatMessage.MessageColor[(int)ChatMessageType.Default];

            if (string.IsNullOrWhiteSpace(message))
            {
                if (textBox == chatBox.InputBox) textBox.Deselect();
                return false;
            }
            chatBox.ChatManager.Store(message);
            SendChatMessage(message);

            if (textBox.DeselectAfterMessage)
            {
                textBox.Deselect();
            }
            textBox.Text = "";

            if (ChatBox.CloseAfterMessageSent)
            {
                ChatBox.ToggleOpen = false;
                ChatBox.CloseAfterMessageSent = false;
            }

            return true;
        }

        public void AddToGUIUpdateList()
        {
            if (GUI.DisableHUD || GUI.DisableUpperHUD) return;

            if (GameStarted &&
                Screen.Selected == GameMain.GameScreen)
            {
                inGameHUD.AddToGUIUpdateList();
                GameMain.NetLobbyScreen.FileTransferFrame?.AddToGUIUpdateList();
            }

            ServerSettings.AddToGUIUpdateList();
            if (ServerSettings.ServerLog.LogFrame != null) ServerSettings.ServerLog.LogFrame.AddToGUIUpdateList();

            GameMain.NetLobbyScreen?.PlayerFrame?.AddToGUIUpdateList();
        }

        public void UpdateHUD(float deltaTime)
        {
            GUITextBox msgBox = null;

            if (Screen.Selected == GameMain.GameScreen)
            {
                msgBox = chatBox.InputBox;
            }
            else if (Screen.Selected == GameMain.NetLobbyScreen)
            {
                msgBox = GameMain.NetLobbyScreen.ChatInput;
            }

            UpdateLogButtonVisibility();

            if (GameStarted && Screen.Selected == GameMain.GameScreen)
            {
                bool disableButtons = Character.Controlled?.SelectedItem?.GetComponent<Controller>() is Controller c1 && c1.HideHUD ||
                    Character.Controlled?.SelectedSecondaryItem?.GetComponent<Controller>() is Controller c2 && c2.HideHUD;
                buttonContainer.Visible = !disableButtons;
                
                if (!GUI.DisableHUD && !GUI.DisableUpperHUD)
                {
                    inGameHUD.UpdateManually(deltaTime);
                    chatBox.Update(deltaTime);

                    if (votingInterface != null)
                    {
                        votingInterface.Update(deltaTime);
                        if (!votingInterface.VoteRunning)
                        {
                            votingInterface.Remove();
                            votingInterface = null;
                        }
                    }

                    cameraFollowsSub.Visible = Character.Controlled == null;
                }
                /*if (Character.Controlled == null || Character.Controlled.IsDead)
                {
                    GameMain.GameScreen.Cam.TargetPos = Vector2.Zero;
                    GameMain.LightManager.LosEnabled = false;
                }*/
            }

            //tab doesn't autoselect the chatbox when debug console is open,
            //because tab is used for autocompleting console commands
            if (msgBox != null)
            {
                if (GUI.KeyboardDispatcher.Subscriber == null)                
                {
                    var chatKeyStates = ChatBox.ChatKeyStates.GetChatKeyStates();
                    if (chatKeyStates.AnyHit)
                    {
                        if (msgBox.Selected)
                        {
                            msgBox.Text = "";
                            msgBox.Deselect();
                        }
                        else
                        {
                            if (Screen.Selected == GameMain.GameScreen)
                            {
                                ChatBox.ApplySelectionInputs(msgBox, false, chatKeyStates);
                            }
                            msgBox.Select(msgBox.Text.Length);
                        }
                    }
                }
            }
        }

        public void Draw(Microsoft.Xna.Framework.Graphics.SpriteBatch spriteBatch)
        {
            if (GUI.DisableHUD || GUI.DisableUpperHUD) return;

            if (FileReceiver != null && FileReceiver.ActiveTransfers.Count > 0)
            {
                var transfer = FileReceiver.ActiveTransfers.First();
                GameMain.NetLobbyScreen.FileTransferFrame.Visible = true;
                GameMain.NetLobbyScreen.FileTransferFrame.UserData = transfer;
                GameMain.NetLobbyScreen.FileTransferTitle.Text =
                    ToolBox.LimitString(
                        TextManager.GetWithVariable("DownloadingFile", "[filename]", transfer.FileName).Value,
                        GameMain.NetLobbyScreen.FileTransferTitle.Font,
                        GameMain.NetLobbyScreen.FileTransferTitle.Rect.Width);
                GameMain.NetLobbyScreen.FileTransferProgressBar.BarSize = transfer.Progress;
                GameMain.NetLobbyScreen.FileTransferProgressText.Text =
                    MathUtils.GetBytesReadable((long)transfer.Received) + " / " + MathUtils.GetBytesReadable((long)transfer.FileSize);
            }
            else
            {
                GameMain.NetLobbyScreen.FileTransferFrame.Visible = false;
            }

            if (!GameStarted || Screen.Selected != GameMain.GameScreen) { return; }

            inGameHUD.DrawManually(spriteBatch);

            int endVoteCount = Voting.GetVoteCountYes(VoteType.EndRound);
            int endVoteMax = Voting.GetVoteCountMax(VoteType.EndRound);
            if (endVoteCount > 0)
            {
                if (EndVoteTickBox.Visible)
                {
                    EndVoteTickBox.Text = $"{endRoundVoteText} {endVoteCount}/{endVoteMax}";
                }
                else
                {
                    LocalizedString endVoteText = TextManager.GetWithVariables("EndRoundVotes", ("[votes]", endVoteCount.ToString()), ("[max]", endVoteMax.ToString()));
                    GUI.DrawString(spriteBatch, EndVoteTickBox.Rect.Center.ToVector2() - GUIStyle.SmallFont.MeasureString(endVoteText) / 2,
                        endVoteText.Value,
                        Color.White,
                        font: GUIStyle.SmallFont);
                }
            }
            else
            {
                EndVoteTickBox.Text = endRoundVoteText;
            }

            if (RespawnManager != null)
            {
                LocalizedString respawnText = string.Empty;
                Color textColor = Color.White;
                bool canChooseRespawn =
                    GameMain.GameSession.GameMode is CampaignMode &&
                    Character.Controlled == null &&
                    Level.Loaded?.Type != LevelData.LevelType.Outpost &&
                    (characterInfo == null || HasSpawned);
                if (RespawnManager.CurrentState == RespawnManager.State.Waiting)
                {
                    if (RespawnManager.RespawnCountdownStarted)
                    {
                        float timeLeft = (float)(RespawnManager.RespawnTime - DateTime.Now).TotalSeconds;
                        respawnText = TextManager.GetWithVariable(
                            RespawnManager.UsingShuttle && !RespawnManager.ForceSpawnInMainSub ? 
                            "RespawnShuttleDispatching" : "RespawningIn", "[time]", ToolBox.SecondsToReadableTime(timeLeft));
                    }
                    else if (RespawnManager.PendingRespawnCount > 0)
                    {
                        respawnText = TextManager.GetWithVariables("RespawnWaitingForMoreDeadPlayers",
                            ("[deadplayers]", RespawnManager.PendingRespawnCount.ToString()),
                            ("[requireddeadplayers]", RespawnManager.RequiredRespawnCount.ToString()));
                    }
                }
                else if (RespawnManager.CurrentState == RespawnManager.State.Transporting && 
                    RespawnManager.ReturnCountdownStarted)
                {
                    float timeLeft = (float)(RespawnManager.ReturnTime - DateTime.Now).TotalSeconds;
                    respawnText = timeLeft <= 0.0f ?
                        "" :
                        TextManager.GetWithVariable("RespawnShuttleLeavingIn", "[time]", ToolBox.SecondsToReadableTime(timeLeft));
                    if (timeLeft < 20.0f)
                    {
                        //oscillate between 0-1
                        float phase = (float)(Math.Sin(timeLeft * MathHelper.Pi) + 1.0f) * 0.5f;
                        //textScale = 1.0f + phase * 0.5f;
                        textColor = Color.Lerp(GUIStyle.Red, Color.White, 1.0f - phase);
                    }
                    canChooseRespawn = false;
                }

                GameMain.GameSession?.SetRespawnInfo(
                    visible: !respawnText.IsNullOrEmpty() || canChooseRespawn, text: respawnText.Value, textColor: textColor, 
                    buttonsVisible: canChooseRespawn, waitForNextRoundRespawn: (WaitForNextRoundRespawn ?? true));                
            }

            if (!ShowNetStats) { return; }

            NetStats.Draw(spriteBatch, new Rectangle(300, 10, 300, 150));

            /* TODO: reimplement
            int width = 200, height = 300;
            int x = GameMain.GraphicsWidth - width, y = (int)(GameMain.GraphicsHeight * 0.3f);

            GUI.DrawRectangle(spriteBatch, new Rectangle(x, y, width, height), Color.Black * 0.7f, true);
            GUIStyle.Font.DrawString(spriteBatch, "Network statistics:", new Vector2(x + 10, y + 10), Color.White);

            if (client.ServerConnection != null)
            {
                GUIStyle.Font.DrawString(spriteBatch, "Ping: " + (int)(client.ServerConnection.AverageRoundtripTime * 1000.0f) + " ms", new Vector2(x + 10, y + 25), Color.White);

                y += 15;

                GUIStyle.SmallFont.DrawString(spriteBatch, "Received bytes: " + client.Statistics.ReceivedBytes, new Vector2(x + 10, y + 45), Color.White);
                GUIStyle.SmallFont.DrawString(spriteBatch, "Received packets: " + client.Statistics.ReceivedPackets, new Vector2(x + 10, y + 60), Color.White);

                GUIStyle.SmallFont.DrawString(spriteBatch, "Sent bytes: " + client.Statistics.SentBytes, new Vector2(x + 10, y + 75), Color.White);
                GUIStyle.SmallFont.DrawString(spriteBatch, "Sent packets: " + client.Statistics.SentPackets, new Vector2(x + 10, y + 90), Color.White);
            }
            else
            {
                GUIStyle.Font.DrawString(spriteBatch, "Disconnected", new Vector2(x + 10, y + 25), Color.White);
            }*/
        }

        public bool SelectCrewCharacter(Character character, GUIComponent frame)
        {
            if (character == null) { return false; }

            if (character != myCharacter)
            {
                var client = previouslyConnectedClients.Find(c => c.Character == character);
                if (client == null) { return false; }

                CreateSelectionRelatedButtons(client, frame);
            }

            return true;
        }

        public bool SelectCrewClient(Client client, GUIComponent frame)
        {
            if (client == null || client.SessionId == SessionId) { return false; }
            CreateSelectionRelatedButtons(client, frame);
            return true;
        }

        private void CreateSelectionRelatedButtons(Client client, GUIComponent frame)
        {
            var content = new GUIFrame(new RectTransform(new Vector2(1f, 1.0f - frame.RectTransform.RelativeSize.Y), frame.RectTransform, Anchor.BottomCenter, Pivot.TopCenter),
                    style: null);

            var mute = new GUITickBox(new RectTransform(new Vector2(1.0f, 0.5f), content.RectTransform, Anchor.TopCenter),
                TextManager.Get("Mute"))
            {
                Selected = client.MutedLocally,
                OnSelected = (tickBox) => { client.MutedLocally = tickBox.Selected; return true; }
            };

            var buttonContainer = new GUILayoutGroup(new RectTransform(new Vector2(1.0f, 0.35f), content.RectTransform, Anchor.BottomCenter), isHorizontal: true, childAnchor: Anchor.BottomLeft)
            {
                RelativeSpacing = 0.05f,
                Stretch = true
            };

            if (!GameMain.Client.GameStarted || (GameMain.Client.Character == null || GameMain.Client.Character.IsDead) && (client.Character == null || client.Character.IsDead))
            {
                var messageButton = new GUIButton(new RectTransform(new Vector2(1f, 0.2f), content.RectTransform, Anchor.BottomCenter) { RelativeOffset = new Vector2(0f, buttonContainer.RectTransform.RelativeSize.Y) },
                    TextManager.Get("message"), style: "GUIButtonSmall")
                {
                    UserData = client,
                    OnClicked = (btn, userdata) =>
                    {
                        chatBox.InputBox.Text = $"{client.Name}; ";
                        CoroutineManager.StartCoroutine(selectCoroutine());
                        return false;
                    }
                };
            }

            // Need a delayed selection due to the inputbox being deselected when a left click occurs outside of it
            IEnumerable<CoroutineStatus> selectCoroutine()
            {
                yield return new WaitForSeconds(0.01f, true);
                chatBox.InputBox.Select(chatBox.InputBox.Text.Length);
            }

            if (HasPermission(ClientPermissions.Ban) && client.AllowKicking)
            {
                var banButton = new GUIButton(new RectTransform(new Vector2(0.45f, 0.9f), buttonContainer.RectTransform),
                    TextManager.Get("Ban"), style: "GUIButtonSmall")
                {
                    UserData = client,
                    OnClicked = (btn, userdata) => { GameMain.NetLobbyScreen.BanPlayer(client); return false; }
                };
            }
            if (HasPermission(ClientPermissions.Kick) && client.AllowKicking)
            {
                var kickButton = new GUIButton(new RectTransform(new Vector2(0.45f, 0.9f), buttonContainer.RectTransform),
                    TextManager.Get("Kick"), style: "GUIButtonSmall")
                {
                    UserData = client,
                    OnClicked = (btn, userdata) => { GameMain.NetLobbyScreen.KickPlayer(client); return false; }
                };
            }
            else if (ServerSettings.AllowVoteKick && client.AllowKicking)
            {
                var kickVoteButton = new GUIButton(new RectTransform(new Vector2(0.45f, 0.9f), buttonContainer.RectTransform),
                    TextManager.Get("VoteToKick"), style: "GUIButtonSmall")
                {
                    UserData = client,
                    OnClicked = (btn, userdata) => { VoteForKick(client); btn.Enabled = false; return true; }
                };
            }
        }

        public void CreateKickReasonPrompt(string clientName, bool ban)
        {
            var banReasonPrompt = new GUIMessageBox(
                TextManager.Get(ban ? "BanReasonPrompt" : "KickReasonPrompt"),
                "", new LocalizedString[] { TextManager.Get("OK"), TextManager.Get("Cancel") }, new Vector2(0.25f, 0.25f), new Point(400, 260));

            var content = new GUILayoutGroup(new RectTransform(new Vector2(0.9f, 0.6f), banReasonPrompt.InnerFrame.RectTransform, Anchor.Center))
            {
                AbsoluteSpacing = GUI.IntScale(5)
            };
            var banReasonBox = new GUITextBox(new RectTransform(new Vector2(1.0f, 0.3f), content.RectTransform))
            {
                Wrap = true,
                MaxTextLength = 100
            };

            GUINumberInput durationInputDays = null, durationInputHours = null;
            GUITickBox permaBanTickBox = null;

            if (ban)
            {                
                var labelContainer = new GUILayoutGroup(new RectTransform(new Vector2(1f, 0.25f), content.RectTransform), isHorizontal: false);
                new GUITextBlock(new RectTransform(new Vector2(1f, 0.0f), labelContainer.RectTransform), TextManager.Get("BanDuration"), font: GUIStyle.SubHeadingFont) { Padding = Vector4.Zero };
                var buttonContent = new GUILayoutGroup(new RectTransform(new Vector2(1f, 0.5f), labelContainer.RectTransform), isHorizontal: true);
                permaBanTickBox = new GUITickBox(new RectTransform(new Vector2(0.4f, 0.15f), buttonContent.RectTransform), TextManager.Get("BanPermanent"))
                {
                    Selected = true
                };

                var durationContainer = new GUILayoutGroup(new RectTransform(new Vector2(0.8f, 1f), buttonContent.RectTransform), isHorizontal: true)
                {
                    Visible = false
                };

                permaBanTickBox.OnSelected += (tickBox) =>
                {
                    durationContainer.Visible = !tickBox.Selected;
                    return true;
                };

                durationInputDays = new GUINumberInput(new RectTransform(new Vector2(0.2f, 1.0f), durationContainer.RectTransform), NumberType.Int)
                {
                    MinValueInt = 0,
                    MaxValueFloat = 1000
                };
                new GUITextBlock(new RectTransform(new Vector2(0.2f, 1.0f), durationContainer.RectTransform), TextManager.Get("Days"));
                durationInputHours = new GUINumberInput(new RectTransform(new Vector2(0.2f, 1.0f), durationContainer.RectTransform), NumberType.Int)
                {
                    MinValueInt = 0,
                    MaxValueFloat = 24
                };
                new GUITextBlock(new RectTransform(new Vector2(0.2f, 1.0f), durationContainer.RectTransform), TextManager.Get("Hours"));
            }

            banReasonPrompt.Buttons[0].OnClicked += (btn, userData) =>
            {
                if (ban)
                {
                    if (!permaBanTickBox.Selected)
                    {
                        TimeSpan banDuration = new TimeSpan(durationInputDays.IntValue, durationInputHours.IntValue, 0, 0);
                        BanPlayer(clientName, banReasonBox.Text, banDuration);
                    }
                    else
                    {
                        BanPlayer(clientName, banReasonBox.Text);
                    }
                }
                else
                {
                    KickPlayer(clientName, banReasonBox.Text);
                }
                return true;
            };
            banReasonPrompt.Buttons[0].OnClicked += banReasonPrompt.Close;
            banReasonPrompt.Buttons[1].OnClicked += banReasonPrompt.Close;
        }

        public void ReportError(ClientNetError error, UInt16 expectedId = 0, UInt16 eventId = 0, UInt16 entityId = 0)
        {
            IWriteMessage outMsg = new WriteOnlyMessage();
            outMsg.WriteByte((byte)ClientPacketHeader.ERROR);
            outMsg.WriteByte((byte)error);
            switch (error)
            {
                case ClientNetError.MISSING_EVENT:
                    outMsg.WriteUInt16(expectedId);
                    outMsg.WriteUInt16(eventId);
                    break;
                case ClientNetError.MISSING_ENTITY:
                    outMsg.WriteUInt16(eventId);
                    outMsg.WriteUInt16(entityId);
                    outMsg.WriteByte((byte)Submarine.Loaded.Count);
                    foreach (Submarine sub in Submarine.Loaded)
                    {
                        outMsg.WriteString(sub.Info.Name);
                    }
                    break;
            }
            ClientPeer.Send(outMsg, DeliveryMethod.Reliable);

            WriteEventErrorData(error, expectedId, eventId, entityId);
        }

        private bool eventErrorWritten;
        private void WriteEventErrorData(ClientNetError error, UInt16 expectedID, UInt16 eventID, UInt16 entityID)
        {
            if (eventErrorWritten) { return; }
            List<string> errorLines = new List<string>
            {
                error.ToString(), ""
            };

            if (IsServerOwner)
            {
                errorLines.Add("SERVER OWNER");
            }

            if (error == ClientNetError.MISSING_EVENT)
            {
                errorLines.Add("Expected ID: " + expectedID + ", received " + eventID);
            }
            else if (error == ClientNetError.MISSING_ENTITY)
            {
                errorLines.Add("Event ID: " + eventID + ", entity ID " + entityID);
            }

            if (GameMain.GameSession?.GameMode != null)
            {
                errorLines.Add("Game mode: " + GameMain.GameSession.GameMode.Name.Value);
                if (GameMain.GameSession?.GameMode is MultiPlayerCampaign campaign)
                {
                    errorLines.Add("Campaign ID: " + campaign.CampaignID);
                    errorLines.Add("Campaign save ID: " + campaign.LastSaveID + "(pending: " + campaign.PendingSaveID + ")");
                }
                foreach (Mission mission in GameMain.GameSession.Missions)
                {
                    errorLines.Add("Mission: " + mission.Prefab.Identifier);
                }
            }
            if (GameMain.GameSession?.Submarine != null)
            {
                errorLines.Add("Submarine: " + GameMain.GameSession.Submarine.Info.Name);
            }
            if (GameMain.NetworkMember?.RespawnManager?.RespawnShuttle != null)
            {
                errorLines.Add("Respawn shuttle: " + GameMain.NetworkMember.RespawnManager.RespawnShuttle.Info.Name);
            }
            if (Level.Loaded != null)
            {
                errorLines.Add("Level: " + Level.Loaded.Seed + ", "
                               + string.Join("; ", Level.Loaded.EqualityCheckValues.Select(cv
                                   => cv.Key + "=" + cv.Value.ToString("X"))));
                errorLines.Add("Entity count before generating level: " + Level.Loaded.EntityCountBeforeGenerate);
                errorLines.Add("Entities:");
                foreach (Entity e in Level.Loaded.EntitiesBeforeGenerate.OrderBy(e => e.CreationIndex))
                {
                    errorLines.Add(e.ErrorLine);
                }
                errorLines.Add("Entity count after generating level: " + Level.Loaded.EntityCountAfterGenerate);
            }

            errorLines.Add("Entity IDs:");
            Entity[] sortedEntities = Entity.GetEntities().OrderBy(e => e.CreationIndex).ToArray();
            foreach (Entity e in sortedEntities)
            {
                errorLines.Add(e.ErrorLine);
            }

            if (Entity.Spawner != null)
            {
                errorLines.Add("");
                errorLines.Add("EntitySpawner events:");
                foreach ((Entity entity, bool isRemoval) in Entity.Spawner.receivedEvents)
                {
                    errorLines.Add(
                        (isRemoval ? "Remove " : "Create ") +
                        entity.ToString() +
                        " (" + entity.ID + ")");
                }
            }

            errorLines.Add("");
            errorLines.Add("Last debug messages:");
            for (int i = DebugConsole.Messages.Count - 1; i > 0 && i > DebugConsole.Messages.Count - 15; i--)
            {
                errorLines.Add("   " + DebugConsole.Messages[i].Time + " - " + DebugConsole.Messages[i].Text);
            }

            string filePath = $"event_error_log_client_{Name}_{DateTime.UtcNow.ToShortTimeString()}.log";
            filePath = Path.Combine(ServerLog.SavePath, ToolBox.RemoveInvalidFileNameChars(filePath));

            if (!Directory.Exists(ServerLog.SavePath))
            {
                Directory.CreateDirectory(ServerLog.SavePath);
            }
            File.WriteAllLines(filePath, errorLines);

            eventErrorWritten = true;
        }

        private static void AppendExceptionInfo(ref string errorMsg, Exception e)
        {
            if (!errorMsg.EndsWith("\n")) { errorMsg += "\n"; }
            errorMsg += e.Message + "\n";
            var innermostException = e.GetInnermost();
            if (innermostException != e)
            {
                // If available, only append the stacktrace of the innermost exception,
                // because that's the most important one to fix
                errorMsg += "Inner exception: " + innermostException.Message + "\n" + innermostException.StackTrace.CleanupStackTrace();
            }
            else
            {
                errorMsg += e.StackTrace.CleanupStackTrace();
            }
        }

#if DEBUG
        public void ForceTimeOut()
        {
            ClientPeer?.ForceTimeOut();
        }
#endif
    }
}<|MERGE_RESOLUTION|>--- conflicted
+++ resolved
@@ -988,11 +988,7 @@
                 GameMain.ModDownloadScreen.Reset();
                 ContentPackageManager.EnabledPackages.Restore();
 
-<<<<<<< HEAD
-                CampaignMode.StartRoundCancellationToken?.Cancel();
-=======
                 GameMain.GameSession?.Campaign?.CancelStartRound();
->>>>>>> bf73ddb6
 
                 if (SteamManager.IsInitialized)
                 {
@@ -2627,9 +2623,6 @@
             using (var segmentTable = SegmentTableWriter<ClientNetSegment>.StartWriting(msg))
             {
                 segmentTable.StartNewSegment(ClientNetSegment.Vote);
-<<<<<<< HEAD
-                Voting.ClientWrite(msg, voteType, data);
-=======
                 bool succeeded = Voting.ClientWrite(msg, voteType, data);
                 if (!succeeded)
                 {
@@ -2637,7 +2630,6 @@
                         $"Failed to write vote of type {voteType}: " +
                         $"data was of invalid type {data?.GetType().Name ?? "NULL"}");
                 }
->>>>>>> bf73ddb6
             }
 
             ClientPeer.Send(msg, DeliveryMethod.Reliable);
