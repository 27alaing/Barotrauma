﻿using Microsoft.Xna.Framework;
using System;
using System.Collections.Generic;
using System.Linq;
using System.Xml.Linq;

namespace Barotrauma
{
    class SinglePlayerCampaign : CampaignMode
    {
        public const int MinimumInitialMoney = 0;

        public override bool Paused
        {
            get 
            { 
                return 
                    ForceMapUI || CoroutineManager.IsCoroutineRunning("LevelTransition") || 
                    ShowCampaignUI && CampaignUI.SelectedTab == InteractionType.Map || 
                    (SlideshowPlayer != null && !SlideshowPlayer.LastTextShown); 
            }
        }

        public override void UpdateWhilePaused(float deltaTime)
        {
            if (CoroutineManager.IsCoroutineRunning("LevelTransition") || CoroutineManager.IsCoroutineRunning("SubmarineTransition") || gameOver) { return; }

            if (PlayerInput.SecondaryMouseButtonClicked() ||
                PlayerInput.KeyHit(Microsoft.Xna.Framework.Input.Keys.Escape))
            {
                ShowCampaignUI = false;
                if (GUIMessageBox.VisibleBox?.UserData is RoundSummary roundSummary &&
                    roundSummary.ContinueButton != null &&
                    roundSummary.ContinueButton.Visible)
                {
                    GUIMessageBox.MessageBoxes.Remove(GUIMessageBox.VisibleBox);
                }
            }

            SlideshowPlayer?.UpdateManually(deltaTime);

            CrewManager.ChatBox?.Update(deltaTime);
            CrewManager.UpdateReports();
        }

        private float endTimer;
        
        private bool savedOnStart;
        
        private bool gameOver;

        private Character lastControlledCharacter;

        private bool showCampaignResetText;

        public override bool PurchasedHullRepairs
        {
            get { return PurchasedHullRepairsInLatestSave; }
            set
            {
                PurchasedHullRepairsInLatestSave = value;
            }
        }
        public override bool PurchasedLostShuttles
        {
            get { return PurchasedLostShuttlesInLatestSave; }
            set
            {
                PurchasedLostShuttlesInLatestSave = value;
            }
        }
        public override bool PurchasedItemRepairs
        {
            get { return PurchasedItemRepairsInLatestSave; }
            set
            {
                PurchasedItemRepairsInLatestSave = value;
            }
        }

        #region Constructors/initialization

        /// <summary>
        /// Instantiates a new single player campaign
        /// </summary>
        private SinglePlayerCampaign(string mapSeed, CampaignSettings settings) : base(GameModePreset.SinglePlayerCampaign, settings)
        {
            UpgradeManager = new UpgradeManager(this);
            Settings = settings;
            InitFactions();
            map = new Map(this, mapSeed);
            foreach (JobPrefab jobPrefab in JobPrefab.Prefabs)
            {
                for (int i = 0; i < jobPrefab.InitialCount; i++)
                {
                    var variant = Rand.Range(0, jobPrefab.Variants);
                    CrewManager.AddCharacterInfo(new CharacterInfo(CharacterPrefab.HumanSpeciesName, jobOrJobPrefab: jobPrefab, variant: variant));
                }
            }
            InitUI();
        }

        /// <summary>
        /// Loads a previously saved single player campaign from XML
        /// </summary>
        private SinglePlayerCampaign(XElement element) : base(GameModePreset.SinglePlayerCampaign, CampaignSettings.Empty)
        {
            IsFirstRound = false;
            foreach (var subElement in element.Elements())
            {
                switch (subElement.Name.ToString().ToLowerInvariant())
                {
                    case "metadata":
                        CampaignMetadata.Load(subElement);
                        break;
                }
            }

            InitFactions();

            foreach (var subElement in element.Elements())
            {
                switch (subElement.Name.ToString().ToLowerInvariant())
                {
                    case CampaignSettings.LowerCaseSaveElementName:
                        Settings = new CampaignSettings(subElement);
                        break;
                    case "crew":
                        GameMain.GameSession.CrewManager = new CrewManager(subElement, true);
                        ActiveOrdersElement = subElement.GetChildElement("activeorders");
                        break;
                    case "map":
                        map = Map.Load(this, subElement);
                        break;
                    case "cargo":
                        CargoManager.LoadPurchasedItems(subElement);
                        break;
                    case "pendingupgrades": //backwards compatibility
                    case "upgrademanager":
                        UpgradeManager = new UpgradeManager(this, subElement, isSingleplayer: true);
                        break;
                    case "pets":
                        petsElement = subElement;
                        break;
                    case Wallet.LowerCaseSaveElementName:
                        Bank = new Wallet(Option<Character>.None(), subElement);
                        break;
                    case "stats":
                        LoadStats(subElement);
                        break;
                }
            }

            UpgradeManager ??= new UpgradeManager(this);

            InitUI();

            //backwards compatibility for saves made prior to the addition of personal wallets
            int oldMoney = element.GetAttributeInt("money", 0);
            if (oldMoney > 0)
            {
                Bank = new Wallet(Option<Character>.None())
                {
                    Balance = oldMoney
                };
            }

            PurchasedLostShuttlesInLatestSave = element.GetAttributeBool("purchasedlostshuttles", false);
            PurchasedHullRepairsInLatestSave = element.GetAttributeBool("purchasedhullrepairs", false);
            PurchasedItemRepairsInLatestSave = element.GetAttributeBool("purchaseditemrepairs", false);
            CheatsEnabled = element.GetAttributeBool("cheatsenabled", false);
            if (CheatsEnabled)
            {
                DebugConsole.CheatsEnabled = true;
#if USE_STEAM
                if (!SteamAchievementManager.CheatsEnabled)
                {
                    SteamAchievementManager.CheatsEnabled = true;
                    new GUIMessageBox("Cheats enabled", "Cheat commands have been enabled on the campaign. You will not receive Steam Achievements until you restart the game.");
                }
#endif
            }

            if (map == null)
            {
                throw new System.Exception("Failed to load the campaign save file (saved with an older, incompatible version of Barotrauma).");
            }

            savedOnStart = true;
        }

        /// <summary>
        /// Start a completely new single player campaign
        /// </summary>
        public static SinglePlayerCampaign StartNew(string mapSeed, CampaignSettings startingSettings) => new SinglePlayerCampaign(mapSeed, startingSettings);

        /// <summary>
        /// Load a previously saved single player campaign from xml
        /// </summary>
        /// <param name="element"></param>
        /// <returns></returns>
        public static SinglePlayerCampaign Load(XElement element) => new SinglePlayerCampaign(element);

        private void InitUI()
        {
            CreateEndRoundButton();

            campaignUIContainer = new GUIFrame(new RectTransform(Vector2.One, GUI.Canvas, Anchor.Center), style: "InnerGlow", color: Color.Black);
            CampaignUI = new CampaignUI(this, campaignUIContainer)
            {
                StartRound = () => { TryEndRound(); }
            };
        }

        private void CreateEndRoundButton()
        {
            int buttonHeight = (int)(GUI.Scale * 40);
            int buttonWidth = GUI.IntScale(450);
            endRoundButton = new GUIButton(HUDLayoutSettings.ToRectTransform(new Rectangle((GameMain.GraphicsWidth / 2) - (buttonWidth / 2), HUDLayoutSettings.ButtonAreaTop.Center.Y - (buttonHeight / 2), buttonWidth, buttonHeight), GUI.Canvas),
                TextManager.Get("EndRound"), textAlignment: Alignment.Center, style: "EndRoundButton")
            {
                Pulse = true,
                TextBlock =
                {
                    Shadow = true,
                    AutoScaleHorizontal = true
                },
                OnClicked = (btn, userdata) =>
                {
                    TryEndRoundWithFuelCheck(
                        onConfirm: () => TryEndRound(),
                        onReturnToMapScreen: () => { ShowCampaignUI = true; CampaignUI.SelectTab(InteractionType.Map); });
                    return true;
                }
            };
        }

        public override void HUDScaleChanged()
        {
            CreateEndRoundButton();
        }

        #endregion

        public override void Start()
        {
            base.Start();
            CargoManager.CreatePurchasedItems();
            UpgradeManager.ApplyUpgrades();
            UpgradeManager.SanityCheckUpgrades();

            if (!savedOnStart)
            {
                GUI.SetSavingIndicatorState(true);
                SaveUtil.SaveGame(GameMain.GameSession.SavePath);
                savedOnStart = true;
            }

            crewDead = false;
            endTimer = 5.0f;
            CrewManager.InitSinglePlayerRound();
            LoadPets();
            LoadActiveOrders();

            CargoManager.InitPurchasedIDCards();

            GUI.DisableSavingIndicatorDelayed();
        }

        protected override void LoadInitialLevel()
        {
            //no level loaded yet -> show a loading screen and load the current location (outpost)
            GameMain.Instance.ShowLoading(
                DoLoadInitialLevel(map.SelectedConnection?.LevelData ?? map.CurrentLocation.LevelData, 
                mirror: map.CurrentLocation != map.SelectedConnection?.Locations[0]));
        }

        private IEnumerable<CoroutineStatus> DoLoadInitialLevel(LevelData level, bool mirror)
        {
<<<<<<< HEAD
            
=======
>>>>>>> bf73ddb6
            GameMain.GameSession.StartRound(level, mirrorLevel: mirror, startOutpost: GetPredefinedStartOutpost());
            GameMain.GameScreen.Select();

            CoroutineManager.StartCoroutine(DoInitialCameraTransition(), "SinglePlayerCampaign.DoInitialCameraTransition");

            yield return CoroutineStatus.Success;
        }

        private IEnumerable<CoroutineStatus> DoInitialCameraTransition()
        {
            while (GameMain.Instance.LoadingScreenOpen)
            {
                yield return CoroutineStatus.Running;
            }
            Character prevControlled = Character.Controlled;
            if (prevControlled?.AIController != null)
            {
                prevControlled.AIController.Enabled = false;
            }
            Character.Controlled = null;
            prevControlled?.ClearInputs();

            GUI.DisableHUD = true;
            while (GameMain.Instance.LoadingScreenOpen)
            {
                yield return CoroutineStatus.Running;
            }

            if (IsFirstRound || showCampaignResetText)
            {
                if (SlideshowPrefab.Prefabs.TryGet("campaignstart".ToIdentifier(), out var slideshow))
                {
                    SlideshowPlayer = new SlideshowPlayer(GUICanvas.Instance, slideshow);
                }
                var outpost = GameMain.GameSession.Level.StartOutpost;
                var borders = outpost.GetDockedBorders();
                borders.Location += outpost.WorldPosition.ToPoint();
                GameMain.GameScreen.Cam.Position = new Vector2(borders.X + borders.Width / 2, borders.Y - borders.Height / 2);
                float startZoom = 0.8f /
                    ((float)Math.Max(borders.Width, borders.Height) / (float)GameMain.GameScreen.Cam.Resolution.X);
                GameMain.GameScreen.Cam.Zoom = GameMain.GameScreen.Cam.MinZoom = Math.Min(startZoom, GameMain.GameScreen.Cam.MinZoom);
                while (SlideshowPlayer != null && !SlideshowPlayer.LastTextShown)
                {
                    GUI.PreventPauseMenuToggle = true;
                    yield return CoroutineStatus.Running;
                }
                GUI.PreventPauseMenuToggle = false;
                var transition = new CameraTransition(prevControlled, GameMain.GameScreen.Cam,
                    null, null,
                    fadeOut: false,
                    losFadeIn: true,
                    waitDuration: 1,
                    panDuration: 5,
                    startZoom: startZoom, endZoom: 1.0f)
                {
                    AllowInterrupt = true,
                    RemoveControlFromCharacter = false
                };
                while (transition.Running)
                {
                    yield return CoroutineStatus.Running;
                }
                showCampaignResetText = false;
            }
            else
            {
                ISpatialEntity transitionTarget;
                transitionTarget = (ISpatialEntity)prevControlled ?? Submarine.MainSub;

                var transition = new CameraTransition(transitionTarget, GameMain.GameScreen.Cam,
                    null, null,
                    fadeOut: false,
                    losFadeIn: prevControlled != null,
                    panDuration: 5,
                    startZoom: 0.5f, endZoom: 1.0f)
                {
                    AllowInterrupt = true,
                    RemoveControlFromCharacter = false                    
                };
                while (transition.Running)
                {
                    yield return CoroutineStatus.Running;
                }
            }

            if (prevControlled != null)
            {
                prevControlled.SelectedItem = prevControlled.SelectedSecondaryItem = null;
                if (prevControlled.AIController != null)
                {
                    prevControlled.AIController.Enabled = true;
                }
            }

            if (prevControlled != null)
            {
                Character.Controlled = prevControlled;
            }
            GUI.DisableHUD = false;
            yield return CoroutineStatus.Success;
        }

        protected override IEnumerable<CoroutineStatus> DoLevelTransition(TransitionType transitionType, LevelData newLevel, Submarine leavingSub, bool mirror, List<TraitorMissionResult> traitorResults = null)
        {
            NextLevel = newLevel;
            bool success = CrewManager.GetCharacters().Any(c => !c.IsDead);
            SoundPlayer.OverrideMusicType = (success ? "endround" : "crewdead").ToIdentifier();
            SoundPlayer.OverrideMusicDuration = 18.0f;
            GUI.SetSavingIndicatorState(success);
            crewDead = false;

            if (success)
            {
                // Event history must be registered before ending the round or it will be cleared
                GameMain.GameSession.EventManager.RegisterEventHistory();
            }
            GameMain.GameSession.EndRound("", traitorResults, transitionType);
            var continueButton = GameMain.GameSession.RoundSummary?.ContinueButton;
            RoundSummary roundSummary = null;
            if (GUIMessageBox.VisibleBox?.UserData is RoundSummary)
            {
                roundSummary = GUIMessageBox.VisibleBox?.UserData as RoundSummary;
            }
            if (continueButton != null)
            {
                continueButton.Visible = false;
            }

            lastControlledCharacter = Character.Controlled;
            Character.Controlled = null;

            switch (transitionType)
            {
                case TransitionType.None:
                    throw new InvalidOperationException("Level transition failed (no transitions available).");
                case TransitionType.ReturnToPreviousLocation:
                    //deselect destination on map
                    map.SelectLocation(-1);
                    break;
                case TransitionType.ProgressToNextLocation:
                    Map.MoveToNextLocation();
                    TotalPassedLevels++;
                    break;
                case TransitionType.ProgressToNextEmptyLocation:
                    Map.Visit(Map.CurrentLocation);
                    TotalPassedLevels++;
                    break;
                case TransitionType.End:
                    EndCampaign();
                    IsFirstRound = true;
                    break;
            }

<<<<<<< HEAD
            Map.ProgressWorld(transitionType, GameMain.GameSession.RoundDuration);

            var endTransition = new CameraTransition(Submarine.MainSub, GameMain.GameScreen.Cam, null,
                transitionType == TransitionType.LeaveLocation ? Alignment.BottomCenter : Alignment.Center,
                fadeOut: false,
                panDuration: EndTransitionDuration);
=======
            Map.ProgressWorld(this, transitionType, GameMain.GameSession.RoundDuration);
>>>>>>> bf73ddb6

            GUI.ClearMessages();

            //--------------------------------------
            if (transitionType != TransitionType.End)
            {
<<<<<<< HEAD
                GameMain.GameSession.SubmarineInfo = new SubmarineInfo(GameMain.GameSession.Submarine);
                SaveUtil.SaveGame(GameMain.GameSession.SavePath);
            }
            else
            {
                PendingSubmarineSwitch = null;
                EnableRoundSummaryGameOverState();
            }
=======
                var endTransition = new CameraTransition(Submarine.MainSub, GameMain.GameScreen.Cam, null,
                    transitionType == TransitionType.LeaveLocation ? Alignment.BottomCenter : Alignment.Center,
                    fadeOut: false,
                    panDuration: EndTransitionDuration);
>>>>>>> bf73ddb6

                Location portraitLocation = Map.SelectedLocation ?? Map.CurrentLocation;
                overlaySprite = portraitLocation.Type.GetPortrait(portraitLocation.PortraitId);
                float fadeOutDuration = endTransition.PanDuration;
                float t = 0.0f;
                while (t < fadeOutDuration || endTransition.Running)
                {
                    t += CoroutineManager.DeltaTime;
                    overlayColor = Color.Lerp(Color.Transparent, Color.White, t / fadeOutDuration);
                    yield return CoroutineStatus.Running;
                }
                overlayColor = Color.White;
                yield return CoroutineStatus.Running;

                //--------------------------------------

                if (success)
                {
                    GameMain.GameSession.SubmarineInfo = new SubmarineInfo(GameMain.GameSession.Submarine);
                    SaveUtil.SaveGame(GameMain.GameSession.SavePath);
                }
                else
                {
                    PendingSubmarineSwitch = null;
                    EnableRoundSummaryGameOverState();
                }

                CrewManager?.ClearCurrentOrders();

                SelectSummaryScreen(roundSummary, newLevel, mirror, () =>
                {
                    GameMain.GameScreen.Select();
                    if (continueButton != null)
                    {
                        continueButton.Visible = true;
                    }

                    GUI.DisableHUD = false;
                    GUI.ClearCursorWait();
                    overlayColor = Color.Transparent;
                });
            }

            GUI.SetSavingIndicatorState(false);
            yield return CoroutineStatus.Success;
        }

        protected override void EndCampaignProjSpecific()
        {
            GameMain.GameSession.SubmarineInfo = new SubmarineInfo(GameMain.GameSession.Submarine);
            SaveUtil.SaveGame(GameMain.GameSession.SavePath);
            GameMain.CampaignEndScreen.Select();
            GUI.DisableHUD = false;
            GameMain.CampaignEndScreen.OnFinished = () =>
            {
                showCampaignResetText = true;
                LoadInitialLevel();
                IsFirstRound = true;
            };
        }

        public override void Update(float deltaTime)
        {
            if (CoroutineManager.IsCoroutineRunning("LevelTransition") || CoroutineManager.IsCoroutineRunning("SubmarineTransition") || gameOver) { return; }

            base.Update(deltaTime);

            SlideshowPlayer?.UpdateManually(deltaTime);

            Map?.Radiation?.UpdateRadiation(deltaTime);

            if (PlayerInput.SecondaryMouseButtonClicked() ||
                PlayerInput.KeyHit(Microsoft.Xna.Framework.Input.Keys.Escape))
            {
                ShowCampaignUI = false;
                if (GUIMessageBox.VisibleBox?.UserData is RoundSummary roundSummary &&
                    roundSummary.ContinueButton != null &&
                    roundSummary.ContinueButton.Visible)
                {
                    GUIMessageBox.MessageBoxes.Remove(GUIMessageBox.VisibleBox);
                }
            }

#if DEBUG
            if (GUI.KeyboardDispatcher.Subscriber == null && PlayerInput.KeyHit(Microsoft.Xna.Framework.Input.Keys.M))
            {
                if (GUIMessageBox.MessageBoxes.Any()) { GUIMessageBox.MessageBoxes.Remove(GUIMessageBox.MessageBoxes.Last()); }

                GUIFrame summaryFrame = GameMain.GameSession.RoundSummary.CreateSummaryFrame(GameMain.GameSession, "", null);
                GUIMessageBox.MessageBoxes.Add(summaryFrame);
                GameMain.GameSession.RoundSummary.ContinueButton.OnClicked = (_, __) => { GUIMessageBox.MessageBoxes.Remove(summaryFrame); return true; };
            }
#endif

            if (ShowCampaignUI || ForceMapUI)
            {
                Character.DisableControls = true;
            }

            if (!GUI.DisableHUD && !GUI.DisableUpperHUD)
            {
                endRoundButton.UpdateManually(deltaTime);
                if (CoroutineManager.IsCoroutineRunning("LevelTransition") || ForceMapUI) { return; }
            }

            if (Level.Loaded.Type == LevelData.LevelType.Outpost)
            {
                KeepCharactersCloseToOutpost(deltaTime);
                if (wasDocked)
                {
                    var connectedSubs = Submarine.MainSub.GetConnectedSubs();
                    bool isDocked = Level.Loaded.StartOutpost != null && connectedSubs.Contains(Level.Loaded.StartOutpost);
                    if (!isDocked)
                    {
                        //undocked from outpost, need to choose a destination
                        ForceMapUI = true;
                        CampaignUI.SelectTab(InteractionType.Map);
                    }
                }
                else if (Level.Loaded.IsEndBiome)
                {
                    var transitionType = GetAvailableTransition(out _, out Submarine leavingSub);
                    if (transitionType == TransitionType.ProgressToNextLocation)
                    {
                        LoadNewLevel();
                    }
                }
                else
                {
                    //wasn't initially docked (sub doesn't have a docking port?)
                    // -> choose a destination when the sub is far enough from the start outpost
                    if (!Submarine.MainSub.AtStartExit && !Level.Loaded.StartOutpost.ExitPoints.Any())
                    {
                        ForceMapUI = true;
                        CampaignUI.SelectTab(InteractionType.Map);
                    }
                }
            }
            else
            {
                var transitionType = GetAvailableTransition(out _, out Submarine leavingSub);
                if (Level.Loaded.IsEndBiome && transitionType == TransitionType.ProgressToNextLocation)
                {
                    LoadNewLevel();
                }
                else if (transitionType == TransitionType.ProgressToNextLocation && 
                    Level.Loaded.EndOutpost != null && Level.Loaded.EndOutpost.DockedTo.Contains(leavingSub))
                {
                    LoadNewLevel();
                }
                else if (transitionType == TransitionType.ReturnToPreviousLocation &&
                    Level.Loaded.StartOutpost != null && Level.Loaded.StartOutpost.DockedTo.Contains(leavingSub))
                {
                    LoadNewLevel();
                }
                else if (transitionType == TransitionType.None && CampaignUI.SelectedTab == InteractionType.Map)
                {
                    ShowCampaignUI = false;
                }
                HintManager.OnAvailableTransition(transitionType);
            }

            if (!crewDead)
            {
                if (!CrewManager.GetCharacters().Any(c => !c.IsDead)) { crewDead = true; }                
            }
            else
            {
                endTimer -= deltaTime;
                if (endTimer <= 0.0f) { GameOver(); }
            }  
        }
        
        private bool TryEndRound()
        {
            var transitionType = GetAvailableTransition(out LevelData nextLevel, out Submarine leavingSub);
            if (leavingSub == null || transitionType == TransitionType.None) { return false; }
            
            if (nextLevel == null)
            {
                //no level selected -> force the player to select one
                ForceMapUI = true;
                CampaignUI.SelectTab(InteractionType.Map);
                map.SelectLocation(-1);
                return false;
            }
            else if (transitionType == TransitionType.ProgressToNextEmptyLocation)
            {
                Map.SetLocation(Map.Locations.IndexOf(Level.Loaded.EndLocation ?? Map.CurrentLocation));
            }

            var subsToLeaveBehind = GetSubsToLeaveBehind(leavingSub);
            if (subsToLeaveBehind.Any())
            {
                LocalizedString msg = TextManager.Get(subsToLeaveBehind.Count == 1 ? "LeaveSubBehind" : "LeaveSubsBehind");

                var msgBox = new GUIMessageBox(TextManager.Get("Warning"), msg, new LocalizedString[] { TextManager.Get("Yes"), TextManager.Get("No") });
                msgBox.Buttons[0].OnClicked += (btn, userdata) => { LoadNewLevel(); return true; } ;
                msgBox.Buttons[0].OnClicked += msgBox.Close;
                msgBox.Buttons[0].UserData = Submarine.Loaded.FindAll(s => !subsToLeaveBehind.Contains(s));
                msgBox.Buttons[1].OnClicked += msgBox.Close;
            }
            else
            {
                LoadNewLevel();
            }

            return true;
        }

        private void GameOver()
        {
            gameOver = true;
            GameMain.GameSession.EndRound("", transitionType: TransitionType.None);
            EnableRoundSummaryGameOverState();
        }

        private void EnableRoundSummaryGameOverState()
        {
            var roundSummary = GameMain.GameSession.RoundSummary;
            if (roundSummary != null)
            {
                roundSummary.ContinueButton.Visible = false;
                roundSummary.ContinueButton.IgnoreLayoutGroups = true;

                new GUIButton(new RectTransform(new Vector2(0.25f, 1.0f), roundSummary.ButtonArea.RectTransform),
                    TextManager.Get("QuitButton"))
                {
                    OnClicked = (GUIButton button, object obj) =>
                    {
                        GameMain.MainMenuScreen.Select();
                        GUIMessageBox.MessageBoxes.Remove(roundSummary.Frame);
                        return true;
                    }
                };
                new GUIButton(new RectTransform(new Vector2(0.25f, 1.0f), roundSummary.ButtonArea.RectTransform),
                    TextManager.Get("LoadGameButton"))
                {
                    OnClicked = (GUIButton button, object obj) =>
                    {
                        GameMain.GameSession.LoadPreviousSave();
                        GUIMessageBox.MessageBoxes.Remove(roundSummary.Frame);
                        return true;
                    }
                };
            }
        }

        public override void Save(XElement element)
        {
            XElement modeElement = new XElement("SinglePlayerCampaign",
                new XAttribute("purchasedlostshuttles", PurchasedLostShuttles),
                new XAttribute("purchasedhullrepairs", PurchasedHullRepairs),
                new XAttribute("purchaseditemrepairs", PurchasedItemRepairs),
                new XAttribute("cheatsenabled", CheatsEnabled));
            modeElement.Add(Settings.Save());
            modeElement.Add(SaveStats());

            //save and remove all items that are in someone's inventory so they don't get included in the sub file as well
            foreach (Character c in Character.CharacterList)
            {
                if (c.Info == null) { continue; }
                if (c.IsDead) { CrewManager.RemoveCharacterInfo(c.Info); }
                c.Info.LastControlled = c == lastControlledCharacter;
                c.Info.HealthData = new XElement("health");
                c.CharacterHealth.Save(c.Info.HealthData);
                if (c.Inventory != null)
                {
                    c.Info.InventoryData = new XElement("inventory");
                    c.SaveInventory();
                    c.Inventory?.DeleteAllItems();
                }
                c.Info.SaveOrderData();
            }

            SavePets(modeElement);
            var crewManagerElement = CrewManager.Save(modeElement);
            SaveActiveOrders(crewManagerElement);

            CampaignMetadata.Save(modeElement);
            Map.Save(modeElement);
            CargoManager?.SavePurchasedItems(modeElement);
            UpgradeManager?.Save(modeElement);
            modeElement.Add(Bank.Save());
            element.Add(modeElement);
        }
    }
}<|MERGE_RESOLUTION|>--- conflicted
+++ resolved
@@ -277,10 +277,6 @@
 
         private IEnumerable<CoroutineStatus> DoLoadInitialLevel(LevelData level, bool mirror)
         {
-<<<<<<< HEAD
-            
-=======
->>>>>>> bf73ddb6
             GameMain.GameSession.StartRound(level, mirrorLevel: mirror, startOutpost: GetPredefinedStartOutpost());
             GameMain.GameScreen.Select();
 
@@ -434,37 +430,17 @@
                     break;
             }
 
-<<<<<<< HEAD
-            Map.ProgressWorld(transitionType, GameMain.GameSession.RoundDuration);
-
-            var endTransition = new CameraTransition(Submarine.MainSub, GameMain.GameScreen.Cam, null,
-                transitionType == TransitionType.LeaveLocation ? Alignment.BottomCenter : Alignment.Center,
-                fadeOut: false,
-                panDuration: EndTransitionDuration);
-=======
             Map.ProgressWorld(this, transitionType, GameMain.GameSession.RoundDuration);
->>>>>>> bf73ddb6
 
             GUI.ClearMessages();
 
             //--------------------------------------
             if (transitionType != TransitionType.End)
             {
-<<<<<<< HEAD
-                GameMain.GameSession.SubmarineInfo = new SubmarineInfo(GameMain.GameSession.Submarine);
-                SaveUtil.SaveGame(GameMain.GameSession.SavePath);
-            }
-            else
-            {
-                PendingSubmarineSwitch = null;
-                EnableRoundSummaryGameOverState();
-            }
-=======
                 var endTransition = new CameraTransition(Submarine.MainSub, GameMain.GameScreen.Cam, null,
                     transitionType == TransitionType.LeaveLocation ? Alignment.BottomCenter : Alignment.Center,
                     fadeOut: false,
                     panDuration: EndTransitionDuration);
->>>>>>> bf73ddb6
 
                 Location portraitLocation = Map.SelectedLocation ?? Map.CurrentLocation;
                 overlaySprite = portraitLocation.Type.GetPortrait(portraitLocation.PortraitId);
