﻿using Barotrauma.Extensions;
using Barotrauma.Items.Components;
using Barotrauma.Networking;
using Microsoft.Xna.Framework;
using Microsoft.Xna.Framework.Graphics;
using System;
using System.IO;
using System.Linq;
using System.Threading;
using System.Threading.Tasks;

namespace Barotrauma
{
    abstract partial class CampaignMode : GameMode
    {
        protected bool crewDead;

        protected Color overlayColor;
        protected LocalizedString overlayText, overlayTextBottom;
        protected Color overlayTextColor;
        protected Sprite overlaySprite;

        private TransitionType prevCampaignUIAutoOpenType;

        protected GUIButton endRoundButton;

        public GUIButton ReadyCheckButton;
        public GUIButton EndRoundButton => endRoundButton;

        protected GUIFrame campaignUIContainer;
        public CampaignUI CampaignUI;

        public static CancellationTokenSource StartRoundCancellationToken { get; private set; }

        public bool ForceMapUI
        {
            get;
            protected set;
        }

        private bool showCampaignUI;
        private bool wasChatBoxOpen;
        public bool ShowCampaignUI
        {
            get { return showCampaignUI; }
            set
            {
                if (value == showCampaignUI) { return; }
                var chatBox = CrewManager?.ChatBox ?? GameMain.Client?.ChatBox;
                if (value)
                {
                    if (chatBox != null)
                    {
                        wasChatBoxOpen = chatBox.ToggleOpen;
                        chatBox.ToggleOpen = false;
                    }
                }
                else if (chatBox != null)
                {
                    chatBox.ToggleOpen = wasChatBoxOpen;
                }
                if (!value && CampaignUI?.SelectedTab == InteractionType.PurchaseSub)
                {
                    SubmarinePreview.Close();
                }
                showCampaignUI = value;
            }
        }

        /// <summary>
        /// Gets the current personal wallet
        /// In singleplayer this is the campaign bank and in multiplayer this is the personal wallet
        /// </summary>
        public virtual Wallet Wallet => GetWallet();

        public override void ShowStartMessage()
        {
            foreach (Mission mission in Missions.ToList())
            {
                new GUIMessageBox(
                    RichString.Rich(mission.Prefab.IsSideObjective ? TextManager.AddPunctuation(':', TextManager.Get("sideobjective"), mission.Name) : mission.Name), 
                    RichString.Rich(mission.Description), Array.Empty<LocalizedString>(), type: GUIMessageBox.Type.InGame, icon: mission.Prefab.Icon)
                {
                    IconColor = mission.Prefab.IconColor,
                    UserData = "missionstartmessage"
                };
            }
        }

        private static bool IsOwner(Client client) => client != null && client.IsOwner;

        /// <summary>
        /// There is a server-side implementation of the method in <see cref="MultiPlayerCampaign"/>
        /// </summary>
        public static bool AllowedToManageCampaign(ClientPermissions permissions)
        {
            //allow managing the round if the client has permissions, is the owner, the only client in the server,
            //or if no-one has management permissions
            if (GameMain.Client == null) { return true; }
            return
                GameMain.Client.HasPermission(permissions) ||
                GameMain.Client.HasPermission(ClientPermissions.ManageCampaign) ||
                GameMain.Client.IsServerOwner ||
<<<<<<< HEAD
                //allow managing if no-one with permissions is alive
                GameMain.Client.ConnectedClients.None(c => c.InGame && c.Character is { IsIncapacitated: false, IsDead: false } && (c.IsOwner || c.HasPermission(permissions)));
=======
                AnyOneAllowedToManageCampaign(permissions);
>>>>>>> 2f7205fb
        }

        public static bool AllowedToManageWallets()
        {
            if (GameMain.Client == null) { return true; }

            return
                GameMain.Client.HasPermission(ClientPermissions.ManageMoney) ||
                GameMain.Client.HasPermission(ClientPermissions.ManageCampaign) ||
                GameMain.Client.IsServerOwner;
        }

        public override void Draw(SpriteBatch spriteBatch)
        {
            if (overlayColor.A > 0)
            {
                if (overlaySprite != null)
                {
                    GUI.DrawRectangle(spriteBatch, new Rectangle(0, 0, GameMain.GraphicsWidth, GameMain.GraphicsHeight), Color.Black * (overlayColor.A / 255.0f), isFilled: true);
                    float scale = Math.Max(GameMain.GraphicsWidth / overlaySprite.size.X, GameMain.GraphicsHeight / overlaySprite.size.Y);
                    overlaySprite.Draw(spriteBatch, new Vector2(GameMain.GraphicsWidth, GameMain.GraphicsHeight) / 2, overlayColor, overlaySprite.size / 2, scale: scale);
                }
                else
                {
                    GUI.DrawRectangle(spriteBatch, new Rectangle(0, 0, GameMain.GraphicsWidth, GameMain.GraphicsHeight), overlayColor, isFilled: true);
                }
                if (!overlayText.IsNullOrEmpty() && overlayTextColor.A > 0)
                {
                    var backgroundSprite = GUIStyle.GetComponentStyle("CommandBackground").GetDefaultSprite();
                    Vector2 centerPos = new Vector2(GameMain.GraphicsWidth, GameMain.GraphicsHeight) / 2;
                    LocalizedString wrappedText = ToolBox.WrapText(overlayText, GameMain.GraphicsWidth / 3, GUIStyle.Font);
                    Vector2 textSize = GUIStyle.Font.MeasureString(wrappedText);
                    Vector2 textPos = centerPos - textSize / 2;
                    backgroundSprite.Draw(spriteBatch, 
                        centerPos, 
                        Color.White * (overlayTextColor.A / 255.0f), 
                        origin: backgroundSprite.size / 2,
                        rotate: 0.0f,
                        scale: new Vector2(GameMain.GraphicsWidth / 2 / backgroundSprite.size.X, textSize.Y / backgroundSprite.size.Y * 1.5f));

                    GUI.DrawString(spriteBatch, textPos + Vector2.One, wrappedText, Color.Black * (overlayTextColor.A / 255.0f));
                    GUI.DrawString(spriteBatch, textPos, wrappedText, overlayTextColor);

                    if (!overlayTextBottom.IsNullOrEmpty())
                    {
                        Vector2 bottomTextPos = centerPos + new Vector2(0.0f, textSize.Y / 2 + 40 * GUI.Scale) - GUIStyle.Font.MeasureString(overlayTextBottom) / 2;
                        GUI.DrawString(spriteBatch, bottomTextPos + Vector2.One, overlayTextBottom.Value, Color.Black * (overlayTextColor.A / 255.0f));
                        GUI.DrawString(spriteBatch, bottomTextPos, overlayTextBottom.Value, overlayTextColor);
                    }
                }
            }

            if (GUI.DisableHUD || GUI.DisableUpperHUD || ForceMapUI || CoroutineManager.IsCoroutineRunning("LevelTransition"))
            {
                endRoundButton.Visible = false;
                if (ReadyCheckButton != null) { ReadyCheckButton.Visible = false; }
                return; 
            }
            if (Submarine.MainSub == null || Level.Loaded == null) { return; }

            endRoundButton.Visible = false;
            var availableTransition = GetAvailableTransition(out _, out Submarine leavingSub);
            LocalizedString buttonText = "";
            switch (availableTransition)
            {
                case TransitionType.ProgressToNextLocation:
                case TransitionType.ProgressToNextEmptyLocation:
                    if (Level.Loaded.EndOutpost == null || !Level.Loaded.EndOutpost.DockedTo.Contains(leavingSub))
                    {
                        string textTag = availableTransition == TransitionType.ProgressToNextLocation ? "EnterLocation" : "EnterEmptyLocation";
                        buttonText = TextManager.GetWithVariable(textTag, "[locationname]", Level.Loaded.EndLocation?.Name ?? "[ERROR]");
                        endRoundButton.Visible = !ForceMapUI && !ShowCampaignUI;
                    }
                    break;
                case TransitionType.LeaveLocation:
                    buttonText = TextManager.GetWithVariable("LeaveLocation", "[locationname]", Level.Loaded.StartLocation?.Name ?? "[ERROR]");
                    endRoundButton.Visible = !ForceMapUI && !ShowCampaignUI;
                    break;
                case TransitionType.ReturnToPreviousLocation:
                case TransitionType.ReturnToPreviousEmptyLocation:
                    if (Level.Loaded.StartOutpost == null || !Level.Loaded.StartOutpost.DockedTo.Contains(leavingSub))
                    {
                        string textTag = availableTransition == TransitionType.ReturnToPreviousLocation ? "EnterLocation" : "EnterEmptyLocation";
                        buttonText = TextManager.GetWithVariable(textTag, "[locationname]", Level.Loaded.StartLocation?.Name ?? "[ERROR]");
                        endRoundButton.Visible = !ForceMapUI && !ShowCampaignUI;
                    }

                    break;
                case TransitionType.None:
                default:
                    if (Level.Loaded.Type == LevelData.LevelType.Outpost &&
                        (Character.Controlled?.Submarine?.Info.Type == SubmarineType.Player || (Character.Controlled?.CurrentHull?.OutpostModuleTags.Contains("airlock".ToIdentifier()) ?? false)))
                    {
                        buttonText = TextManager.GetWithVariable("LeaveLocation", "[locationname]", Level.Loaded.StartLocation?.Name ?? "[ERROR]");
                        endRoundButton.Visible = !ForceMapUI && !ShowCampaignUI;
                    }
                    else
                    {
                        endRoundButton.Visible = false;
                    }
                    break;
            }
            if (Level.IsLoadedOutpost && !ObjectiveManager.AllActiveObjectivesCompleted())
            {
                endRoundButton.Visible = false;
            }

            if (ReadyCheckButton != null) { ReadyCheckButton.Visible = endRoundButton.Visible; }

            if (endRoundButton.Visible)
            {
                if (!AllowedToManageCampaign(ClientPermissions.ManageMap)) 
                { 
                    buttonText = TextManager.Get("map"); 
                }
                else if (prevCampaignUIAutoOpenType != availableTransition && 
                        (availableTransition == TransitionType.ProgressToNextEmptyLocation || availableTransition == TransitionType.ReturnToPreviousEmptyLocation))
                {
                    HintManager.OnAvailableTransition(availableTransition);
                    //opening the campaign map pauses the game and prevents HintManager from running -> update it manually to get the hint to show up immediately
                    HintManager.Update();
                    Map.SelectLocation(-1);
                    endRoundButton.OnClicked(EndRoundButton, null);
                    prevCampaignUIAutoOpenType = availableTransition;
                }
                endRoundButton.Text = ToolBox.LimitString(buttonText.Value, endRoundButton.Font, endRoundButton.Rect.Width - 5);
                if (endRoundButton.Text != buttonText)
                {
                    endRoundButton.ToolTip = buttonText;
                }
                if (Character.Controlled?.CharacterHealth?.SuicideButton?.Visible ?? false)
                {
                    endRoundButton.RectTransform.ScreenSpaceOffset = new Point(0, Character.Controlled.CharacterHealth.SuicideButton.Rect.Height);
                }
                else if (GameMain.Client != null && GameMain.Client.IsFollowSubTickBoxVisible)
                {
                    endRoundButton.RectTransform.ScreenSpaceOffset = new Point(0, HUDLayoutSettings.Padding + GameMain.Client.FollowSubTickBox.Rect.Height);
                }
                else
                {
                    endRoundButton.RectTransform.ScreenSpaceOffset = Point.Zero;
                }
            }
            endRoundButton.DrawManually(spriteBatch);
            if (this is MultiPlayerCampaign && ReadyCheckButton != null)
            {
                ReadyCheckButton.RectTransform.ScreenSpaceOffset = endRoundButton.RectTransform.ScreenSpaceOffset;
                ReadyCheckButton.DrawManually(spriteBatch);
                if (ReadyCheck.ReadyCheckCooldown > DateTime.Now)
                {
                    float progress = (ReadyCheck.ReadyCheckCooldown - DateTime.Now).Seconds / 60.0f;
                    ReadyCheckButton.Color = ToolBox.GradientLerp(progress, Color.White, GUIStyle.Red);
                }
            }
        }

        public Task SelectSummaryScreen(RoundSummary roundSummary, LevelData newLevel, bool mirror, Action action)
        {
            var roundSummaryScreen = RoundSummaryScreen.Select(overlaySprite, roundSummary);

            GUI.ClearCursorWait();

            StartRoundCancellationToken = new CancellationTokenSource();
            var loadTask = Task.Run(async () =>
            {
                await Task.Yield();
                Rand.ThreadId = Thread.CurrentThread.ManagedThreadId;
                try
                {
                    GameMain.GameSession.StartRound(newLevel, mirrorLevel: mirror, startOutpost: GetPredefinedStartOutpost());
                }
                catch (Exception e)
                {
                    roundSummaryScreen.LoadException = e;
                }
                Rand.ThreadId = 0;
            }, StartRoundCancellationToken.Token);
            TaskPool.Add("AsyncCampaignStartRound", loadTask, (t) =>
            {
                overlayColor = Color.Transparent;
                action?.Invoke();
            });

            return loadTask;
        }

        protected SubmarineInfo GetPredefinedStartOutpost()
        {
            if (Map?.CurrentLocation?.Type?.GetForcedOutpostGenerationParams() is OutpostGenerationParams parameters && !parameters.OutpostFilePath.IsNullOrEmpty())
            {
                return new SubmarineInfo(parameters.OutpostFilePath.Value)
                {
                    OutpostGenerationParams = parameters
                };
            }
            return null;
        }

        partial void NPCInteractProjSpecific(Character npc, Character interactor)
        {
            if (npc == null || interactor == null) { return; }

            switch (npc.CampaignInteractionType)
            {
                case InteractionType.None:
                case InteractionType.Talk:
                case InteractionType.Examine:
                    return;
                case InteractionType.Upgrade when !UpgradeManager.CanUpgradeSub():
                    UpgradeManager.CreateUpgradeErrorMessage(TextManager.Get("Dialog.CantUpgrade").Value, IsSinglePlayer, npc);
                    return;
                case InteractionType.Crew when GameMain.NetworkMember != null:
                    CampaignUI.CrewManagement.SendCrewState(false);
                    goto default;
                case InteractionType.MedicalClinic:
                    CampaignUI.MedicalClinic.RequestLatestPending();
                    goto default;
                default:
                    ShowCampaignUI = true;
                    CampaignUI.SelectTab(npc.CampaignInteractionType, storeIdentifier: npc.MerchantIdentifier);
                    CampaignUI.UpgradeStore?.RequestRefresh();
                    break;
            }
        }

        public override void AddToGUIUpdateList()
        {
            if (ShowCampaignUI || ForceMapUI)
            {
                campaignUIContainer?.AddToGUIUpdateList();
                if (CampaignUI?.UpgradeStore?.HoveredEntity != null)
                {
                    if (CampaignUI.SelectedTab != InteractionType.Upgrade) { return; }
                    CampaignUI?.UpgradeStore?.ItemInfoFrame.AddToGUIUpdateList(order: 1);
                }
            }
            base.AddToGUIUpdateList();
            CrewManager.AddToGUIUpdateList();
            endRoundButton.AddToGUIUpdateList();
            ReadyCheckButton?.AddToGUIUpdateList();
        }

        protected void TryEndRoundWithFuelCheck(Action onConfirm, Action onReturnToMapScreen)
        {
            Submarine.MainSub.CheckFuel();
            SubmarineInfo nextSub = PendingSubmarineSwitch ?? Submarine.MainSub.Info;
            bool lowFuel = nextSub.Name == Submarine.MainSub.Info.Name ? Submarine.MainSub.Info.LowFuel : nextSub.LowFuel;
            if (Level.IsLoadedFriendlyOutpost && lowFuel && CargoManager.PurchasedItems.None(i => i.Value.Any(pi => pi.ItemPrefab.Tags.Contains("reactorfuel"))))
            {
                var extraConfirmationBox =
                    new GUIMessageBox(TextManager.Get("lowfuelheader"),
                    TextManager.Get("lowfuelwarning"),
                    new LocalizedString[2] { TextManager.Get("ok"), TextManager.Get("cancel") });
                extraConfirmationBox.Buttons[0].OnClicked = (b, o) => { Confirm(); return true; };
                extraConfirmationBox.Buttons[0].OnClicked += extraConfirmationBox.Close;
                extraConfirmationBox.Buttons[1].OnClicked = extraConfirmationBox.Close;
            }
            else
            {
                Confirm();
            }

            void Confirm()
            {
                var availableTransition = GetAvailableTransition(out _, out _);
                if (Character.Controlled != null &&
                    availableTransition == TransitionType.ReturnToPreviousLocation &&
                    Character.Controlled?.Submarine == Level.Loaded?.StartOutpost)
                {
                    onConfirm();
                }
                else if (Character.Controlled != null &&
                    availableTransition == TransitionType.ProgressToNextLocation &&
                    Character.Controlled?.Submarine == Level.Loaded?.EndOutpost)
                {
                    onConfirm();
                }
                else
                {
                    onReturnToMapScreen();
                }
            }
        }

        public override void Update(float deltaTime)
        {
            base.Update(deltaTime);

            MedicalClinic?.Update(deltaTime);

            if (PlayerInput.KeyHit(Microsoft.Xna.Framework.Input.Keys.Escape))
            {
                GUIMessageBox.MessageBoxes.RemoveAll(mb => mb.UserData is RoundSummary);
            }

            if (ShowCampaignUI || ForceMapUI)
            {
                CampaignUI?.Update(deltaTime);
            }
        }
    }
}<|MERGE_RESOLUTION|>--- conflicted
+++ resolved
@@ -101,12 +101,7 @@
                 GameMain.Client.HasPermission(permissions) ||
                 GameMain.Client.HasPermission(ClientPermissions.ManageCampaign) ||
                 GameMain.Client.IsServerOwner ||
-<<<<<<< HEAD
-                //allow managing if no-one with permissions is alive
-                GameMain.Client.ConnectedClients.None(c => c.InGame && c.Character is { IsIncapacitated: false, IsDead: false } && (c.IsOwner || c.HasPermission(permissions)));
-=======
                 AnyOneAllowedToManageCampaign(permissions);
->>>>>>> 2f7205fb
         }
 
         public static bool AllowedToManageWallets()
