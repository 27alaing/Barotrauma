using Barotrauma.Items.Components;
using Barotrauma.Networking;
using Barotrauma.Particles;
using Barotrauma.Sounds;
using FarseerPhysics;
using FarseerPhysics.Dynamics;
using Microsoft.Xna.Framework;
using Microsoft.Xna.Framework.Graphics;
using System;
using System.Collections.Generic;
using System.Linq;
using Barotrauma.Extensions;

namespace Barotrauma
{
    partial class Character
    {
        public static bool DisableControls;

        public static bool DebugDrawInteract;

        protected float soundTimer;
        protected float hudInfoTimer = 1.0f;
        protected bool hudInfoVisible = false;

        private float pressureParticleTimer;

        private float findFocusedTimer;

        protected float lastRecvPositionUpdateTime;

        private float hudInfoHeight = 100.0f;

        private List<CharacterSound> sounds;
        
        public bool ExternalHighlight;

        /// <summary>
        /// Is the character currently visible on the camera. Refresh the value by calling DoVisibilityCheck.
        /// </summary>
        public bool IsVisible
        {
            get;
            private set;
        } = true;

        //the Character that the player is currently controlling
        private static Character controlled;
        
        public static Character Controlled
        {
            get { return controlled; }
            set
            {
                if (controlled == value) return;
                if ((!(controlled is null)) && (!(Screen.Selected?.Cam is null)) && value is null)
                {
                    Screen.Selected.Cam.TargetPos = Vector2.Zero;
                    Lights.LightManager.ViewTarget = null;
                }
                controlled = value;
                if (controlled != null) controlled.Enabled = true;
                CharacterHealth.OpenHealthWindow = null;                
            }
        }

        private Dictionary<object, HUDProgressBar> hudProgressBars;
        private readonly List<KeyValuePair<object, HUDProgressBar>> progressBarRemovals = new List<KeyValuePair<object, HUDProgressBar>>();

        public Dictionary<object, HUDProgressBar> HUDProgressBars
        {
            get { return hudProgressBars; }
        }

        private float blurStrength;
        public float BlurStrength
        {
            get { return blurStrength; }
            set { blurStrength = MathHelper.Clamp(value, 0.0f, 1.0f); }
        }

        private float distortStrength;
        public float DistortStrength
        {
            get { return distortStrength; }
            set { distortStrength = MathHelper.Clamp(value, 0.0f, 1.0f); }
        }

        private float radialDistortStrength;
        public float RadialDistortStrength
        {
            get { return radialDistortStrength; }
            set { radialDistortStrength = MathHelper.Clamp(value, 0.0f, 100.0f); }
        }

        private float chromaticAberrationStrength;
        public float ChromaticAberrationStrength
        {
            get { return chromaticAberrationStrength; }
            set { chromaticAberrationStrength = MathHelper.Clamp(value, 0.0f, 100.0f); }
        }
        
        public Color GrainColor { get; set; }
        
        private float grainStrength;
        public float GrainStrength
        {
            get => grainStrength;
            set => grainStrength = Math.Max(0, value);
        }

        /// <summary>
<<<<<<< HEAD
=======
        /// Can be used by status effects
        /// </summary>
        public float CollapseEffectStrength
        {
            get { return Level.Loaded?.Renderer?.CollapseEffectStrength ?? 0.0f; }
            set
            {
                if (Level.Loaded?.Renderer == null) { return; }
                if (Controlled == this)
                {
                    float strength = MathHelper.Clamp(value, 0.0f, 1.0f);
                    Level.Loaded.Renderer.CollapseEffectStrength = strength;
                    Level.Loaded.Renderer.CollapseEffectOrigin = Submarine?.WorldPosition ?? WorldPosition;
                    Screen.Selected.Cam.Shake = Math.Max(MathF.Pow(strength, 3) * 100.0f, Screen.Selected.Cam.Shake);
                    Screen.Selected.Cam.Rotation = strength * (PerlinNoise.GetPerlin((float)Timing.TotalTime * 0.01f, (float)Timing.TotalTime * 0.05f) - 0.5f);
                    Level.Loaded.Renderer.ChromaticAberrationStrength = value * 50.0f;
                }
            }
        }
        /// <summary>
>>>>>>> bf73ddb6
        /// Can be used to set camera shake from status effects
        /// </summary>
        public float CameraShake
        {
            get { return Screen.Selected?.Cam?.Shake ?? 0.0f; }
            set
            {
                if (!MathUtils.IsValid(value)) { return; }
                if (Screen.Selected?.Cam != null)
                {
                    Screen.Selected.Cam.Shake = value;
                }
            }
        }

        private readonly List<ParticleEmitter> bloodEmitters = new List<ParticleEmitter>();
        public IEnumerable<ParticleEmitter> BloodEmitters
        {
            get { return bloodEmitters; }
        }

        private readonly List<ParticleEmitter> damageEmitters = new List<ParticleEmitter>();
        public IEnumerable<ParticleEmitter> DamageEmitters
        {
            get { return damageEmitters; }
        }

        private readonly List<ParticleEmitter> gibEmitters = new List<ParticleEmitter>();
        public IEnumerable<ParticleEmitter> GibEmitters
        {
            get { return gibEmitters; }
        }

        private class GUIMessage
        {
            public string RawText;
            public Identifier Identifier;
            public string Text;

            private int _value;
            public int Value
            {
                get { return _value; }
                set
                {
                    _value = value;
                    Text = RawText.Replace("[value]", _value.ToString());
                    Size = GUIStyle.Font.MeasureString(Text);
                }
            }

            public Color Color;
            public float Lifetime;
            public float Timer;

            public Vector2 Size;

            public bool PlaySound;

            public GUIMessage(string rawText, Color color, float delay, Identifier identifier = default, int? value = null, float lifeTime = 3.0f)
            {
                RawText = Text = rawText;
                if (value.HasValue)
                {
                    Text = rawText.Replace("[value]", value.Value.ToString());
                    Value = value.Value;
                }
                Timer = -delay;
                Size = GUIStyle.Font.MeasureString(Text);
                Color = color;
                Identifier = identifier;
                Lifetime = lifeTime;
            }
        }

        private List<GUIMessage> guiMessages = new List<GUIMessage>();

        public static bool IsMouseOnUI => GUI.MouseOn != null ||
                    (CharacterInventory.IsMouseOnInventory && !CharacterInventory.DraggingItemToWorld);

        public class ObjectiveEntity
        {
            public Entity Entity;
            public Sprite Sprite;
            public Color Color;

            public ObjectiveEntity(Entity entity, Sprite sprite, Color? color = null)
            {
                Entity = entity;
                Sprite = sprite;
                if (color.HasValue)
                {
                    Color = color.Value;
                }
                else
                {
                    Color = Color.White;
                }
            }
        }

        private readonly List<ObjectiveEntity> activeObjectiveEntities = new List<ObjectiveEntity>();
        public IEnumerable<ObjectiveEntity> ActiveObjectiveEntities
        {
            get { return activeObjectiveEntities; }
        }

        partial void InitProjSpecific(ContentXElement mainElement)
        {
            soundTimer = Rand.Range(0.0f, Params.SoundInterval);

            sounds = new List<CharacterSound>();
            Params.Sounds.ForEach(s => sounds.Add(new CharacterSound(s)));

            foreach (var subElement in mainElement.Elements())
            {
                switch (subElement.Name.ToString().ToLowerInvariant())
                {
                    case "damageemitter":
                        damageEmitters.Add(new ParticleEmitter(subElement));
                        break;
                    case "bloodemitter":
                        bloodEmitters.Add(new ParticleEmitter(subElement));
                        break;
                    case "gibemitter":
                        gibEmitters.Add(new ParticleEmitter(subElement));
                        break;
                }
            }

            hudProgressBars = new Dictionary<object, HUDProgressBar>();
        }

        partial void UpdateLimbLightSource(Limb limb)
        {
            if (limb.LightSource != null)
            {
                limb.LightSource.Enabled = enabled;
            }
        }

        private bool wasFiring;

        /// <summary>
        /// Control the Character according to player input
        /// </summary>
        public void ControlLocalPlayer(float deltaTime, Camera cam, bool moveCam = true)
        {
            if (DisableControls || GUI.InputBlockingMenuOpen)
            {
                foreach (Key key in keys)
                {
                    if (key == null) { continue; }
                    key.Reset();
                }
                if (GUI.InputBlockingMenuOpen)
                {
                    cursorPosition = 
                        Position + PlayerInput.MouseSpeed.ClampLength(10.0f); //apply a little bit of movement to the cursor pos to prevent AFK kicking
                }
            }
            else
            {
                wasFiring |= keys[(int)InputType.Aim].Held && keys[(int)InputType.Shoot].Held;
                for (int i = 0; i < keys.Length; i++)
                {
                    keys[i].SetState();
                }

                if (CharacterInventory.IsMouseOnInventory && CharacterHUD.ShouldDrawInventory(this))
                {
                    ResetInputIfPrimaryMouse(InputType.Use);
                    ResetInputIfPrimaryMouse(InputType.Shoot);
                    ResetInputIfPrimaryMouse(InputType.Select);
                    void ResetInputIfPrimaryMouse(InputType inputType)
                    {
                        if (GameSettings.CurrentConfig.KeyMap.Bindings[inputType].MouseButton == MouseButton.PrimaryMouse)
                        {
                            keys[(int)inputType].Reset();
                        }
                    }
                }

                //if we were firing (= pressing the aim and shoot keys at the same time)
                //and the fire key is the same as Select or Use, reset the key to prevent accidentally selecting/using items
                if (wasFiring && !keys[(int)InputType.Shoot].Held)
                {
                    if (GameSettings.CurrentConfig.KeyMap.Bindings[InputType.Shoot] == GameSettings.CurrentConfig.KeyMap.Bindings[InputType.Select])
                    {
                        keys[(int)InputType.Select].Reset();
                    }
                    if (GameSettings.CurrentConfig.KeyMap.Bindings[InputType.Shoot] == GameSettings.CurrentConfig.KeyMap.Bindings[InputType.Use])
                    {
                        keys[(int)InputType.Use].Reset();
                    }
                    wasFiring = false;
                }

                float targetOffsetAmount = 0.0f;
                if (moveCam)
                {
                    if (!IsProtectedFromPressure && (AnimController.CurrentHull == null || AnimController.CurrentHull.LethalPressure > 0.0f))
                    {
                        float pressure = AnimController.CurrentHull == null ? 100.0f : AnimController.CurrentHull.LethalPressure;
                        if (pressure > 0.0f)
                        {
                            float zoomInEffectStrength = MathHelper.Clamp(pressure / 100.0f, 0.1f, 1.0f);
                            cam.Zoom = MathHelper.Lerp(cam.Zoom,
                                cam.DefaultZoom + (Math.Max(pressure, 10) / 150.0f) * Rand.Range(0.9f, 1.1f),
                                zoomInEffectStrength);

                            pressureParticleTimer += pressure * deltaTime;
                            if (pressureParticleTimer > 10.0f)
                            {
                                GameMain.ParticleManager.CreateParticle(Params.BleedParticleWater, WorldPosition + Rand.Vector(5.0f), Rand.Vector(10.0f));
                                pressureParticleTimer = 0.0f;
                            }
                        }
                    }

                    if (IsHumanoid)
                    {
                        cam.OffsetAmount = 250.0f;// MathHelper.Lerp(cam.OffsetAmount, 250.0f, deltaTime);
                    }
                    else
                    {
                        //increased visibility range when controlling large a non-humanoid
                        cam.OffsetAmount = MathHelper.Clamp(Mass, 250.0f, 1500.0f);
                    }
                }

                UpdateLocalCursor(cam);

                Vector2 mouseSimPos = ConvertUnits.ToSimUnits(cursorPosition);
                if (GUI.PauseMenuOpen)
                {
                    cam.OffsetAmount = targetOffsetAmount = 0.0f;
                }
                else if (Lights.LightManager.ViewTarget is Item item && item.Prefab.FocusOnSelected)
                {
                    cam.OffsetAmount = targetOffsetAmount = item.Prefab.OffsetOnSelected * item.OffsetOnSelectedMultiplier;
                }
                else if (SelectedItem != null && ViewTarget == null &&
                    SelectedItem.Components.Any(ic => ic?.GuiFrame != null && ic.ShouldDrawHUD(this)))
                {
                    cam.OffsetAmount = targetOffsetAmount = 0.0f;
                    cursorPosition =
                        Position +
                        PlayerInput.MouseSpeed.ClampLength(10.0f); //apply a little bit of movement to the cursor pos to prevent AFK kicking
                }
                else if (!GameSettings.CurrentConfig.EnableMouseLook)
                {
                    cam.OffsetAmount = targetOffsetAmount = 0.0f;
                }
                else if (Lights.LightManager.ViewTarget == this)
                {
                    if (GUI.PauseMenuOpen || IsUnconscious)
                    {
                        if (deltaTime > 0.0f)
                        {
                            cam.OffsetAmount = targetOffsetAmount = 0.0f;
                        }
                    }
                    else if (IsMouseOnUI)
                    {
                        targetOffsetAmount = cam.OffsetAmount;
                    }
                    else if (Vector2.DistanceSquared(AnimController.Limbs[0].SimPosition, mouseSimPos) > 1.0f)
                    {
                        Body body = Submarine.CheckVisibility(AnimController.Limbs[0].SimPosition, mouseSimPos);
                        Structure structure = body?.UserData as Structure;

                        float sightDist = Submarine.LastPickedFraction;
                        if (body?.UserData is Structure && !((Structure)body.UserData).CastShadow)
                        {
                            sightDist = 1.0f;
                        }
                        targetOffsetAmount = Math.Max(250.0f, sightDist * 500.0f);
                    }
                }

                cam.OffsetAmount = MathHelper.Lerp(cam.OffsetAmount, targetOffsetAmount, 0.05f);
                DoInteractionUpdate(deltaTime, mouseSimPos);
            }

            if (!GUI.InputBlockingMenuOpen)
            {
                if (SelectedItem != null &&
                    (SelectedItem.ActiveHUDs.Any(ic => ic.GuiFrame != null && HUD.CloseHUD(ic.GuiFrame.Rect)) ||
                    ((ViewTarget as Item)?.Prefab.FocusOnSelected ?? false) && PlayerInput.KeyHit(Microsoft.Xna.Framework.Input.Keys.Escape)))
                {
                    if (GameMain.Client != null)
                    {
                        //emulate a Deselect input to get the character to deselect the item server-side
                        EmulateInput(InputType.Deselect);
                    }
                    //reset focus to prevent us from accidentally interacting with another entity
                    focusedItem = null;
                    FocusedCharacter = null;
                    findFocusedTimer = 0.2f;
                    SelectedItem = null;
                }
            }

            DisableControls = false;
        }

        public void UpdateLocalCursor(Camera cam)
        {
            cursorPosition = cam.ScreenToWorld(PlayerInput.MousePosition);
            if (AnimController.CurrentHull?.Submarine != null)
            {
                cursorPosition -= AnimController.CurrentHull.Submarine.DrawPosition;
            }
        }

        partial void UpdateControlled(float deltaTime, Camera cam)
        {
            if (controlled != this) { return; }
            
            ControlLocalPlayer(deltaTime, cam);

            Lights.LightManager.ViewTarget = this;
            CharacterHUD.Update(deltaTime, this, cam);
            
            if (hudProgressBars.Any())
            {
                foreach (var progressBar in hudProgressBars)
                {
                    if (progressBar.Value.FadeTimer <= 0.0f)
                    {
                        progressBarRemovals.Add(progressBar);
                        continue;
                    }
                    progressBar.Value.Update(deltaTime);
                }
                if (progressBarRemovals.Any())
                {
                    progressBarRemovals.ForEach(pb => hudProgressBars.Remove(pb.Key));
                    progressBarRemovals.Clear();
                }
            }
        }

        public void EmulateInput(InputType input)
        {
            keys[(int)input].Hit = true;
        }
        
        partial void OnAttackedProjSpecific(Character attacker, AttackResult attackResult, float stun)
        {
            if (IsDead) { return; }
            if (attacker != null)
            {
                if (attackResult.Damage <= 0.01f) { return; }
            }
            else
            {
                if (attackResult.Damage <= 1.0f) { return; }
            }
            PlaySound(CharacterSound.SoundType.Damage, maxInterval: 2);
        }

        partial void KillProjSpecific(CauseOfDeathType causeOfDeath, Affliction causeOfDeathAffliction, bool log)
        {
            HintManager.OnCharacterKilled(this);

            if (GameMain.NetworkMember != null && controlled == this)
            {
                LocalizedString chatMessage = CauseOfDeath.Type == CauseOfDeathType.Affliction ?
                    CauseOfDeath.Affliction.SelfCauseOfDeathDescription :
                    TextManager.Get("Self_CauseOfDeathDescription." + CauseOfDeath.Type.ToString(), "Self_CauseOfDeathDescription.Damage");

                if (GameMain.Client != null) { chatMessage += " " + TextManager.Get("DeathChatNotification"); }

                GameMain.NetworkMember.RespawnManager?.ShowRespawnPromptIfNeeded();

                GameMain.NetworkMember.AddChatMessage(chatMessage.Value, ChatMessageType.Dead);
                GameMain.LightManager.LosEnabled = false;
                controlled = null;
                if (!(Screen.Selected?.Cam is null))
                {
                    Screen.Selected.Cam.TargetPos = Vector2.Zero;
                    Lights.LightManager.ViewTarget = null;
                }
            }

            PlaySound(CharacterSound.SoundType.Die);
        }

        partial void DisposeProjSpecific()
        {
            if (controlled == this)
            {
                controlled = null;
                if (!(Screen.Selected?.Cam is null))
                {
                    Screen.Selected.Cam.TargetPos = Vector2.Zero;
                    Lights.LightManager.ViewTarget = null;
                }
            }

            if (GameMain.GameSession?.CrewManager != null &&
                GameMain.GameSession.CrewManager.GetCharacters().Contains(this))
            {
                GameMain.GameSession.CrewManager.RemoveCharacter(this);
            }
            
            if (GameMain.Client?.Character == this) GameMain.Client.Character = null;

            if (Lights.LightManager.ViewTarget == this) Lights.LightManager.ViewTarget = null;
        }


        private readonly List<Item> debugInteractablesInRange = new List<Item>();
        private readonly List<Item> debugInteractablesAtCursor = new List<Item>();
        private readonly List<(Item item, float dist)> debugInteractablesNearCursor = new List<(Item item, float dist)>();

        /// <summary>
        ///   Finds the front (lowest depth) interactable item at a position. "Interactable" in this case means that the character can "reach" the item.
        /// </summary>
        /// <param name="character">The Character who is looking for the interactable item, only items that are close enough to this character are returned</param>
        /// <param name="simPosition">The item at the simPosition, with the lowest depth, is returned</param>
        /// <param name="allowFindingNearestItem">If this is true and an item cannot be found at simPosition then a nearest item will be returned if possible</param>
        /// <param name="hull">If a hull is specified, only items within that hull are returned</param>
        public Item FindItemAtPosition(Vector2 simPosition, float aimAssistModifier = 0.0f, Item[] ignoredItems = null)
        {
            if (Submarine != null)
            {
                simPosition += Submarine.SimPosition;
            }

            debugInteractablesInRange.Clear();
            debugInteractablesAtCursor.Clear();
            debugInteractablesNearCursor.Clear();

            bool draggingItemToWorld = CharacterInventory.DraggingItemToWorld;

            //reduce the amount of aim assist if an item has been selected 
            //= can't switch selection to another item without deselecting the current one first UNLESS the cursor is directly on the item
            //otherwise it would be too easy to accidentally switch the selected item when rewiring items
            float aimAssistAmount = SelectedItem == null ? 100.0f * aimAssistModifier : 1.0f;

            Vector2 displayPosition = ConvertUnits.ToDisplayUnits(simPosition);

            //use the list of visible entities if it exists
            var entityList = Submarine.VisibleEntities ?? Item.ItemList;

            Item closestItem = null;
            float closestItemDistance = Math.Max(aimAssistAmount, 2.0f);
            foreach (MapEntity entity in entityList)
            {
                if (!(entity is Item item))
                {
                    continue;
                }
                if (item.body != null && !item.body.Enabled) { continue; }
                if (item.ParentInventory != null) { continue; }
                if (ignoredItems != null && ignoredItems.Contains(item)) { continue; }
                if (item.Prefab.RequireCampaignInteract && item.CampaignInteractionType == CampaignMode.InteractionType.None) { continue; }
                if (Screen.Selected is SubEditorScreen editor && editor.WiringMode && item.GetComponent<ConnectionPanel>() == null) { continue; }

                if (draggingItemToWorld)
                {
                    if (item.OwnInventory == null || 
                        !item.OwnInventory.Container.AllowDragAndDrop ||
                        !item.OwnInventory.CanBePut(CharacterInventory.DraggingItems.First()) ||
                        !CanAccessInventory(item.OwnInventory))
                    {
                        continue;
                    }
                }
                
                float distanceToItem = float.PositiveInfinity;
                if (item.IsInsideTrigger(displayPosition, out Rectangle transformedTrigger))
                {
                    debugInteractablesAtCursor.Add(item);
                    //distance is between 0-1 when the cursor is directly on the item
                    distanceToItem =
                        Math.Abs(transformedTrigger.Center.X - displayPosition.X) / transformedTrigger.Width +
                        Math.Abs((transformedTrigger.Y - transformedTrigger.Height / 2.0f) - displayPosition.Y) / transformedTrigger.Height;
                    //modify the distance based on the size of the trigger (preferring smaller items)
                    distanceToItem *= MathHelper.Lerp(0.05f, 2.0f, (transformedTrigger.Width + transformedTrigger.Height) / 250.0f);
                }
                else if (!item.Prefab.RequireCursorInsideTrigger)
                {
                    Rectangle itemDisplayRect = new Rectangle(item.InteractionRect.X, item.InteractionRect.Y - item.InteractionRect.Height, item.InteractionRect.Width, item.InteractionRect.Height);

                    if (itemDisplayRect.Contains(displayPosition))
                    {
                        debugInteractablesAtCursor.Add(item);
                        //distance is between 0-1 when the cursor is directly on the item
                        distanceToItem =
                            Math.Abs(itemDisplayRect.Center.X - displayPosition.X) / itemDisplayRect.Width +
                            Math.Abs(itemDisplayRect.Center.Y - displayPosition.Y) / itemDisplayRect.Height;
                        //modify the distance based on the size of the item (preferring smaller ones)
                        distanceToItem *= MathHelper.Lerp(0.05f, 2.0f, (itemDisplayRect.Width + itemDisplayRect.Height) / 250.0f);
                    }
                    else
                    {
                        if (closestItemDistance < 2.0f) { continue; }
                        //get the point on the itemDisplayRect which is closest to the cursor
                        Vector2 rectIntersectionPoint = new Vector2(
                            MathHelper.Clamp(displayPosition.X, itemDisplayRect.X, itemDisplayRect.Right),
                            MathHelper.Clamp(displayPosition.Y, itemDisplayRect.Y, itemDisplayRect.Bottom));
                        distanceToItem = 2.0f + Vector2.Distance(rectIntersectionPoint, displayPosition);
                    }
                }

                if (distanceToItem > closestItemDistance) { continue; }
                if (!CanInteractWith(item)) { continue; }
                
                debugInteractablesNearCursor.Add((item, 1.0f - distanceToItem / (100.0f * aimAssistModifier)));
                closestItem = item;
                closestItemDistance = distanceToItem;
            }
            
            return closestItem;
        }

        private Character FindCharacterAtPosition(Vector2 mouseSimPos, float maxDist = MaxHighlightDistance)
        {
            Character closestCharacter = null;

            maxDist = ConvertUnits.ToSimUnits(maxDist);
            float closestDist = maxDist * maxDist;
            foreach (Character c in CharacterList)
            {
                if (!CanInteractWith(c, checkVisibility: false) || (c.AnimController?.SimplePhysicsEnabled ?? true)) { continue; }

                float dist = c.GetDistanceToClosestLimb(mouseSimPos);
                if (dist < closestDist || 
                    (c.CampaignInteractionType != CampaignMode.InteractionType.None && closestCharacter?.CampaignInteractionType == CampaignMode.InteractionType.None && dist * 0.9f < closestDist))
                {
                    closestCharacter = c;
                    closestDist = dist;
                }
            }

            return closestCharacter;
        }

        public bool ShouldLockHud()
        {
            if (this != controlled) { return false; }
            if (GameMain.GameSession?.Campaign != null && GameMain.GameSession.Campaign.ShowCampaignUI) { return true; }
            var controller = SelectedItem?.GetComponent<Controller>();
            //lock if using a controller, except if we're also using a connection panel in the same item
            return
                SelectedItem != null &&
                controller?.User == this && controller.HideHUD &&
                SelectedItem?.GetComponent<ConnectionPanel>()?.User != this;
        }


        partial void UpdateProjSpecific(float deltaTime, Camera cam)
        {
            foreach (GUIMessage message in guiMessages)
            {
                bool wasPending = message.Timer < 0.0f;
                message.Timer += deltaTime;
                if (wasPending && message.Timer >= 0.0f && message.PlaySound)
                {
                    SoundPlayer.PlayUISound(GUISoundType.UIMessage);
                }
            }
            guiMessages.RemoveAll(m => m.Timer >= m.Lifetime);

            if (!enabled) { return; }

            if (!IsIncapacitated)
            {
                if (soundTimer > 0)
                {
                    soundTimer -= deltaTime;
                }
                else if (AIController is EnemyAIController enemyAI)
                {
                    switch (enemyAI.State)
                    {
                        case AIState.Attack:
                            if (Rand.Value() > 0.5f)
                            {
                                PlaySound(CharacterSound.SoundType.Attack);
                            }
                            else
                            {
                                PlaySound(CharacterSound.SoundType.Idle);
                            }
                            break;
                        default:
                            var petBehavior = enemyAI.PetBehavior;
                            if (petBehavior != null && petBehavior.Happiness < petBehavior.MaxHappiness * 0.25f)
                            {
                                PlaySound(CharacterSound.SoundType.Unhappy);
                            }
                            else
                            {
                                PlaySound(CharacterSound.SoundType.Idle);
                            }
                            break;
                    }
                }
            }

            if (info != null || Vitality < MaxVitality * 0.98f || IsPet)
            {
                hudInfoTimer -= deltaTime;
                if (hudInfoTimer <= 0.0f)
                {
                    if (controlled == null)
                    {
                        hudInfoVisible = true;
                    }

                    //if the character is not in the camera view, the name can't be visible and we can avoid the expensive visibility checks
                    else if (WorldPosition.X < cam.WorldView.X || WorldPosition.X > cam.WorldView.Right || 
                            WorldPosition.Y > cam.WorldView.Y || WorldPosition.Y < cam.WorldView.Y - cam.WorldView.Height)
                    {
                        hudInfoVisible = false;
                    }
                    else
                    {
                        //Ideally it shouldn't send the character entirely if we can't see them but /shrug, this isn't the most hacker-proof game atm
                        hudInfoVisible = controlled.CanSeeTarget(this, controlled.ViewTarget);
                    }
                    hudInfoTimer = Rand.Range(0.5f, 1.0f);
                }
            }

            CharacterHealth.UpdateClientSpecific(deltaTime);
            if (controlled == this)
            {
                CharacterHealth.UpdateHUD(deltaTime);
            }
        }

        partial void SetOrderProjSpecific(Order order)
        {
            GameMain.GameSession?.CrewManager?.AddCurrentOrderIcon(this, order);
        }

        public static void AddAllToGUIUpdateList()
        {
            for (int i = 0; i < CharacterList.Count; i++)
            {
                CharacterList[i].AddToGUIUpdateList();
            }
        }

        public virtual void AddToGUIUpdateList()
        {
            if (controlled == this)
            {
                CharacterHUD.AddToGUIUpdateList(this);
                CharacterHealth.AddToGUIUpdateList();
            }
        }

        public void DoVisibilityCheck(Camera cam)
        { 
            IsVisible = false;
            if (!Enabled || AnimController.SimplePhysicsEnabled) { return; }

            foreach (Limb limb in AnimController.Limbs)
            {
                float maxExtent = ConvertUnits.ToDisplayUnits(limb.body.GetMaxExtent());
                if (limb.LightSource != null) { maxExtent = Math.Max(limb.LightSource.Range, maxExtent); }
                if (limb.body.DrawPosition.X < cam.WorldView.X - maxExtent || limb.body.DrawPosition.X > cam.WorldView.Right + maxExtent) { continue; }
                if (limb.body.DrawPosition.Y < cam.WorldView.Y - cam.WorldView.Height - maxExtent || limb.body.DrawPosition.Y > cam.WorldView.Y + maxExtent) { continue; }
                IsVisible = true;
                return;
            }
        }
        
        public void Draw(SpriteBatch spriteBatch, Camera cam)
        {
            if (!Enabled || InvisibleTimer > 0.0f) { return; }
            AnimController.Draw(spriteBatch, cam);
        }

        public void DrawHUD(SpriteBatch spriteBatch, Camera cam, bool drawHealth = true)
        {
            CharacterHUD.Draw(spriteBatch, this, cam);
            if (drawHealth && !CharacterHUD.IsCampaignInterfaceOpen) { CharacterHealth.DrawHUD(spriteBatch); }
        }

        public void DrawGUIMessages(SpriteBatch spriteBatch, Camera cam)
        {
            if (info == null || !Enabled || InvisibleTimer > 0.0f)
            {
                return;
            }

            Vector2 messagePos = DrawPosition;
            messagePos.Y += hudInfoHeight;
            messagePos = cam.WorldToScreen(messagePos) - Vector2.UnitY * GUI.IntScale(60);
            foreach (GUIMessage message in guiMessages)
            {
                if (message.Timer < 0) { continue; }
                Vector2 drawPos = messagePos + Vector2.UnitX * (GUI.IntScale(60) - message.Size.X);
                drawPos = new Vector2((int)drawPos.X, (int)drawPos.Y);
                float alpha = MathHelper.SmoothStep(1.0f, 0.0f, message.Timer / message.Lifetime);
                GUI.DrawString(spriteBatch, drawPos, message.Text, message.Color * alpha);
                messagePos -= Vector2.UnitY * message.Size.Y * 1.2f;
            }            
        }
        
        public virtual void DrawFront(SpriteBatch spriteBatch, Camera cam)
        {
            if (!Enabled || InvisibleTimer > 0.0f || (AnimController?.SimplePhysicsEnabled ?? true)) { return; }

            if (GameMain.DebugDraw)
            {
                AnimController.DebugDraw(spriteBatch);
            }

            if (GUI.DisableHUD) { return; }

            if (Controlled != null &&
                Controlled != this &&
                Submarine != null &&
                Controlled.Submarine == Submarine &&
                GameSettings.CurrentConfig.Graphics.LosMode != LosMode.None)
            {
                float yPos = Controlled.AnimController.FloorY - 1.5f;

                if (Controlled.AnimController.Stairs != null)
                {
                    yPos = Controlled.AnimController.Stairs.SimPosition.Y - Controlled.AnimController.Stairs.RectHeight * 0.5f;
                }

                foreach (var ladder in Ladder.List)
                {
                    if (CanInteractWith(ladder.Item) && Controlled.CanInteractWith(ladder.Item))
                    {
                        float xPos = ladder.Item.SimPosition.X;
                        if (Math.Abs(xPos - SimPosition.X) < 3.0)
                        {
                            yPos = ladder.Item.SimPosition.Y - ladder.Item.RectHeight * 0.5f;
                        }
                        break;
                    }
                }
                if (AnimController.FloorY < yPos) { return; }
            }

            Vector2 pos = DrawPosition;
            pos.Y += hudInfoHeight;

            if (CurrentHull != null && DrawPosition.Y > CurrentHull.WorldRect.Y - 130.0f)
            {
                float lowerAmount = DrawPosition.Y - (CurrentHull.WorldRect.Y - 130.0f);
                hudInfoHeight = MathHelper.Lerp(hudInfoHeight, 100.0f - lowerAmount, 0.1f);
                hudInfoHeight = Math.Max(hudInfoHeight, 20.0f);
            }
            else
            {
                hudInfoHeight = MathHelper.Lerp(hudInfoHeight, 100.0f, 0.1f);
            }

            pos.Y = -pos.Y;

            if (speechBubbleTimer > 0.0f)
            {
                GUIStyle.SpeechBubbleIcon.Value.Sprite.Draw(spriteBatch, pos - Vector2.UnitY * 5,
                    speechBubbleColor * Math.Min(speechBubbleTimer, 1.0f), 0.0f,
                    Math.Min(speechBubbleTimer, 1.0f));
            }

            if (this == controlled)
            {
                if (DebugDrawInteract)
                {
                    Vector2 cursorPos = cam.ScreenToWorld(PlayerInput.MousePosition);
                    cursorPos.Y = -cursorPos.Y;
                    foreach (Item item in debugInteractablesAtCursor)
                    {
                        GUI.DrawLine(spriteBatch, cursorPos,
                            new Vector2(item.DrawPosition.X, -item.DrawPosition.Y), Color.LightGreen, width: 4);
                    }
                    foreach (Item item in debugInteractablesInRange)
                    {
                        GUI.DrawLine(spriteBatch, new Vector2(DrawPosition.X, -DrawPosition.Y),
                            new Vector2(item.DrawPosition.X, -item.DrawPosition.Y), Color.White * 0.1f, width: 4);
                    }
                    foreach ((Item item, float dist) in debugInteractablesNearCursor)
                    {
                        GUI.DrawLine(spriteBatch,
                            cursorPos,
                            new Vector2(item.DrawPosition.X, -item.DrawPosition.Y),
                            ToolBox.GradientLerp(dist, GUIStyle.Red, GUIStyle.Orange, GUIStyle.Green), width: 2);
                    }
                }
                return;
            }

            float hoverRange = 300.0f;
            float fadeOutRange = 200.0f;
            float cursorDist = Vector2.Distance(WorldPosition, cam.ScreenToWorld(PlayerInput.MousePosition));
            float hudInfoAlpha = 
                CampaignInteractionType == CampaignMode.InteractionType.None ?
                MathHelper.Clamp(1.0f - (cursorDist - (hoverRange - fadeOutRange)) / fadeOutRange, 0.2f, 1.0f) :
                1.0f;
            
            if (!GUI.DisableCharacterNames && hudInfoVisible &&
                (controlled == null || this != controlled.FocusedCharacter || IsPet) && cam.Zoom > 0.4f)
            {
                if (info != null)
                {
                    LocalizedString name = Info.DisplayName;
                    if (controlled == null && name != Info.Name) 
                    { 
                        name += " " + TextManager.Get("Disguised"); 
                    }
                    else if (Info.Title != null && TeamID != CharacterTeamType.Team1)
                    {
                        name += '\n' + Info.Title;
                    }

                    Vector2 nameSize = GUIStyle.Font.MeasureString(name);
                    Vector2 namePos = new Vector2(pos.X, pos.Y - 10.0f - (5.0f / cam.Zoom)) - nameSize * 0.5f / cam.Zoom;
                    Color nameColor = GetNameColor();

                    Vector2 screenSize = new Vector2(GameMain.GraphicsWidth, GameMain.GraphicsHeight);
            	    Vector2 viewportSize = new Vector2(cam.WorldView.Width, cam.WorldView.Height);
                    namePos.X -= cam.WorldView.X; namePos.Y += cam.WorldView.Y;
            	    namePos *= screenSize / viewportSize;
            	    namePos.X = (float)Math.Floor(namePos.X); namePos.Y = (float)Math.Floor(namePos.Y);
            	    namePos *= viewportSize / screenSize;
            	    namePos.X += cam.WorldView.X; namePos.Y -= cam.WorldView.Y;

                    if (CampaignInteractionType != CampaignMode.InteractionType.None && AllowCustomInteract)
                    {
                        var iconStyle = GUIStyle.GetComponentStyle("CampaignInteractionBubble." + CampaignInteractionType);
                        if (iconStyle != null)
                        {
                            Vector2 headPos = AnimController.GetLimb(LimbType.Head)?.body?.DrawPosition ?? DrawPosition + Vector2.UnitY * 100.0f;
                            Vector2 iconPos = headPos;
                            iconPos.Y = -iconPos.Y;
                            nameColor = iconStyle.Color;
                            var icon = iconStyle.Sprites[GUIComponent.ComponentState.None].First();
                            float iconScale = (30.0f / icon.Sprite.size.X / cam.Zoom) * GUI.Scale;
                            icon.Sprite.Draw(spriteBatch, iconPos + new Vector2(-35.0f, -25.0f), iconStyle.Color * hudInfoAlpha, scale: iconScale);
                        }
                    }

                    GUIStyle.Font.DrawString(spriteBatch, name, namePos + new Vector2(1.0f / cam.Zoom, 1.0f / cam.Zoom), Color.Black, 0.0f, Vector2.Zero, 1.0f / cam.Zoom, SpriteEffects.None, 0.001f);
                    GUIStyle.Font.DrawString(spriteBatch, name, namePos, nameColor * hudInfoAlpha, 0.0f, Vector2.Zero, 1.0f / cam.Zoom, SpriteEffects.None, 0.0f);
                    if (GameMain.DebugDraw)
                    {
                        GUIStyle.Font.DrawString(spriteBatch, ID.ToString(), namePos - new Vector2(0.0f, 20.0f), Color.White);
                    }
                }
                
                var petBehavior = (AIController as EnemyAIController)?.PetBehavior;
                if (petBehavior != null && !IsDead && !IsUnconscious)
                {
                    var petStatus = petBehavior.GetCurrentStatusIndicatorType();
                    var iconStyle = GUIStyle.GetComponentStyle("PetIcon." + petStatus);
                    if (iconStyle != null)
                    {
                        Vector2 headPos = AnimController.GetLimb(LimbType.Head)?.body?.DrawPosition ?? DrawPosition + Vector2.UnitY * 100.0f;
                        Vector2 iconPos = headPos;
                        iconPos.Y = -iconPos.Y;
                        var icon = iconStyle.Sprites[GUIComponent.ComponentState.None].First();
                        float iconScale = 30.0f / icon.Sprite.size.X / cam.Zoom;
                        icon.Sprite.Draw(spriteBatch, iconPos + new Vector2(-35.0f, -25.0f), iconStyle.Color * hudInfoAlpha, scale: iconScale);
                    }
                }
            }

            if (IsDead) { return; }

            var healthBarMode = GameMain.NetworkMember?.ServerSettings.ShowEnemyHealthBars ?? GameSettings.CurrentConfig.ShowEnemyHealthBars;
            if (healthBarMode != EnemyHealthBarMode.ShowAll)
            {
                if (Controlled == null)
                {
                    if (!IsOnPlayerTeam) { return; }
                }
                else
                {
                    if (!HumanAIController.IsFriendly(Controlled, this) || 
                        (AIController is HumanAIController humanAi && humanAi.ObjectiveManager.CurrentObjective is AIObjectiveCombat combatObjective && HumanAIController.IsFriendly(Controlled, combatObjective.Enemy))) 
                    { 
                        return; 
                    }
                }
            }

<<<<<<< HEAD
            if (CharacterHealth.DisplayedVitality < MaxVitality * 0.98f && hudInfoVisible)
=======
            if (Params.ShowHealthBar && CharacterHealth.DisplayedVitality < MaxVitality * 0.98f && hudInfoVisible)
>>>>>>> bf73ddb6
            {
                hudInfoAlpha = Math.Max(hudInfoAlpha, Math.Min(CharacterHealth.DamageOverlayTimer, 1.0f));

                Vector2 healthBarPos = new Vector2(pos.X - 50, -pos.Y);
                GUI.DrawProgressBar(spriteBatch, healthBarPos, new Vector2(100.0f, 15.0f),
                    CharacterHealth.DisplayedVitality / MaxVitality,
                    Color.Lerp(GUIStyle.Red, GUIStyle.Green, CharacterHealth.DisplayedVitality / MaxVitality) * 0.8f * hudInfoAlpha,
                    new Color(0.5f, 0.57f, 0.6f, 1.0f) * hudInfoAlpha);
            }
        }

        public Color GetNameColor()
        {
            CharacterTeamType team = teamID;
            if (Info?.IsDisguisedAsAnother != null)
            {
                var idCard = Inventory.GetItemInLimbSlot(InvSlotType.Card)?.GetComponent<IdCard>();
                if (idCard != null)
                {
                    if (team == CharacterTeamType.Team2 && idCard.TeamID != CharacterTeamType.Team2)
                    {
                        team = CharacterTeamType.Team1;
                    }
                    else if (team == CharacterTeamType.Team1 && idCard.TeamID == CharacterTeamType.Team2)
                    {
                        team = CharacterTeamType.Team2;
                    }
                }
            }

            Color nameColor = GUIStyle.TextColorNormal;
            if (Controlled != null && team != Controlled.TeamID)
            {
                if (TeamID == CharacterTeamType.FriendlyNPC)
                {
                    nameColor = UniqueNameColor ?? Color.SkyBlue;
                }
                else
                {
                    nameColor = GUIStyle.Red;
                }
            }
            return nameColor;
        }

        public void AddMessage(string rawText, Color color, bool playSound, Identifier identifier = default, int? value = null, float lifetime = 3.0f)
        {
            GUIMessage existingMessage = null;

            float delay = 0.0f;
            if (guiMessages.Any())
            {
                delay = guiMessages.Min(m => m.Timer) - 0.5f;
                if (delay < 0)
                {
                    delay = -delay;
                    if (guiMessages.Count > 5)
                    {
                        //reduce delays if there's lots of messages
                        guiMessages.Where(m => m.Timer < 0.0f).ForEach(m => m.Timer *= 0.9f);
                    }
                }
                else
                {
                    delay = 0;
                }
            }

            if (identifier != null)
            {
                existingMessage = guiMessages.Find(m => m.Identifier == identifier && m.Timer < m.Lifetime * 0.5f);
            }
            if (existingMessage == null || !value.HasValue)
            {
                var newMessage = new GUIMessage(rawText, color, delay, identifier, value, lifetime);
                guiMessages.Insert(0, newMessage);
                if (playSound)
                {
                    if (delay > 0.0f) 
                    { 
                        newMessage.PlaySound = true;
                    }
                    else
                    {
                        SoundPlayer.PlayUISound(GUISoundType.UIMessage);
                    }
                }
            }
            else
            {
                existingMessage.Value += value.Value;
            }
        }

        /// <summary>
        /// Creates a progress bar that's "linked" to the specified object (or updates an existing one if there's one already linked to the object)
        /// The progress bar will automatically fade out after 1 sec if the method hasn't been called during that time
        /// </summary>
        public HUDProgressBar UpdateHUDProgressBar(object linkedObject, Vector2 worldPosition, float progress, Color emptyColor, Color fullColor, string textTag = "")
        {
            if (controlled != this) { return null; }

            if (!hudProgressBars.TryGetValue(linkedObject, out HUDProgressBar progressBar))
            {
                progressBar = new HUDProgressBar(worldPosition, Submarine, emptyColor, fullColor, textTag);
                hudProgressBars.Add(linkedObject, progressBar);
            }
            else
            {
                progressBar.TextTag = textTag;
            }

            progressBar.WorldPosition = worldPosition;
            progressBar.FadeTimer = Math.Max(progressBar.FadeTimer, 1.0f);
            progressBar.Progress = progress;

            return progressBar;
        }

        private readonly List<CharacterSound> matchingSounds = new List<CharacterSound>();
        private SoundChannel soundChannel;
        public void PlaySound(CharacterSound.SoundType soundType, float soundIntervalFactor = 1.0f, float maxInterval = 0)
        {
            if (Removed) { return; }
            if (sounds == null || sounds.Count == 0) { return; }
            if (soundChannel != null && soundChannel.IsPlaying) { return; }
            if (GameMain.SoundManager?.Disabled ?? true) { return; }
            if (soundTimer > Params.SoundInterval * soundIntervalFactor) { return; }
            if (Params.SoundInterval - soundTimer < maxInterval) { return; }
            matchingSounds.Clear();
            foreach (var s in sounds)
            {
                if (s.Type == soundType && (s.TagSet.None() || (info != null && s.TagSet.IsSubsetOf(info.Head.Preset.TagSet))))
                {
                    matchingSounds.Add(s);
                }
            }
            var selectedSound = matchingSounds.GetRandomUnsynced();
            if (selectedSound?.Sound == null) { return; }
            soundChannel = SoundPlayer.PlaySound(selectedSound.Sound, AnimController.WorldPosition, selectedSound.Volume, selectedSound.Range, hullGuess: CurrentHull, ignoreMuffling: selectedSound.IgnoreMuffling);
            soundTimer = Params.SoundInterval;
        }

        public void AddActiveObjectiveEntity(Entity entity, Sprite sprite, Color? color = null)
        {
            if (activeObjectiveEntities.Any(aoe => aoe.Entity == entity)) return;
            ObjectiveEntity objectiveEntity = new ObjectiveEntity(entity, sprite, color);
            activeObjectiveEntities.Add(objectiveEntity);
        }

        public void RemoveActiveObjectiveEntity(Entity entity)
        {
            ObjectiveEntity found = activeObjectiveEntities.Find(aoe => aoe.Entity == entity);
            if (found == null) return;
            activeObjectiveEntities.Remove(found);
        }

        /// <summary>
        /// Note that when a predicate is provided, the random option uses Linq.Where() extension method, which creates a new collection.
        /// </summary>
        public CharacterSound GetSound(Func<CharacterSound, bool> predicate = null, bool random = false) => random ? sounds.GetRandomUnsynced(predicate) : sounds.FirstOrDefault(predicate);

        partial void ImplodeFX()
        {
            Vector2 centerOfMass = AnimController.GetCenterOfMass();

            SoundPlayer.PlaySound("implode", WorldPosition);

            for (int i = 0; i < 10; i++)
            {
                Particle p = GameMain.ParticleManager.CreateParticle("waterblood",
                    WorldPosition + Rand.Vector(5.0f),
                    Rand.Vector(10.0f));
                if (p != null) p.Size *= 2.0f;

                GameMain.ParticleManager.CreateParticle("bubbles",
                    ConvertUnits.ToDisplayUnits(centerOfMass) + Rand.Vector(5.0f),
                    new Vector2(Rand.Range(-50f, 50f), Rand.Range(-100f, 50f)));

                GameMain.ParticleManager.CreateParticle("gib",
                    WorldPosition + Rand.Vector(Rand.Range(0.0f, 50.0f)),
                    Rand.Range(0.0f, MathHelper.TwoPi),
                    Rand.Range(200.0f, 700.0f), null);
            }

            for (int i = 0; i < 30; i++)
            {
                GameMain.ParticleManager.CreateParticle("heavygib",
                    WorldPosition + Rand.Vector(Rand.Range(0.0f, 50.0f)),
                    Rand.Range(0.0f, MathHelper.TwoPi),
                    Rand.Range(50.0f, 500.0f), null);
            }
        }

        partial void OnMoneyChanged(int prevAmount, int newAmount) { }

        partial void OnTalentGiven(TalentPrefab talentPrefab)
        {
            AddMessage(TextManager.Get("talentname." + talentPrefab.Identifier).Value, GUIStyle.Yellow, playSound: this == Controlled);
        }
    }
}<|MERGE_RESOLUTION|>--- conflicted
+++ resolved
@@ -110,8 +110,6 @@
         }
 
         /// <summary>
-<<<<<<< HEAD
-=======
         /// Can be used by status effects
         /// </summary>
         public float CollapseEffectStrength
@@ -132,7 +130,6 @@
             }
         }
         /// <summary>
->>>>>>> bf73ddb6
         /// Can be used to set camera shake from status effects
         /// </summary>
         public float CameraShake
@@ -1024,11 +1021,7 @@
                 }
             }
 
-<<<<<<< HEAD
-            if (CharacterHealth.DisplayedVitality < MaxVitality * 0.98f && hudInfoVisible)
-=======
             if (Params.ShowHealthBar && CharacterHealth.DisplayedVitality < MaxVitality * 0.98f && hudInfoVisible)
->>>>>>> bf73ddb6
             {
                 hudInfoAlpha = Math.Max(hudInfoAlpha, Math.Min(CharacterHealth.DamageOverlayTimer, 1.0f));
 
