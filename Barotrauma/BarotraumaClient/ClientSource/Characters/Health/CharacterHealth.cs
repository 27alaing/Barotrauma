--- conflicted
+++ resolved
@@ -87,11 +87,8 @@
         /// Container for the icons above the health bar
         /// </summary>
         private GUIComponent afflictionIconContainer;
-<<<<<<< HEAD
-=======
         private float afflictionIconRefreshTimer;
         const float AfflictionIconRefreshInterval = 1.0f;
->>>>>>> bf73ddb6
 
         private GUIButton showHiddenAfflictionsButton;
 
@@ -1162,17 +1159,6 @@
                     }
                 }
 
-<<<<<<< HEAD
-                afflictionIconContainer.RectTransform.SortChildren((r1, r2) =>
-                {
-                    if (r1.GUIComponent.UserData is not AfflictionPrefab prefab1) { return -1; }
-                    if (r2.GUIComponent.UserData is not AfflictionPrefab prefab2) { return 1; }
-                    var index1 = statusIcons.IndexOf(s => s.Prefab == prefab1);
-                    var index2 = statusIcons.IndexOf(s => s.Prefab == prefab2);
-                    return index1.CompareTo(index2);
-                });
-                (afflictionIconContainer as GUILayoutGroup).NeedsToRecalculate = true;
-=======
                 afflictionIconRefreshTimer -= deltaTime;
                 if (afflictionIconRefreshTimer <= 0.0f)
                 {
@@ -1187,7 +1173,6 @@
                     (afflictionIconContainer as GUILayoutGroup).NeedsToRecalculate = true;
                     afflictionIconRefreshTimer = AfflictionIconRefreshInterval;
                 }
->>>>>>> bf73ddb6
 
                 Rectangle hiddenAfflictionHoverArea = showHiddenAfflictionsButton.Rect;
                 foreach (GUIComponent child in hiddenAfflictionIconContainer.Children)
