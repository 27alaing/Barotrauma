--- conflicted
+++ resolved
@@ -554,11 +554,7 @@
             float damage = 0;
             foreach (var affliction in result.Afflictions)
             {
-<<<<<<< HEAD
-                if (affliction.Prefab.DamageParticles && affliction.Prefab.AfflictionType == "damage")
-=======
                 if (affliction.Prefab.DamageParticles && affliction.Prefab.AfflictionType == AfflictionPrefab.DamageType)
->>>>>>> bf73ddb6
                 {
                     damage += affliction.GetVitalityDecrease(null);
                 }
@@ -1198,7 +1194,6 @@
             }
 
             void spacesFromCommand(WearableSprite w, SpriteRecorder.Command command, out CoordinateSpace2D textureSpace, out CoordinateSpace2D worldSpace)
-<<<<<<< HEAD
             {
                 var (topLeft, bottomLeft, topRight) = spriteEffect switch
                 {
@@ -1272,81 +1267,6 @@
             wearable.Sprite.Draw(spriteBatch, new Vector2(body.DrawPosition.X, -body.DrawPosition.Y), finalColor, origin, rotation, scale, spriteEffect, depth);
             if (shouldApplyAlphaClip)
             {
-=======
-            {
-                var (topLeft, bottomLeft, topRight) = spriteEffect switch
-                {
-                    SpriteEffects.None
-                        => (command.VertexTL, command.VertexBL, command.VertexTR),
-                    SpriteEffects.FlipHorizontally | SpriteEffects.FlipVertically
-                        => (command.VertexBR, command.VertexTR, command.VertexBL),
-                    SpriteEffects.FlipHorizontally
-                        => (command.VertexTR, command.VertexBR, command.VertexTL),
-                    SpriteEffects.FlipVertically
-                        => (command.VertexBL, command.VertexTL, command.VertexBR)
-                };
-
-                textureSpace = new CoordinateSpace2D
-                {
-                    Origin = topLeft.TextureCoordinate,
-                    I = topRight.TextureCoordinate - topLeft.TextureCoordinate,
-                    J = bottomLeft.TextureCoordinate - topLeft.TextureCoordinate
-                };
-
-                worldSpace = new CoordinateSpace2D
-                {
-                    Origin = topLeft.Position.DiscardZ(),
-                    I = topRight.Position.DiscardZ() - topLeft.Position.DiscardZ(),
-                    J = bottomLeft.Position.DiscardZ() - topLeft.Position.DiscardZ()
-                };
-            }
-
-            var wearableCommand = makeCommand(wearable);
-            var clipperCommand = makeCommand(alphaClipper);
-
-            spacesFromCommand(wearable, wearableCommand, out var wearableTextureSpace, out var wearableWorldSpace);
-            spacesFromCommand(alphaClipper, clipperCommand, out var clipperTextureSpace, out var clipperWorldSpace);
-
-            var wearableUvToClipperUv =
-                wearableTextureSpace.CanonicalToLocal
-                * wearableWorldSpace.LocalToCanonical
-                * clipperWorldSpace.CanonicalToLocal
-                * clipperTextureSpace.LocalToCanonical;
-
-            alphaClipEffect ??= EffectLoader.Load("Effects/wearableclip");
-            alphaClipEffectParams ??= new Dictionary<WearableSprite, Dictionary<string, object>>();
-            if (!alphaClipEffectParams.ContainsKey(wearable)) { alphaClipEffectParams.Add(wearable, new Dictionary<string, object>()); }
-
-            var paramsToPass = new SpriteBatch.EffectWithParams
-            {
-                Effect = alphaClipEffect,
-                Params = alphaClipEffectParams[wearable]
-            };
-
-            paramsToPass.Params["wearableUvToClipperUv"] = wearableUvToClipperUv;
-            paramsToPass.Params["clipperTexelSize"] = 2f / alphaClipper.Sprite.Texture.Width;
-            paramsToPass.Params["aCutoff"] = 2f / 255f;
-            paramsToPass.Params["xTexture"] = wearable.Sprite.Texture;
-            paramsToPass.Params["xStencil"] = alphaClipper.Sprite.Texture;
-            spriteBatch.SwapEffect(paramsToPass);
-        }
-
-        private void DrawWearable(WearableSprite wearable, float depthStep, SpriteBatch spriteBatch, Color color, float alpha, SpriteEffects spriteEffect)
-        {
-            var (finalColor, origin, rotation, scale, depth)
-                = CalculateDrawParameters(wearable, depthStep, color, alpha);
-
-            var prevEffect = spriteBatch.GetCurrentEffect();
-            var alphaClipper = WearingItems.Find(w => w.AlphaClipOtherWearables);
-            bool shouldApplyAlphaClip = alphaClipper != null && wearable != alphaClipper;
-            if (shouldApplyAlphaClip)
-            {
-                ApplyAlphaClip(spriteBatch, wearable, alphaClipper, spriteEffect);
-            }
-            wearable.Sprite.Draw(spriteBatch, new Vector2(body.DrawPosition.X, -body.DrawPosition.Y), finalColor, origin, rotation, scale, spriteEffect, depth);
-            if (shouldApplyAlphaClip)
-            {
->>>>>>> bf73ddb6
                 spriteBatch.SwapEffect(effect: prevEffect);
             }
         }
