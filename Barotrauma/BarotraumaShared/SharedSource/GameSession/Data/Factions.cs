--- conflicted
+++ resolved
@@ -8,14 +8,9 @@
 {
     public enum FactionAffiliation
     {
-<<<<<<< HEAD
-        Affiliated,
-        Neutral
-=======
         Positive,
         Neutral,
         Negative
->>>>>>> bf73ddb6
     }
 
     class Faction
@@ -33,23 +28,6 @@
         /// Get what kind of affiliation this faction has towards the player depending on who they chose to side with via talents
         /// </summary>
         /// <returns></returns>
-<<<<<<< HEAD
-        public FactionAffiliation GetPlayerAffiliationStatus()
-        {
-            float affiliation = 1f;
-            foreach (Character character in GameSession.GetSessionCrewCharacters(CharacterType.Both))
-            {
-                if (character.Info is not { } info) { continue; }
-
-                affiliation *= 1f + info.GetSavedStatValue(StatTypes.Affiliation, Prefab.Identifier);
-            }
-
-            return affiliation switch
-            {
-                >= 1f => FactionAffiliation.Affiliated,
-                _ => FactionAffiliation.Neutral
-            };
-=======
         public static FactionAffiliation GetPlayerAffiliationStatus(Faction faction)
         {
             if (GameMain.GameSession?.Campaign?.Factions is not { } factions) { return FactionAffiliation.Neutral; }
@@ -69,7 +47,6 @@
         public override string ToString()
         {
             return $"{base.ToString()} ({Prefab?.Identifier.ToString() ?? "null"})";
->>>>>>> bf73ddb6
         }
     }
 
