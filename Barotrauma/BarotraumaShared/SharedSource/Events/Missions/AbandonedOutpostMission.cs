--- conflicted
+++ resolved
@@ -228,10 +228,6 @@
             spawnPos ??= submarine.GetHulls(alsoFromConnectedSubs: false).GetRandomUnsynced();
 
             bool requiresRescue = element.GetAttributeBool("requirerescue", false);
-<<<<<<< HEAD
-
-            Character spawnedCharacter = CreateHuman(humanPrefab, characters, characterItems, submarine, requiresRescue ? CharacterTeamType.FriendlyNPC : CharacterTeamType.None, spawnPos);
-=======
             var teamId = element.GetAttributeEnum("teamid", requiresRescue ? CharacterTeamType.FriendlyNPC : CharacterTeamType.None);
             Character spawnedCharacter = CreateHuman(humanPrefab, characters, characterItems, submarine, teamId, spawnPos);
             if (Level.Loaded?.StartOutpost?.Info is { } outPostInfo)
@@ -242,7 +238,6 @@
                     outPostInfo.AddOutpostNPCIdentifierOrTag(spawnedCharacter, tag);
                 }
             }
->>>>>>> bf73ddb6
 
             if (spawnPos is WayPoint wp)
             {
