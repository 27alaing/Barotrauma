﻿using System.Collections.Generic;
using System;
using System.Linq;
using System.Collections.Immutable;

namespace Barotrauma.Extensions
{
    public static class IEnumerableExtensions
    {
        /// <summary>
        /// Randomizes the collection (using OrderBy) and returns it.
        /// </summary>
        public static T[] Randomize<T>(this IList<T> source, Rand.RandSync randSync = Rand.RandSync.Unsynced)
        {
            return source.OrderBy(i => Rand.Value(randSync)).ToArray();
        }

        /// <summary>
        /// Randomizes the list in place without creating a new collection, using a Fisher-Yates-based algorithm.
        /// </summary>
        public static void Shuffle<T>(this IList<T> list, Rand.RandSync randSync = Rand.RandSync.Unsynced)
            => list.Shuffle(Rand.GetRNG(randSync));

        public static void Shuffle<T>(this IList<T> list, Random rng)
        {
            int n = list.Count;
            while (n > 1)
            {
                n--;
                int k = rng.Next(n + 1);
                T value = list[k];
                list[k] = list[n];
                list[n] = value;
            }
        }

        public static T GetRandom<T>(this IReadOnlyList<T> source, Func<T, bool> predicate, Rand.RandSync randSync)
        {
            if (predicate == null) { return GetRandom(source, randSync); }
            return source.Where(predicate).ToArray().GetRandom(randSync);
        }

        /// <summary>
        /// Gets a random element of a list using one of the synced random number generators.
        /// It's recommended that you guarantee a deterministic order of the elements of the
        /// input list via sorting.
        /// </summary>
        /// <param name="source">List to pick a random element from</param>
        /// <param name="randSync">Which RNG to use</param>
        /// <returns>A random item from the list. Return value should match between clients and
        /// the server, if applicable.</returns>
        public static T GetRandom<T>(this IReadOnlyList<T> source, Rand.RandSync randSync)
        {
            int count = source.Count;
            return count == 0 ? default : source[Rand.Range(0, count, randSync)];
        }

        public static T GetRandom<T>(this IReadOnlyList<T> source, Random random)
        {
            int count = source.Count;
            return count == 0 ? default : source[random.Next(0, count)];
        }

        // The reason these "GetRandomUnsynced" methods exist is because
        // they can be used on all enumerables; GetRandom can only be used
        // on lists as they can be sorted to guarantee a certain order.
        public static T GetRandomUnsynced<T>(this IEnumerable<T> source, Func<T, bool> predicate)
        {
            if (predicate == null) { return GetRandomUnsynced(source); }
            return source.Where(predicate).GetRandomUnsynced();
        }

        public static T GetRandomUnsynced<T>(this IEnumerable<T> source)
        {
            if (source is IReadOnlyList<T> list)
            {
                return list.GetRandom(Rand.RandSync.Unsynced);
            }
            else
            {
                int count = source.Count();
                return count == 0 ? default : source.ElementAt(Rand.Range(0, count, Rand.RandSync.Unsynced));
            }
        }

        public static T GetRandom<T>(this IEnumerable<T> source, Random rand)
            where T : PrefabWithUintIdentifier
        {
            return source.OrderBy(p => p.UintIdentifier).ToArray().GetRandom(rand);
        }

        public static T GetRandom<T>(this IEnumerable<T> source, Rand.RandSync randSync)
            where T : PrefabWithUintIdentifier
        {
            return source.OrderBy(p => p.UintIdentifier).ToArray().GetRandom(randSync);
        }

        public static T GetRandom<T>(this IEnumerable<T> source, Func<T, bool> predicate, Rand.RandSync randSync)
            where T : PrefabWithUintIdentifier
        {
            return source.Where(predicate).OrderBy(p => p.UintIdentifier).ToArray().GetRandom(randSync);
        }


        public static T RandomElementByWeight<T>(this IList<T> source, Func<T, float> weightSelector, Rand.RandSync randSync = Rand.RandSync.Unsynced)
        {
            float totalWeight = source.Sum(weightSelector);

            float itemWeightIndex = Rand.Range(0f, 1f, randSync) * totalWeight;
            float currentWeightIndex = 0;

            for (int i = 0; i < source.Count; i++)
            {
                T weightedItem = source[i];
                float weight = weightSelector(weightedItem);
                currentWeightIndex += weight;

                if (currentWeightIndex >= itemWeightIndex)
                {
                    return weightedItem;
                }
            }

            return default;
        }

        /// <summary>
        /// Executes an action that modifies the collection on each element (such as removing items from the list).
        /// Creates a temporary list, unless the collection is empty.
        /// </summary>
        public static void ForEachMod<T>(this IEnumerable<T> source, Action<T> action)
        {
            if (source.None()) { return; }
            var temp = new List<T>(source);
            temp.ForEach(action);
        }

        /// <summary>
        /// Generic version of List.ForEach.
        /// Performs the specified action on each element of the collection (short hand for a foreach loop).
        /// </summary>
        public static void ForEach<T>(this IEnumerable<T> source, Action<T> action)
        {
            foreach (var item in source)
            {
                action(item);
            }
        }

        /// <summary>
        /// Iterates over all elements in a given enumerable and discards the result.
        /// </summary>
        public static void Consume<T>(this IEnumerable<T> enumerable)
        {
            foreach (var _ in enumerable) { /* do nothing */ }
        }

        /// <summary>
        /// Shorthand for !source.Any(predicate) -> i.e. not any.
        /// </summary>
        public static bool None<T>(this IEnumerable<T> source, Func<T, bool> predicate = null)
        {
            if (predicate == null)
            {
                return !source.Any();
            }
            else
            {
                return !source.Any(predicate);
            }
        }

        public static bool Multiple<T>(this IEnumerable<T> source, Func<T, bool> predicate = null)
        {
            if (predicate == null)
            {
                return source.Count() > 1;
            }
            else
            {
                return source.Count(predicate) > 1;
            }
        }

        public static IEnumerable<T> ToEnumerable<T>(this T item)
        {
            yield return item;
        }

        // source: https://stackoverflow.com/questions/19237868/get-all-children-to-one-list-recursive-c-sharp
        public static IEnumerable<T> SelectManyRecursive<T>(this IEnumerable<T> source, Func<T, IEnumerable<T>> selector)
        {
            var result = source.SelectMany(selector);
            if (!result.Any())
            {
                return result;
            }
            return result.Concat(result.SelectManyRecursive(selector));
        }

        public static void AddIfNotNull<T>(this IList<T> source, T value)
        {
            if (value != null) { source.Add(value); }
        }

        public static ImmutableDictionary<TKey, TValue> ToImmutableDictionary<TKey, TValue>(this IEnumerable<(TKey, TValue)> enumerable)
        {
            return enumerable.ToDictionary().ToImmutableDictionary();
        }
        
        public static Dictionary<TKey, TValue> ToDictionary<TKey, TValue>(this IEnumerable<(TKey, TValue)> enumerable)
        {
            var dictionary = new Dictionary<TKey, TValue>();
            foreach (var (k,v) in enumerable)
            {
                dictionary.Add(k, v);
            }
            return dictionary;
        }

        public static Dictionary<TKey, TValue> ToMutable<TKey, TValue>(this ImmutableDictionary<TKey, TValue> immutableDictionary)
        {
            if (immutableDictionary == null) { return null; }
            return new Dictionary<TKey, TValue>(immutableDictionary);
        }

        public static NetCollection<T> ToNetCollection<T>(this IEnumerable<T> enumerable) => new NetCollection<T>(enumerable.ToImmutableArray());

        /// <summary>
        /// Returns whether a given collection has at least a certain amount
        /// of elements for which the predicate returns true.
        /// </summary>
        /// <param name="source">Input collection</param>
        /// <param name="amount">How many elements to match before stopping</param>
        /// <param name="predicate">Predicate used to evaluate the elements</param>
        public static bool AtLeast<T>(this IEnumerable<T> source, int amount, Predicate<T> predicate)
        {
            foreach (T elem in source)
            {
                if (predicate(elem)) { amount--; }
                if (amount <= 0) { return true; }
            }
            return false;
        }

        /// <summary>
        /// Equivalent to LINQ's Enumerable.Concat. The main difference is that this
        /// takes advantage of ICollection<T> optimizations for Enumerable.Contains
        /// and Enumerable.Count.
        /// </summary>
        /// <returns></returns>
        public static ICollection<T> CollectionConcat<T>(this IEnumerable<T> self, IEnumerable<T> other)
            => new CollectionConcat<T>(self, other);
        
        public static IReadOnlyList<T> ListConcat<T>(this IEnumerable<T> self, IEnumerable<T> other)
            => new ListConcat<T>(self, other);

        /// <summary>
        /// Returns the maximum element in a given enumerable, or null if there
        /// aren't any elements in the input.
        /// </summary>
        /// <param name="enumerable">Input collection</param>
        /// <returns>Maximum element or null</returns>
        public static T? MaxOrNull<T>(this IEnumerable<T> enumerable) where T : struct, IComparable<T>
        {
            T? retVal = null;
            foreach (T v in enumerable)
            {
                if (!retVal.HasValue || v.CompareTo(retVal.Value) > 0) { retVal = v; }
            }
            return retVal;
        }

        public static TOut? MaxOrNull<TIn, TOut>(this IEnumerable<TIn> enumerable, Func<TIn, TOut> conversion)
            where TOut : struct, IComparable<TOut>
            => enumerable.Select(conversion).MaxOrNull();

        public static int FindIndex<T>(this IReadOnlyList<T> list, Predicate<T> predicate)
        {
            for (int i=0; i<list.Count; i++)
            {
                if (predicate(list[i])) { return i; }
            }
            return -1;
        }

        /// <summary>
        /// Same as FirstOrDefault but will always return null instead of default(T) when no element is found
        /// </summary>
        public static T? FirstOrNull<T>(this IEnumerable<T> source, Func<T, bool> predicate) where T : struct
        {
            if (source.FirstOrDefault(predicate) is var first && !first.Equals(default(T)))
            {
                return first;
            }

            return null;
        }

        public static T? FirstOrNull<T>(this IEnumerable<T> source) where T : struct
        {
            if (source.FirstOrDefault() is var first && !first.Equals(default(T)))
            {
                return first;
            }

            return null;
        }

        public static IEnumerable<T> NotNull<T>(this IEnumerable<T?> source) where T : struct
            => source
                .Where(nullable => nullable.HasValue)
                .Select(nullable => nullable.Value);

        public static IEnumerable<T> NotNone<T>(this IEnumerable<Option<T>> source)
        {
            foreach (var o in source)
            {
                if (o.TryUnwrap(out var v)) { yield return v; }
            }
        }

        public static IEnumerable<TSuccess> Successes<TSuccess, TFailure>(
            this IEnumerable<Result<TSuccess, TFailure>> source)
            => source
                .OfType<Success<TSuccess, TFailure>>()
                .Select(s => s.Value);
        
        public static IEnumerable<TFailure> Failures<TSuccess, TFailure>(
            this IEnumerable<Result<TSuccess, TFailure>> source)
            => source
<<<<<<< HEAD
                .OfType<Some<T>>()
                .Select(some => some.Value);

        public static IEnumerable<TSuccess> Successes<TSuccess, TFailure>(
            this IEnumerable<Result<TSuccess, TFailure>> source)
            => source
                .OfType<Success<TSuccess, TFailure>>()
                .Select(s => s.Value);
        
        public static IEnumerable<TFailure> Failures<TSuccess, TFailure>(
            this IEnumerable<Result<TSuccess, TFailure>> source)
            => source
=======
>>>>>>> bf73ddb6
                .OfType<Failure<TSuccess, TFailure>>()
                .Select(f => f.Error);
    }
}<|MERGE_RESOLUTION|>--- conflicted
+++ resolved
@@ -329,21 +329,6 @@
         public static IEnumerable<TFailure> Failures<TSuccess, TFailure>(
             this IEnumerable<Result<TSuccess, TFailure>> source)
             => source
-<<<<<<< HEAD
-                .OfType<Some<T>>()
-                .Select(some => some.Value);
-
-        public static IEnumerable<TSuccess> Successes<TSuccess, TFailure>(
-            this IEnumerable<Result<TSuccess, TFailure>> source)
-            => source
-                .OfType<Success<TSuccess, TFailure>>()
-                .Select(s => s.Value);
-        
-        public static IEnumerable<TFailure> Failures<TSuccess, TFailure>(
-            this IEnumerable<Result<TSuccess, TFailure>> source)
-            => source
-=======
->>>>>>> bf73ddb6
                 .OfType<Failure<TSuccess, TFailure>>()
                 .Select(f => f.Error);
     }
