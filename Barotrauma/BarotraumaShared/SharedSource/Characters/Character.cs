--- conflicted
+++ resolved
@@ -135,15 +135,12 @@
         public bool IsBot => !IsPlayer && AIController is HumanAIController humanAI && humanAI.Enabled;
         public bool IsEscorted { get; set; }
         public Identifier JobIdentifier => Info?.Job?.Prefab.Identifier ?? Identifier.Empty;
-<<<<<<< HEAD
-=======
 
         public bool DoesBleed
         {
             get => Params.Health.DoesBleed;
             set => Params.Health.DoesBleed = value;
         }
->>>>>>> bf73ddb6
 
         public readonly Dictionary<Identifier, SerializableProperty> Properties;
         public Dictionary<Identifier, SerializableProperty> SerializableProperties
@@ -381,11 +378,7 @@
 
         public Identifier SpeciesName => Params?.SpeciesName ?? "null".ToIdentifier();
 
-<<<<<<< HEAD
-        public Identifier Group => Params.Group;
-=======
         public Identifier Group => HumanPrefab is HumanPrefab humanPrefab && !humanPrefab.Group.IsEmpty ? humanPrefab.Group : Params.Group;
->>>>>>> bf73ddb6
 
         public bool IsHumanoid => Params.Humanoid;
 
@@ -787,11 +780,7 @@
             get
             {
                 if (IsUnconscious) { return true; }
-<<<<<<< HEAD
-                return CharacterHealth.GetAllAfflictions().Any(a => a.Prefab.Identifier == "paralysis" && a.Strength >= a.Prefab.MaxStrength);
-=======
                 return CharacterHealth.GetAllAfflictions().Any(a => a.Prefab.AfflictionType == AfflictionPrefab.ParalysisType && a.Strength >= a.Prefab.MaxStrength);
->>>>>>> bf73ddb6
             }
         }
 
@@ -1080,11 +1069,7 @@
 
         public bool InWater => AnimController is AnimController { InWater: true };
 
-<<<<<<< HEAD
-        public bool IsLowInOxygen => NeedsOxygen && OxygenAvailable < CharacterHealth.LowOxygenThreshold;
-=======
         public bool IsLowInOxygen => CharacterHealth.OxygenAmount < 100;
->>>>>>> bf73ddb6
 
         public bool GodMode = false;
 
@@ -1749,13 +1734,7 @@
             }
 
             skillLevel += GetStatValue(GetSkillStatType(skillIdentifier));
-<<<<<<< HEAD
-
-
-            return skillLevel;
-=======
             return Math.Max(skillLevel, 0);
->>>>>>> bf73ddb6
         }
 
         // TODO: reposition? there's also the overrideTargetMovement variable, but it's not in the same manner
@@ -2215,38 +2194,7 @@
                         {
                             tryUseItem(item, deltaTime);
                         }
-<<<<<<< HEAD
-                    }
-                }
-            }
-
-            void tryUseItem(Item item, float deltaTime)
-            {
-                if (IsKeyDown(InputType.Aim) || !item.RequireAimToSecondaryUse)
-                {
-                    item.SecondaryUse(deltaTime, this);
-                }
-                if (IsKeyDown(InputType.Use) && !item.IsShootable)
-                {
-                    if (!item.RequireAimToUse || IsKeyDown(InputType.Aim))
-                    {
-                        item.Use(deltaTime, this);
-                    }
-                }
-                if (IsKeyDown(InputType.Shoot) && item.IsShootable)
-                {
-                    if (!item.RequireAimToUse || IsKeyDown(InputType.Aim))
-                    {
-                        item.Use(deltaTime, this);
-                    }
-#if CLIENT
-                    else if (item.RequireAimToUse && !IsKeyDown(InputType.Aim))
-                    {
-                        HintManager.OnShootWithoutAiming(this, item);
-=======
->>>>>>> bf73ddb6
-                    }
-#endif
+                    }
                 }
             }
 
@@ -4245,8 +4193,8 @@
             {
                 if (affliction.Prefab.IsBuff) { continue; }
                 if (Params.IsMachine && !affliction.Prefab.AffectMachines) { continue; }
-<<<<<<< HEAD
-                if (affliction.Prefab.AfflictionType == "poison" || affliction.Prefab.AfflictionType == "paralysis")
+                if (affliction.Prefab.AfflictionType == AfflictionPrefab.PoisonType || 
+                    affliction.Prefab.AfflictionType == AfflictionPrefab.ParalysisType)
                 {
                     if (!Params.Health.PoisonImmunity)
                     {
@@ -4276,39 +4224,6 @@
                 {
                     medicalDamage += affliction.GetVitalityDecrease(null) * affliction.Prefab.MedicalSkillGain;
                 }
-=======
-                if (affliction.Prefab.AfflictionType == AfflictionPrefab.PoisonType || 
-                    affliction.Prefab.AfflictionType == AfflictionPrefab.ParalysisType)
-                {
-                    if (!Params.Health.PoisonImmunity)
-                    {
-                        float relativeVitality = MaxVitality / 100f;
-                        // Undo the applied modifiers to get the base value. Poison damage is multiplied by max vitality when it's applied.
-                        float dmg = affliction.Strength;
-                        if (relativeVitality > 0)
-                        {
-                            dmg /= relativeVitality;
-                        }
-                        if (PoisonVulnerability > 0)
-                        {
-                            dmg /= PoisonVulnerability;
-                        }
-                        float strength = MaxVitality;
-                        if (Params.AI != null)
-                        {
-                            strength = Params.AI.CombatStrength;
-                        }
-                        // Adjust the skill gain by the strength of the target. Combat strength >= 1000 gives 2x bonus, combat strength < 333 less than 1x.
-                        float vitalityFactor = MathHelper.Lerp(0.5f, 2f, MathUtils.InverseLerp(0, 1000, strength));
-                        dmg *= vitalityFactor;
-                        medicalDamage += dmg * affliction.Prefab.MedicalSkillGain;
-                    }
-                }
-                else
-                {
-                    medicalDamage += affliction.GetVitalityDecrease(null) * affliction.Prefab.MedicalSkillGain;
-                }
->>>>>>> bf73ddb6
                 weaponDamage += affliction.GetVitalityDecrease(null) * affliction.Prefab.WeaponsSkillGain;
             }
             if (medicalDamage > 0)
@@ -4318,16 +4233,6 @@
             if (weaponDamage > 0)
             {
                 IncreaseSkillLevel("weapons".ToIdentifier(), weaponDamage);
-<<<<<<< HEAD
-            }
-
-            void IncreaseSkillLevel(Identifier skill, float damage)
-            {
-                float attackerSkillLevel = attacker.GetSkillLevel(skill);
-                // The formula is too generous on low skill levels, hence the minimum divider.
-                float minSkillDivider = 15f;
-                attacker.Info?.IncreaseSkillLevel(skill, damage * SkillSettings.Current.SkillIncreasePerHostileDamage / Math.Max(attackerSkillLevel, minSkillDivider));
-=======
             }
 
             void IncreaseSkillLevel(Identifier skill, float damage)
@@ -4348,7 +4253,6 @@
             if (affliction?.Prefab is { IsBuff: true } && (!Params.IsMachine || affliction.Prefab.AffectMachines))
             {
                 medicalGain += affliction.Strength * affliction.Prefab.MedicalSkillGain;
->>>>>>> bf73ddb6
             }
             if (medicalGain <= 0) { return; }
             Identifier skill = new Identifier("medical");
@@ -4358,24 +4262,6 @@
             healer.Info?.IncreaseSkillLevel(skill, medicalGain * SkillSettings.Current.SkillIncreasePerFriendlyHealed / Math.Max(attackerSkillLevel, minSkillDivider));
         }
 
-        public void TryAdjustHealerSkill(Character healer, float healthChange = 0, Affliction affliction = null)
-        {
-            if (healer == null) { return; }
-            bool isEnemy = AIController is EnemyAIController || TeamID != healer.TeamID;
-            if (isEnemy) { return; }
-            float medicalGain = healthChange;
-            if (affliction?.Prefab is { IsBuff: true } && (!Params.IsMachine || affliction.Prefab.AffectMachines))
-            {
-                medicalGain += affliction.Strength * affliction.Prefab.MedicalSkillGain;
-            }
-            if (medicalGain <= 0) { return; }
-            Identifier skill = new Identifier("medical");
-            float attackerSkillLevel = healer.GetSkillLevel(skill);
-            // The formula is too generous on low skill levels, hence the minimum divider.
-            float minSkillDivider = 15f;
-            healer.Info?.IncreaseSkillLevel(skill, medicalGain * SkillSettings.Current.SkillIncreasePerFriendlyHealed / Math.Max(attackerSkillLevel, minSkillDivider));
-        }
-
         /// <summary>
         /// Is the character knocked down regardless whether the technical state is dead, unconcious, paralyzed, or stunned. 
         /// With stunning, the parameter uses an one second delay before the character is treated as knocked down. The purpose of this is to ignore minor stunning. If you don't want to to ignore any stun, use the Stun property.
@@ -4388,11 +4274,7 @@
             if (Screen.Selected != GameMain.GameScreen) { return; }
             if (newStun > 0 && Params.Health.StunImmunity)
             {
-<<<<<<< HEAD
-                if (EmpVulnerability <= 0 || CharacterHealth.GetAfflictionStrength("emp", allowLimbAfflictions: false) <= 0)
-=======
                 if (EmpVulnerability <= 0 || CharacterHealth.GetAfflictionStrength(AfflictionPrefab.EMPType, allowLimbAfflictions: false) <= 0)
->>>>>>> bf73ddb6
                 {
                     return;
                 }
@@ -5089,17 +4971,10 @@
 
         public bool HasJob(Identifier identifier) => Info?.Job?.Prefab.Identifier == identifier;
 
-<<<<<<< HEAD
-        public bool IsProtectedFromPressure()
-        {
-            return HasAbilityFlag(AbilityFlags.ImmuneToPressure) || PressureProtection >= (Level.Loaded?.GetRealWorldDepth(WorldPosition.Y) ?? 1.0f);
-        }
-=======
         /// <summary>
         /// Is the character currently protected from the pressure by immunity/ability or a status effect (e.g. from a diving suit).
         /// </summary>
         public bool IsProtectedFromPressure => IsImmuneToPressure || PressureProtection >= (Level.Loaded?.GetRealWorldDepth(WorldPosition.Y) ?? 1.0f);
->>>>>>> bf73ddb6
 
         public bool IsImmuneToPressure => !NeedsAir || HasAbilityFlag(AbilityFlags.ImmuneToPressure);
 
@@ -5175,32 +5050,6 @@
         public bool HasTalent(Identifier identifier)
         {
             return info.UnlockedTalents.Contains(identifier);
-        }
-
-        private readonly HashSet<Hull> sameRoomHulls = new();
-
-        /// <summary>
-        /// Check if the character is in the same room
-        /// Room and hull differ in that a room can consist of multiple linked hulls
-        /// </summary>
-        public bool IsInSameRoomAs(Character character)
-        {
-            if (character == this) { return true; }
-
-            if (character.CurrentHull is null || CurrentHull is null)
-            {
-                // Outside doesn't count as a room
-                return false;
-            }
-
-            if (character.Submarine != Submarine) { return false; }
-            if (character.CurrentHull == CurrentHull) { return true; }
-
-            sameRoomHulls.Clear();
-            CurrentHull.GetLinkedEntities(sameRoomHulls);
-            sameRoomHulls.Add(CurrentHull);
-
-            return sameRoomHulls.Contains(character.CurrentHull);
         }
 
         public bool HasUnlockedAllTalents()
@@ -5519,11 +5368,7 @@
 
         public bool IsSameSpeciesOrGroup(Character other) => IsSameSpeciesOrGroup(this, other);
 
-<<<<<<< HEAD
-        public static bool IsSameSpeciesOrGroup(Character me, Character other) => other.SpeciesName == me.SpeciesName || other.Params.CompareGroup(me.Params.Group);
-=======
         public static bool IsSameSpeciesOrGroup(Character me, Character other) => other.SpeciesName == me.SpeciesName || CharacterParams.CompareGroup(me.Group, other.Group);
->>>>>>> bf73ddb6
 
         public void StopClimbing()
         {
