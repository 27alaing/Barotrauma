--- conflicted
+++ resolved
@@ -707,20 +707,7 @@
             if (Character.Params.IsMachine && !newAffliction.Prefab.AffectMachines) { return; }
             if (!DoesBleed && newAffliction is AfflictionBleeding) { return; }
             if (!Character.NeedsOxygen && newAffliction.Prefab == AfflictionPrefab.OxygenLow) { return; }
-<<<<<<< HEAD
-            if (Character.Params.Health.StunImmunity && newAffliction.Prefab.AfflictionType == "stun")
-            {
-                if (Character.EmpVulnerability <= 0 || GetAfflictionStrength("emp", allowLimbAfflictions: false) <= 0)
-                {
-                    return;
-                }
-            }
-            if (Character.Params.Health.PoisonImmunity && (newAffliction.Prefab.AfflictionType == "poison" || newAffliction.Prefab.AfflictionType == "paralysis")) { return; }
-            if (Character.EmpVulnerability <= 0 && newAffliction.Prefab.AfflictionType == "emp") { return; }
-            if (newAffliction.Prefab is AfflictionPrefabHusk huskPrefab)
-=======
             if (Character.Params.Health.StunImmunity && newAffliction.Prefab.AfflictionType == AfflictionPrefab.StunType)
->>>>>>> bf73ddb6
             {
                 if (Character.EmpVulnerability <= 0 || GetAfflictionStrength(AfflictionPrefab.EMPType, allowLimbAfflictions: false) <= 0)
                 {
