﻿using Barotrauma.Abilities;
using Barotrauma.Extensions;
using Barotrauma.Items.Components;
using Barotrauma.Networking;
using FarseerPhysics;
using Microsoft.Xna.Framework;
using System;
using System.Collections.Generic;
using System.Collections.Immutable;
using System.Linq;
using System.Xml.Linq;

namespace Barotrauma
{
    class DurationListElement
    {
        public readonly StatusEffect Parent;
        public readonly Entity Entity;
        public float Duration
        {
            get;
            private set;
        }
        public readonly List<ISerializableEntity> Targets;
        public Character User { get; private set; }

        public float Timer;

        public DurationListElement(StatusEffect parentEffect, Entity parentEntity, IEnumerable<ISerializableEntity> targets, float duration, Character user)
        {
            Parent = parentEffect;
            Entity = parentEntity;
            Targets = new List<ISerializableEntity>(targets);
            Timer = Duration = duration;
            User = user;
        }

        public void Reset(float duration, Character newUser)
        {
            Timer = Duration = duration;
            User = newUser;
        }
    }

    class AITrigger : ISerializableEntity
    {
        public string Name => "ai trigger";

        public Dictionary<Identifier, SerializableProperty> SerializableProperties { get; set; }

        [Serialize(AIState.Idle, IsPropertySaveable.No)]
        public AIState State { get; private set; }

        [Serialize(0f, IsPropertySaveable.No)]
        public float Duration { get; private set; }

        [Serialize(1f, IsPropertySaveable.No)]
        public float Probability { get; private set; }

        [Serialize(0f, IsPropertySaveable.No)]
        public float MinDamage { get; private set; }

        [Serialize(true, IsPropertySaveable.No)]
        public bool AllowToOverride { get; private set; }

        [Serialize(true, IsPropertySaveable.No)]
        public bool AllowToBeOverridden { get; private set; }

        public bool IsTriggered { get; private set; }

        public float Timer { get; private set; }

        public bool IsActive { get; private set; }

        public bool IsPermanent { get; private set; }

        public void Launch()
        {
            IsTriggered = true;
            IsActive = true;
            IsPermanent = Duration <= 0;
            if (!IsPermanent)
            {
                Timer = Duration;
            }
        }

        public void Reset()
        {
            IsTriggered = false;
            IsActive = false;
            Timer = 0;
        }

        public void UpdateTimer(float deltaTime)
        {
            if (IsPermanent) { return; }
            Timer -= deltaTime;
            if (Timer < 0)
            {
                Timer = 0;
                IsActive = false;
            }
        }

        public AITrigger(XElement element)
        {
            SerializableProperties = SerializableProperty.DeserializeProperties(this, element);
        }
    }

    partial class StatusEffect
    {
        [Flags]
        public enum TargetType
        {
            This = 1,
            Parent = 2,
            Character = 4,
            Contained = 8,
            NearbyCharacters = 16,
            NearbyItems = 32,
            UseTarget = 64,
            Hull = 128,
            Limb = 256,
            AllLimbs = 512,
            LastLimb = 1024
        }

        class ItemSpawnInfo
        {
            public enum SpawnPositionType
            {
                This,
                //the inventory of the StatusEffect's target entity
                ThisInventory,
                //the same inventory the StatusEffect's target entity is in (only valid if the target is an Item)
                SameInventory,
                //the inventory of an item in the inventory of the StatusEffect's target entity (e.g. a container in the character's inventory)
                ContainedInventory
            }

            public enum SpawnRotationType
            {
                Fixed,
                Target,
                Limb,
                MainLimb,
                Collider,
                Random
            }

            public readonly ItemPrefab ItemPrefab;
            public readonly SpawnPositionType SpawnPosition;
            public readonly bool SpawnIfInventoryFull;
            /// <summary>
            /// Should the item spawn even if the container can't contain items of this type
            /// </summary>
            public readonly bool SpawnIfCantBeContained;
            public readonly float Impulse;
            public readonly float RotationRad;
            public readonly int Count;
            public readonly float Spread;
            public readonly SpawnRotationType RotationType;
            public readonly float AimSpreadRad;
            public readonly bool Equip;

            public readonly float Condition;

            public ItemSpawnInfo(XElement element, string parentDebugName)
            {
                if (element.Attribute("name") != null)
                {
                    //backwards compatibility
                    DebugConsole.ThrowError("Error in StatusEffect config (" + element.ToString() + ") - use item identifier instead of the name.");
                    string itemPrefabName = element.GetAttributeString("name", "");
                    ItemPrefab = ItemPrefab.Prefabs.Find(m => m.NameMatches(itemPrefabName, StringComparison.InvariantCultureIgnoreCase) || m.Tags.Contains(itemPrefabName));
                    if (ItemPrefab == null)
                    {
                        DebugConsole.ThrowError("Error in StatusEffect \"" + parentDebugName + "\" - item prefab \"" + itemPrefabName + "\" not found.");
                    }
                }
                else
                {
                    string itemPrefabIdentifier = element.GetAttributeString("identifier", "");
                    if (string.IsNullOrEmpty(itemPrefabIdentifier)) itemPrefabIdentifier = element.GetAttributeString("identifiers", "");
                    if (string.IsNullOrEmpty(itemPrefabIdentifier))
                    {
                        DebugConsole.ThrowError("Invalid item spawn in StatusEffect \"" + parentDebugName + "\" - identifier not found in the element \"" + element.ToString() + "\"");
                    }
                    ItemPrefab = ItemPrefab.Prefabs.Find(m => m.Identifier == itemPrefabIdentifier);
                    if (ItemPrefab == null)
                    {
                        DebugConsole.ThrowError("Error in StatusEffect config - item prefab with the identifier \"" + itemPrefabIdentifier + "\" not found.");
                        return;
                    }
                }

                SpawnIfInventoryFull = element.GetAttributeBool("spawnifinventoryfull", false);
                SpawnIfCantBeContained = element.GetAttributeBool("spawnifcantbecontained", true);
                Impulse = element.GetAttributeFloat("impulse", element.GetAttributeFloat("launchimpulse", element.GetAttributeFloat("speed", 0.0f)));

                Condition = MathHelper.Clamp(element.GetAttributeFloat("condition", 1.0f), 0.0f, 1.0f);

                RotationRad = MathHelper.ToRadians(element.GetAttributeFloat("rotation", 0.0f));
                Count = element.GetAttributeInt("count", 1);
                Spread = element.GetAttributeFloat("spread", 0f);
                AimSpreadRad = MathHelper.ToRadians(element.GetAttributeFloat("aimspread", 0f));
                Equip = element.GetAttributeBool("equip", false);

                string spawnTypeStr = element.GetAttributeString("spawnposition", "This");
                if (!Enum.TryParse(spawnTypeStr, ignoreCase: true, out SpawnPosition))
                {
                    DebugConsole.ThrowError("Error in StatusEffect config - \"" + spawnTypeStr + "\" is not a valid spawn position.");
                }
                string rotationTypeStr = element.GetAttributeString("rotationtype", RotationRad != 0 ? "Fixed" : "Target");
                if (!Enum.TryParse(rotationTypeStr, ignoreCase: true, out RotationType))
                {
                    DebugConsole.ThrowError("Error in StatusEffect config - \"" + rotationTypeStr + "\" is not a valid rotation type.");
                }
            }
        }

        public class AbilityStatusEffectIdentifier : AbilityObject
        {
            public AbilityStatusEffectIdentifier(Identifier effectIdentifier)
            {
                EffectIdentifier = effectIdentifier;
            }
            public Identifier EffectIdentifier { get; set; }
        }

        public class GiveTalentInfo
        {
            public Identifier[] TalentIdentifiers;
            public bool GiveRandom;

            public GiveTalentInfo(XElement element, string _)
            {
                TalentIdentifiers = element.GetAttributeIdentifierArray("talentidentifiers", Array.Empty<Identifier>());
                GiveRandom = element.GetAttributeBool("giverandom", false);
            }
        }

        public class GiveSkill
        {
            public readonly Identifier SkillIdentifier;
            public readonly float Amount;
            public readonly bool TriggerTalents;

            public GiveSkill(XElement element, string parentDebugName)
            {
                SkillIdentifier = element.GetAttributeIdentifier(nameof(SkillIdentifier), Identifier.Empty);
                Amount = element.GetAttributeFloat(nameof(Amount), 0);
                TriggerTalents = element.GetAttributeBool(nameof(TriggerTalents), true);

                if (SkillIdentifier == Identifier.Empty)
                {
                    DebugConsole.ThrowError($"GiveSkill StatusEffect did not have a skill identifier defined in {parentDebugName}!");
                }
            }
        }

        public class CharacterSpawnInfo : ISerializableEntity
        {
            public string Name => $"Character Spawn Info ({SpeciesName})";
            public Dictionary<Identifier, SerializableProperty> SerializableProperties { get; set; }

            [Serialize(false, IsPropertySaveable.No)]
            public bool TransferBuffs { get; private set; }

            [Serialize(false, IsPropertySaveable.No)]
            public bool TransferAfflictions { get; private set; }

            [Serialize(false, IsPropertySaveable.No)]
            public bool TransferInventory { get; private set; }

            [Serialize("", IsPropertySaveable.No)]
            public Identifier SpeciesName { get; private set; }

            [Serialize(1, IsPropertySaveable.No)]
            public int Count { get; private set; }

            /// <summary>
            /// The maximum amount of creatures of the same species in the same team that are allowed to be spawned via this status effect. 
            /// Also the creatures spawned by other means are counted in the check.
            /// </summary>
            [Serialize(0, IsPropertySaveable.No)]
            public int TotalMaxCount { get; private set; }

            [Serialize(0, IsPropertySaveable.No)]
            public int Stun { get; private set; }

            [Serialize("", IsPropertySaveable.No)]
            public Identifier AfflictionOnSpawn { get; private set; }

            [Serialize(1, IsPropertySaveable.No)]
            public int AfflictionStrength { get; private set; }

            [Serialize(false, IsPropertySaveable.No)]
            public bool TransferControl { get; private set; }

            [Serialize(false, IsPropertySaveable.No)]
            public bool RemovePreviousCharacter { get; private set; }

            [Serialize(0f, IsPropertySaveable.No)]
            public float Spread { get; private set; }

            [Serialize("0,0", IsPropertySaveable.No)]
            public Vector2 Offset { get; private set; }

            public CharacterSpawnInfo(XElement element, string parentDebugName)
            {
                SerializableProperties = SerializableProperty.DeserializeProperties(this, element);
                if (SpeciesName.IsEmpty)
                {
                    DebugConsole.ThrowError($"Invalid character spawn ({Name}) in StatusEffect \"{parentDebugName}\" - identifier not found in the element \"{element}\"");
                }
            }
        }

        private readonly TargetType targetTypes;

        /// <summary>
        /// Index of the slot the target must be in when targeting a Contained item
        /// </summary>
        public int TargetSlot = -1;

        private readonly List<RelatedItem> requiredItems;

        public readonly Identifier[] propertyNames;
        public readonly object[] propertyEffects;

        private readonly PropertyConditional.Comparison conditionalComparison = PropertyConditional.Comparison.Or;
        private readonly List<PropertyConditional> propertyConditionals;
        public bool HasConditions => propertyConditionals != null && propertyConditionals.Any();

        private readonly bool setValue;

        private readonly bool disableDeltaTime;

        private readonly HashSet<string> tags;

        private readonly float duration;
        private readonly float lifeTime;
        private float lifeTimer;

        public Dictionary<Entity, float> intervalTimers = new Dictionary<Entity, float>();

        public static readonly List<DurationListElement> DurationList = new List<DurationListElement>();

        /// <summary>
        /// Always do the conditional checks for the duration/delay. If false, only check conditional on apply.
        /// </summary>
        public readonly bool CheckConditionalAlways;

        /// <summary>
        /// Only valid if the effect has a duration or delay. Can the effect be applied on the same target(s)s if the effect is already being applied?
        /// </summary>
        public readonly bool Stackable = true;

        /// <summary>
        /// The interval at which the effect is executed. The difference between delay and interval is that effects with a delay find the targets, check the conditions, etc
        /// immediately when Apply is called, but don't apply the effects until the delay has passed. Effects with an interval check if the interval has passed when Apply is
        /// called and apply the effects if it has, otherwise they do nothing.
        /// </summary>
        public readonly float Interval;

#if CLIENT
        private readonly bool playSoundOnRequiredItemFailure = false;
#endif

        private readonly int useItemCount;

        private readonly bool removeItem, dropContainedItems, dropItem, removeCharacter, breakLimb, hideLimb;
        private readonly float hideLimbTimer;

        public readonly ActionType type = ActionType.OnActive;

        public readonly List<Explosion> Explosions;

        private readonly List<ItemSpawnInfo> spawnItems;
        private readonly bool spawnItemRandomly;
        private readonly List<CharacterSpawnInfo> spawnCharacters;

        public readonly List<GiveTalentInfo> giveTalentInfos;

        private readonly List<AITrigger> aiTriggers;

        private readonly List<EventPrefab> triggeredEvents;
        private readonly Identifier triggeredEventTargetTag = "statuseffecttarget".ToIdentifier(), 
                                triggeredEventEntityTag = "statuseffectentity".ToIdentifier();

        private Character user;

        public readonly float FireSize;

        public readonly LimbType[] targetLimbs;

        public readonly float SeverLimbsProbability;

        public PhysicsBody sourceBody;

        public readonly bool OnlyInside;
        public readonly bool OnlyOutside;
        // Currently only used for OnDamaged. TODO: is there a better, more generic way to do this?
        public readonly bool OnlyPlayerTriggered;

        /// <summary>
        /// Can the StatusEffect be applied when the item applying it is broken
        /// </summary>
        public readonly bool AllowWhenBroken = false;

        public readonly ImmutableHashSet<Identifier> TargetIdentifiers;

        /// <summary>
        /// Which type of afflictions the target must receive for the StatusEffect to be applied. Only valid when the type of the effect is OnDamaged.
        /// </summary>
        private readonly HashSet<(Identifier affliction, float strength)> requiredAfflictions;

        public float AfflictionMultiplier = 1.0f;

        public List<Affliction> Afflictions
        {
            get;
            private set;
        }

        private readonly bool? multiplyAfflictionsByMaxVitality;

        public IEnumerable<CharacterSpawnInfo> SpawnCharacters
        {
            get { return spawnCharacters; }
        }

        public readonly List<(Identifier AfflictionIdentifier, float ReduceAmount)> ReduceAffliction;

        private readonly List<Identifier> talentTriggers;
        private readonly List<int> giveExperiences;
        private readonly List<GiveSkill> giveSkills;

        public float Duration => duration;

        //only applicable if targeting NearbyCharacters or NearbyItems
        public float Range
        {
            get;
            private set;
        }

        public Vector2 Offset { get; private set; }

        public string Tags
        {
            get { return string.Join(",", tags); }
            set
            {
                tags.Clear();
                if (value == null) return;

                string[] newTags = value.Split(',');
                foreach (string tag in newTags)
                {
                    string newTag = tag.Trim();
                    if (!tags.Contains(newTag)) tags.Add(newTag);
                }
            }
        }

        public static StatusEffect Load(ContentXElement element, string parentDebugName)
        {
            if (element.GetAttribute("delay") != null || element.GetAttribute("delaytype") != null)
            {
                return new DelayedEffect(element, parentDebugName);
            }

            return new StatusEffect(element, parentDebugName);
        }

        protected StatusEffect(ContentXElement element, string parentDebugName)
        {
            requiredItems = new List<RelatedItem>();
            spawnItems = new List<ItemSpawnInfo>();
            spawnItemRandomly = element.GetAttributeBool("spawnitemrandomly", false);
            spawnCharacters = new List<CharacterSpawnInfo>();
            giveTalentInfos = new List<GiveTalentInfo>();
            aiTriggers = new List<AITrigger>();
            Afflictions = new List<Affliction>();
            Explosions = new List<Explosion>();
            triggeredEvents = new List<EventPrefab>();
            ReduceAffliction = new List<(Identifier affliction, float amount)>();
            talentTriggers = new List<Identifier>();
            giveExperiences = new List<int>();
            giveSkills = new List<GiveSkill>();
            var multiplyAfflictionsElement = element.GetAttribute(nameof(multiplyAfflictionsByMaxVitality));
            if (multiplyAfflictionsElement != null)
            {
                multiplyAfflictionsByMaxVitality = multiplyAfflictionsElement.GetAttributeBool(false);
            }

            tags = new HashSet<string>(element.GetAttributeString("tags", "").Split(','));
            OnlyInside = element.GetAttributeBool("onlyinside", false);
            OnlyOutside = element.GetAttributeBool("onlyoutside", false);
            OnlyPlayerTriggered = element.GetAttributeBool("onlyplayertriggered", false);
            AllowWhenBroken = element.GetAttributeBool("allowwhenbroken", false);

            TargetSlot = element.GetAttributeInt("targetslot", -1);

            Interval = element.GetAttributeFloat("interval", 0.0f);

            Range = element.GetAttributeFloat("range", 0.0f);
            Offset = element.GetAttributeVector2("offset", Vector2.Zero);
            string[] targetLimbNames = element.GetAttributeStringArray("targetlimb", null) ?? element.GetAttributeStringArray("targetlimbs", null);
            if (targetLimbNames != null)
            {
                List<LimbType> targetLimbs = new List<LimbType>();
                foreach (string targetLimbName in targetLimbNames)
                {
                    if (Enum.TryParse(targetLimbName, ignoreCase: true, out LimbType targetLimb)) { targetLimbs.Add(targetLimb); }
                }
                if (targetLimbs.Count > 0) { this.targetLimbs = targetLimbs.ToArray(); }
            }

            IEnumerable<XAttribute> attributes = element.Attributes();
            List<XAttribute> propertyAttributes = new List<XAttribute>();
            propertyConditionals = new List<PropertyConditional>();

            string[] targetTypesStr = 
                element.GetAttributeStringArray("target", null) ?? 
                element.GetAttributeStringArray("targettype", Array.Empty<string>());
            foreach (string s in targetTypesStr)
            {
                if (!Enum.TryParse(s, true, out TargetType targetType))
                {
                    DebugConsole.ThrowError("Invalid target type \"" + s + "\" in StatusEffect (" + parentDebugName + ")");
                }
                else
                {
                    targetTypes |= targetType;
                }
            }

            foreach (XAttribute attribute in attributes)
            {
                switch (attribute.Name.ToString().ToLowerInvariant())
                {
                    case "type":
                        if (!Enum.TryParse(attribute.Value, true, out type))
                        {
                            DebugConsole.ThrowError("Invalid action type \"" + attribute.Value + "\" in StatusEffect (" + parentDebugName + ")");
                        }
                        break;
                    case "targettype":
                    case "target":
                        break;
                    case "disabledeltatime":
                        disableDeltaTime = attribute.GetAttributeBool(false);
                        break;
                    case "setvalue":
                        setValue = attribute.GetAttributeBool(false);
                        break;
                    case "severlimbs":
                    case "severlimbsprobability":
                        SeverLimbsProbability = MathHelper.Clamp(attribute.GetAttributeFloat(0.0f), 0.0f, 1.0f);
                        break;
                    case "targetnames":
                    case "targets":
                    case "targetidentifiers":
                    case "targettags":
                        TargetIdentifiers = attribute.Value.Split(',').ToIdentifiers().ToImmutableHashSet();
                        break;
                    case "allowedafflictions":
                    case "requiredafflictions":
                        string[] types = attribute.Value.Split(',');
                        requiredAfflictions ??= new HashSet<(Identifier, float)>();
                        for (int i = 0; i < types.Length; i++)
                        {
                            requiredAfflictions.Add((types[i].Trim().ToIdentifier(), 0.0f));
                        }
                        break;
                    case "duration":
                        duration = attribute.GetAttributeFloat(0.0f);
                        break;
                    case "stackable":
                        Stackable = attribute.GetAttributeBool(true);
                        break;
                    case "lifetime":
                        lifeTime = attribute.GetAttributeFloat(0);
                        lifeTimer = lifeTime;
                        break;
                    case "eventtargettag":
                        triggeredEventTargetTag = attribute.Value.ToIdentifier();
                        break;
                    case "evententitytag":
                        triggeredEventEntityTag = attribute.Value.ToIdentifier();
                        break;
                    case "checkconditionalalways":
                        CheckConditionalAlways = attribute.GetAttributeBool(false);
                        break;
                    case "conditionalcomparison":
                    case "comparison":
                        if (!Enum.TryParse(attribute.Value, ignoreCase: true, out conditionalComparison))
                        {
                            DebugConsole.ThrowError("Invalid conditional comparison type \"" + attribute.Value + "\" in StatusEffect (" + parentDebugName + ")");
                        }
                        break;
#if CLIENT
                    case "playsoundonrequireditemfailure":
                        playSoundOnRequiredItemFailure = attribute.GetAttributeBool(false);
                        break;
#endif
                    case "sound":
                        DebugConsole.ThrowError("Error in StatusEffect " + element.Parent.Name.ToString() +
                            " - sounds should be defined as child elements of the StatusEffect, not as attributes.");
                        break;
                    case "delay":
                    case "interval":
                        break;
                    case "range":
                        if (!HasTargetType(TargetType.NearbyCharacters) && !HasTargetType(TargetType.NearbyItems))
                        {
                            propertyAttributes.Add(attribute);
                        }
                        break;
                    default:
                        propertyAttributes.Add(attribute);
                        break;
                }
            }

            if (duration > 0.0f && !setValue)
            {
                //a workaround to "tags" possibly meaning either an item's tags or this status effect's tags:
                //if the status effect has a duration, assume tags mean this status effect's tags and leave item tags untouched.
                propertyAttributes.RemoveAll(a => a.Name.ToString().Equals("tags", StringComparison.OrdinalIgnoreCase));
            }

            int count = propertyAttributes.Count;

            propertyNames = new Identifier[count];
            propertyEffects = new object[count];

            int n = 0;
            foreach (XAttribute attribute in propertyAttributes)
            {

                propertyNames[n] = attribute.NameAsIdentifier();
                propertyEffects[n] = XMLExtensions.GetAttributeObject(attribute);
                n++;
            }

            foreach (var subElement in element.Elements())
            {
                switch (subElement.Name.ToString().ToLowerInvariant())
                {
                    case "explosion":
                        Explosions.Add(new Explosion(subElement, parentDebugName));
                        break;
                    case "fire":
                        FireSize = subElement.GetAttributeFloat("size", 10.0f);
                        break;
                    case "use":
                    case "useitem":
                        useItemCount++;
                        break;
                    case "remove":
                    case "removeitem":
                        removeItem = true;
                        break;
                    case "dropcontaineditems":
                        dropContainedItems = true;
                        break;
                    case "dropitem":
                        dropItem = true;
                        break;
                    case "removecharacter":
                        removeCharacter = true;
                        break;
                    case "breaklimb":
                        breakLimb = true;
                        break;
                    case "hidelimb":
                        hideLimb = true;
                        hideLimbTimer = subElement.GetAttributeFloat("duration", 0);
                        break;
                    case "requireditem":
                    case "requireditems":
                        RelatedItem newRequiredItem = RelatedItem.Load(subElement, returnEmpty: false, parentDebugName: parentDebugName);
                        if (newRequiredItem == null)
                        {
                            DebugConsole.ThrowError("Error in StatusEffect config - requires an item with no identifiers.");
                            continue;
                        }
                        requiredItems.Add(newRequiredItem);
                        break;
                    case "requiredaffliction":
                        requiredAfflictions ??= new HashSet<(Identifier, float)>();
                        Identifier[] ids = subElement.GetAttributeIdentifierArray("identifier", null) ?? subElement.GetAttributeIdentifierArray("type", Array.Empty<Identifier>());
                        foreach (var afflictionId in ids)
                        {
                            requiredAfflictions.Add((
                                afflictionId,
                                subElement.GetAttributeFloat("minstrength", 0.0f)));
                        }
                        break;
                    case "conditional":
                        foreach (XAttribute attribute in subElement.Attributes())
                        {
                            if (PropertyConditional.IsValid(attribute))
                            {
                                propertyConditionals.Add(new PropertyConditional(attribute));
                            }
                        }
                        break;
                    case "affliction":
                        AfflictionPrefab afflictionPrefab;
                        if (subElement.GetAttribute("name") != null)
                        {
                            DebugConsole.ThrowError("Error in StatusEffect (" + parentDebugName + ") - define afflictions using identifiers instead of names.");
                            string afflictionName = subElement.GetAttributeString("name", "");
                            afflictionPrefab = AfflictionPrefab.List.FirstOrDefault(ap => ap.Name.Equals(afflictionName, StringComparison.OrdinalIgnoreCase));
                            if (afflictionPrefab == null)
                            {
                                DebugConsole.ThrowError("Error in StatusEffect (" + parentDebugName + ") - Affliction prefab \"" + afflictionName + "\" not found.");
                                continue;
                            }
                        }
                        else
                        {
                            Identifier afflictionIdentifier = subElement.GetAttributeIdentifier("identifier", "");
                            afflictionPrefab = AfflictionPrefab.List.FirstOrDefault(ap => ap.Identifier == afflictionIdentifier);
                            if (afflictionPrefab == null)
                            {
                                DebugConsole.ThrowError("Error in StatusEffect (" + parentDebugName + ") - Affliction prefab with the identifier \"" + afflictionIdentifier + "\" not found.");
                                continue;
                            }
                        }

                        Affliction afflictionInstance = afflictionPrefab.Instantiate(subElement.GetAttributeFloat(1.0f, "amount", "strength"));
                        afflictionInstance.Probability = subElement.GetAttributeFloat(1.0f, "probability");
                        Afflictions.Add(afflictionInstance);

                        break;
                    case "reduceaffliction":
                        if (subElement.GetAttribute("name") != null)
                        {
                            DebugConsole.ThrowError("Error in StatusEffect (" + parentDebugName + ") - define afflictions using identifiers or types instead of names.");
                            ReduceAffliction.Add((
                                subElement.GetAttributeIdentifier("name", ""),
                                subElement.GetAttributeFloat(1.0f, "amount", "strength", "reduceamount")));
                        }
                        else
                        {
                            Identifier name = subElement.GetAttributeIdentifier("identifier", subElement.GetAttributeIdentifier("type", Identifier.Empty));

                            if (AfflictionPrefab.List.Any(ap => ap.Identifier == name || ap.AfflictionType == name))
                            {
                                ReduceAffliction.Add((name, subElement.GetAttributeFloat(1.0f, "amount", "strength", "reduceamount")));
                            }
                            else
                            {
                                DebugConsole.ThrowError("Error in StatusEffect (" + parentDebugName + ") - Affliction prefab with the identifier or type \"" + name + "\" not found.");
                            }
                        }
                        break;
                    case "spawnitem":
                        var newSpawnItem = new ItemSpawnInfo(subElement, parentDebugName);
                        if (newSpawnItem.ItemPrefab != null) { spawnItems.Add(newSpawnItem); }
                        break;
                    case "triggerevent":
                        Identifier identifier = subElement.GetAttributeIdentifier("identifier", Identifier.Empty);
                        if (!identifier.IsEmpty)
                        {
                            EventPrefab prefab = EventSet.GetEventPrefab(identifier);
                            if (prefab != null)
                            {
                                triggeredEvents.Add(prefab);
                            }
                        }
                        foreach (var eventElement in subElement.Elements())
                        {
                            if (eventElement.NameAsIdentifier() != "ScriptedEvent") { continue; }
                            triggeredEvents.Add(new EventPrefab(eventElement, file: null));
                        }
                        break;
                    case "spawncharacter":
                        var newSpawnCharacter = new CharacterSpawnInfo(subElement, parentDebugName);
                        if (!newSpawnCharacter.SpeciesName.IsEmpty) { spawnCharacters.Add(newSpawnCharacter); }
                        break;
                    case "givetalentinfo":
                        var newGiveTalentInfo = new GiveTalentInfo(subElement, parentDebugName);
                        if (newGiveTalentInfo.TalentIdentifiers.Any()) { giveTalentInfos.Add(newGiveTalentInfo); }
                        break;
                    case "aitrigger":
                        aiTriggers.Add(new AITrigger(subElement));
                        break;
                    case "talenttrigger":
                        talentTriggers.Add(subElement.GetAttributeIdentifier("effectidentifier", Identifier.Empty));
                        break;
                    case "giveexperience":
                        giveExperiences.Add(subElement.GetAttributeInt("amount", 0));
                        break;
                    case "giveskill":
                        giveSkills.Add(new GiveSkill(subElement, parentDebugName));
                        break;
                }
            }
            InitProjSpecific(element, parentDebugName);
        }

        partial void InitProjSpecific(ContentXElement element, string parentDebugName);

        public bool HasTargetType(TargetType targetType)
        {
            return (targetTypes & targetType) != 0;
        }

        public bool ReducesItemCondition()
        {
            for (int i = 0; i < propertyNames.Length; i++)
            {
                if (propertyNames[i] != "condition") { continue; }
                object propertyEffect = propertyEffects[i];
                if (propertyEffect.GetType() == typeof(float))
                {
                    return (float)propertyEffect < 0.0f || (setValue && (float)propertyEffect <= 0.0f);
                }
            }
            return false;
        }

        public bool IncreasesItemCondition()
        {
            for (int i = 0; i < propertyNames.Length; i++)
            {
                if (propertyNames[i] != "condition") { continue; }
                object propertyEffect = propertyEffects[i];
                if (propertyEffect.GetType() == typeof(float))
                {
                    return (float)propertyEffect > 0.0f || (setValue && (float)propertyEffect > 0.0f);
                }
            }
            return false;
        }

        public bool MatchesTagConditionals(ItemPrefab itemPrefab)
        {
            if (itemPrefab == null || !HasConditions)
            {
                return false;
            }
            else
            {
                return itemPrefab.Tags.Any(t => propertyConditionals.Any(pc => pc.MatchesTagCondition(t)));
            }
        }

        public bool HasRequiredAfflictions(AttackResult attackResult)
        {
            if (requiredAfflictions == null) { return true; }
            if (attackResult.Afflictions == null) { return false; }
            if (attackResult.Afflictions.None(a => requiredAfflictions.Any(a2 => a.Strength >= a2.strength && (a.Identifier == a2.affliction || a.Prefab.AfflictionType == a2.affliction))))
            {
                return false;
            }
            return true;
        }

        public virtual bool HasRequiredItems(Entity entity)
        {
            if (entity == null) { return true; }
            foreach (RelatedItem requiredItem in requiredItems)
            {
                if (entity is Item item)
                {
                    if (!requiredItem.CheckRequirements(null, item)) { return false; }
                }
                else if (entity is Character character)
                {
                    if (!requiredItem.CheckRequirements(character, null)) { return false; }
                }
            }
            return true;
        }

        public void AddNearbyTargets(Vector2 worldPosition, List<ISerializableEntity> targets)
        {
            if (Range <= 0.0f) { return; }
            if (HasTargetType(TargetType.NearbyCharacters))
            {
                foreach (Character c in Character.CharacterList)
                {
                    if (c.Enabled && !c.Removed && CheckDistance(c) && IsValidTarget(c))
                    {
                        targets.Add(c);
                    }
                }
            }
            if (HasTargetType(TargetType.NearbyItems))
            {
                //optimization for powered components that can be easily fetched from Powered.PoweredList
                if (TargetIdentifiers.Count == 1 &&
                    (TargetIdentifiers.Contains("powered") || TargetIdentifiers.Contains("junctionbox") || TargetIdentifiers.Contains("relaycomponent")))
                {
                    foreach (Powered powered in Powered.PoweredList)
                    {
                        Item item = powered.Item;
                        if (!item.Removed && CheckDistance(item) && IsValidTarget(item))
                        {
                            targets.AddRange(item.AllPropertyObjects);
                        }
                    }
                }
                else
                {
                    foreach (Item item in Item.ItemList)
                    {
                        if (!item.Removed && CheckDistance(item) && IsValidTarget(item))
                        {
                            targets.AddRange(item.AllPropertyObjects);
                        }
                    }
                }
            }

            bool CheckDistance(ISpatialEntity e)
            {
                float xDiff = Math.Abs(e.WorldPosition.X - worldPosition.X);
                if (xDiff > Range) { return false; }
                float yDiff = Math.Abs(e.WorldPosition.Y - worldPosition.Y);
                if (yDiff > Range) { return false; }
                if (xDiff * xDiff + yDiff * yDiff < Range * Range)
                {
                    return true;
                }
                return false;
            }
        }

        public bool HasRequiredConditions(IReadOnlyList<ISerializableEntity> targets)
        {
            return HasRequiredConditions(targets, propertyConditionals);
        }

        private bool HasRequiredConditions(IReadOnlyList<ISerializableEntity> targets, IReadOnlyList<PropertyConditional> conditionals, bool targetingContainer = false)
        {
            if (conditionals.Count == 0) { return true; }
            if (targets.Count == 0 && requiredItems.Count > 0 && requiredItems.All(ri => ri.MatchOnEmpty)) { return true; }
            switch (conditionalComparison)
            {
                case PropertyConditional.Comparison.Or:
                    for (int i = 0; i < conditionals.Count; i++)
                    {
                        var pc = conditionals[i];
                        if (pc.TargetContainer && !targetingContainer)
                        {
                            var target = FindTargetItemOrComponent(targets);
                            var targetItem = target as Item ?? (target as ItemComponent)?.Item;
                            if (targetItem?.ParentInventory == null) 
                            {
                                //if we're checking for inequality, not being inside a valid container counts as success
                                //(not inside a container = the container doesn't have a specific tag/value)
                                if (pc.Operator == PropertyConditional.OperatorType.NotEquals)
                                {
                                    return true;
                                }
                                continue; 
                            }
                            var owner = targetItem.ParentInventory.Owner;
                            if (pc.TargetGrandParent && owner is Item ownerItem)
                            {
                                owner = ownerItem.ParentInventory?.Owner;
                            }
                            if (owner is Item container) 
                            { 
                                if (pc.Type == PropertyConditional.ConditionType.HasTag)
                                {
                                    //if we're checking for tags, just check the Item object, not the ItemComponents
                                    if (pc.Matches(container)) { return true; }
                                }
                                else
                                {
                                    if (AnyTargetMatches(container.AllPropertyObjects, pc.TargetItemComponentName, pc)) { return true; } 
                                }                                
                            }
                            if (owner is Character character && pc.Matches(character)) { return true; }                            
                        }
                        else
                        {
                            if (AnyTargetMatches(targets, pc.TargetItemComponentName, pc)) { return true; }                            
                        }
                    }
                    return false;
                case PropertyConditional.Comparison.And:
                    for (int i = 0; i < conditionals.Count; i++)
                    {
                        var pc = conditionals[i];
                        if (pc.TargetContainer && !targetingContainer)
                        {
                            var target = FindTargetItemOrComponent(targets);
                            var targetItem = target as Item ?? (target as ItemComponent)?.Item;
                            if (targetItem?.ParentInventory == null) 
                            {
                                //if we're checking for inequality, not being inside a valid container counts as success
                                //(not inside a container = the container doesn't have a specific tag/value)
                                if (pc.Operator == PropertyConditional.OperatorType.NotEquals)
                                {
                                    continue;
                                }
                                return false; 
                            }
                            var owner = targetItem.ParentInventory.Owner;
                            if (pc.TargetGrandParent && owner is Item ownerItem)
                            {
                                owner = ownerItem.ParentInventory?.Owner;
                            }
                            if (owner is Item container)
                            {
                                if (pc.Type == PropertyConditional.ConditionType.HasTag)
                                {
                                    //if we're checking for tags, just check the Item object, not the ItemComponents
                                    if (!pc.Matches(container)) { return false; }
                                }
                                else
                                {
                                    if (!AnyTargetMatches(container.AllPropertyObjects, pc.TargetItemComponentName, pc)) { return false; }
                                }
                            }
                            if (owner is Character character && !pc.Matches(character)) { return false; }
                        }
                        else
                        {
                            if (!AnyTargetMatches(targets, pc.TargetItemComponentName, pc)) { return false; }
                        }
                    }
                    return true;
                default:
                    throw new NotImplementedException();
            }

            static bool AnyTargetMatches(IReadOnlyList<ISerializableEntity> targets, string targetItemComponentName, PropertyConditional conditional)
            {
                for (int i = 0; i < targets.Count; i++)
                {
                    if (!string.IsNullOrEmpty(targetItemComponentName))
                    {
                        if (!(targets[i] is ItemComponent ic) || ic.Name != targetItemComponentName) { continue; }
                    }
                    if (conditional.Matches(targets[i]))
                    {
                        return true;
                    }
                }
                return false;
            }

            static ISerializableEntity FindTargetItemOrComponent(IReadOnlyList<ISerializableEntity> targets)
            {
                for (int i = 0; i < targets.Count; i++)
                {
                    if (targets[i] is Item || targets[i] is ItemComponent) { return targets[i]; }
                }
                return null;
            }
        }

        protected bool IsValidTarget(ISerializableEntity entity)
        {
            if (entity is Item item)
            {
                return IsValidTarget(item);
            }
            else if (entity is ItemComponent itemComponent)
            {
                return IsValidTarget(itemComponent);
            }
            else if (entity is Structure structure)
            {
                if (TargetIdentifiers == null) { return true; }
                if (TargetIdentifiers.Contains("structure")) { return true; }
                if (TargetIdentifiers.Contains(structure.Prefab.Identifier)) { return true; }
            }
            else if (entity is Character character)
            {
                return IsValidTarget(character);
            }
            if (TargetIdentifiers == null) { return true; }
            return TargetIdentifiers.Contains(entity.Name);
        }

        protected bool IsValidTarget(ItemComponent itemComponent)
        {
            if (OnlyInside && itemComponent.Item.CurrentHull == null) { return false; }
            if (OnlyOutside && itemComponent.Item.CurrentHull != null) { return false; }
            if (TargetIdentifiers == null) { return true; }
            if (TargetIdentifiers.Contains("itemcomponent")) { return true; }
            if (itemComponent.Item.HasTag(TargetIdentifiers)) { return true; }
            return TargetIdentifiers.Contains(itemComponent.Item.Prefab.Identifier);
        }

        protected bool IsValidTarget(Item item)
        {
            if (OnlyInside && item.CurrentHull == null) { return false; }
            if (OnlyOutside && item.CurrentHull != null) { return false; }
            if (TargetIdentifiers == null) { return true; }
            if (TargetIdentifiers.Contains("item")) { return true; }
            if (item.HasTag(TargetIdentifiers)) { return true; }
            return TargetIdentifiers.Contains(item.Prefab.Identifier);
        }

        protected bool IsValidTarget(Character character)
        {
            if (OnlyInside && character.CurrentHull == null) { return false; }
            if (OnlyOutside && character.CurrentHull != null) { return false; }
            if (TargetIdentifiers == null) { return true; }
            if (TargetIdentifiers.Contains("character")) { return true; }
            return TargetIdentifiers.Contains(character.SpeciesName);
        }

        public void SetUser(Character user)
        {
            this.user = user;
            foreach (Affliction affliction in Afflictions)
            {
                affliction.Source = user;
            }
        }

        private static readonly List<Entity> intervalsToRemove = new List<Entity>();
        public bool ShouldWaitForInterval(Entity entity, float deltaTime)
        {
            if (Interval > 0.0f && entity != null)
            {
                if (intervalTimers.ContainsKey(entity))
                {
                    intervalTimers[entity] -= deltaTime;
                    if (intervalTimers[entity] > 0.0f) { return true; }
                }
                intervalsToRemove.Clear();
                intervalsToRemove.AddRange(intervalTimers.Keys.Where(e => e.Removed));
                foreach (var toRemove in intervalsToRemove)
                {
                    intervalTimers.Remove(toRemove);
                }
            }
            return false;
        }

        public virtual void Apply(ActionType type, float deltaTime, Entity entity, ISerializableEntity target, Vector2? worldPosition = null)
        {
            if (this.type != type || !HasRequiredItems(entity)) { return; }

            if (!IsValidTarget(target)) { return; }

            if (duration > 0.0f && !Stackable)
            {
                //ignore if not stackable and there's already an identical statuseffect
                DurationListElement existingEffect = DurationList.Find(d => d.Parent == this && d.Targets.FirstOrDefault() == target);
                if (existingEffect != null)
                {
                    existingEffect.Reset(Math.Max(existingEffect.Timer, duration), user);
                    return;
                }
            }

            currentTargets.Clear();
            currentTargets.Add(target);
            if (!HasRequiredConditions(currentTargets)) { return; }
            Apply(deltaTime, entity, currentTargets, worldPosition);
        }

        protected readonly List<ISerializableEntity> currentTargets = new List<ISerializableEntity>();
        public virtual void Apply(ActionType type, float deltaTime, Entity entity, IReadOnlyList<ISerializableEntity> targets, Vector2? worldPosition = null)
        {
            if (this.type != type) { return; }
            if (ShouldWaitForInterval(entity, deltaTime)) { return; }

            currentTargets.Clear();
            foreach (ISerializableEntity target in targets)
            {
                if (!IsValidTarget(target)) { continue; }
                currentTargets.Add(target);
            }

            if (TargetIdentifiers != null && currentTargets.Count == 0) { return; }

            bool hasRequiredItems = HasRequiredItems(entity);
            if (!hasRequiredItems || !HasRequiredConditions(currentTargets))
            {
#if CLIENT
                if (!hasRequiredItems && playSoundOnRequiredItemFailure)
                {
                    PlaySound(entity, GetHull(entity), GetPosition(entity, targets, worldPosition));
                }
#endif
                return; 
            }

            if (duration > 0.0f && !Stackable)
            {
                //ignore if not stackable and there's already an identical statuseffect
                DurationListElement existingEffect = DurationList.Find(d => d.Parent == this && d.Targets.SequenceEqual(currentTargets));
                if (existingEffect != null)
                {
                    existingEffect?.Reset(Math.Max(existingEffect.Timer, duration), user);
                    return;
                }
            }

            Apply(deltaTime, entity, currentTargets, worldPosition);
        }

        private Hull GetHull(Entity entity)
        {
            Hull hull = null;
            if (entity is Character character)
            {
                hull = character.AnimController.CurrentHull;
            }
            else if (entity is Item item)
            {
                hull = item.CurrentHull;
            }
            return hull;
        }

        private Vector2 GetPosition(Entity entity, IReadOnlyList<ISerializableEntity> targets, Vector2? worldPosition = null)
        {
            Vector2 position = worldPosition ?? (entity == null || entity.Removed ? Vector2.Zero : entity.WorldPosition);
            if (worldPosition == null)
            {
                if (entity is Character character && !character.Removed && targetLimbs != null)
                {
                    foreach (var targetLimbType in targetLimbs)
                    {
                        Limb limb = character.AnimController.GetLimb(targetLimbType);
                        if (limb != null && !limb.Removed)
                        {
                            position = limb.WorldPosition;
                            break;
                        }
                    }
                }
                else if (HasTargetType(TargetType.Contained))
                {
                    for (int i = 0; i < targets.Count; i++)
                    {
                        if (targets[i] is Item targetItem)
                        {
                            position = targetItem.WorldPosition;
                            break;
                        }
                    }
                }
                else
                {
                    for (int i = 0; i < targets.Count; i++)
                    {
                        if (targets[i] is Limb targetLimb && !targetLimb.Removed)
                        {
                            position = targetLimb.WorldPosition;
                            break;
                        }
                    }
                }
                
            }
            position += Offset;
            return position;
        }

        protected void Apply(float deltaTime, Entity entity, IReadOnlyList<ISerializableEntity> targets, Vector2? worldPosition = null)
        {
            if (lifeTime > 0)
            {
                lifeTimer -= deltaTime;
                if (lifeTimer <= 0) { return; }
            }
            if (ShouldWaitForInterval(entity, deltaTime)) { return; }

            Hull hull = GetHull(entity);
            Vector2 position = GetPosition(entity, targets, worldPosition);
            if (useItemCount > 0)
            {
                Character useTargetCharacter = null;
                Limb useTargetLimb = null;
                for (int i = 0; i < targets.Count; i++)
                {
                    if (targets[i] is Character character && !character.Removed)
                    {
                        useTargetCharacter = character;
                        break;
                    }
                    else if (targets[i] is Limb limb && limb.character != null && !limb.character.Removed)
                    {
                        useTargetLimb = limb;
                        useTargetCharacter ??= limb.character;
                        break;
                    }
                }
                for (int i = 0; i < targets.Count; i++)
                {
                    if (targets[i] is not Item item) { continue; }                
                    for (int j = 0; j < useItemCount; j++)
                    {
                        if (item.Removed) { continue; }
                        item.Use(deltaTime, useTargetCharacter, useTargetLimb);
                    }
                }
            }

            if (dropItem)
            {
                for (int i = 0; i < targets.Count; i++)
                {
                    if (targets[i] is Item item)
                    {
                        item.Drop(dropper: null);
                    }
                }
            }
            if (dropContainedItems)
            {
                for (int i = 0; i < targets.Count; i++)
                {
                    if (targets[i] is Item item) 
                    { 
                        foreach (var itemContainer in item.GetComponents<ItemContainer>())
                        {
                            foreach (var containedItem in itemContainer.Inventory.AllItemsMod)
                            {
                                containedItem.Drop(dropper: null);
                            }
                        }
                    }
                    else if (targets[i] is Character character && character.Inventory != null)
                    {
                        foreach (var containedItem in character.Inventory.AllItemsMod)
                        {
                            containedItem.Drop(dropper: null);
                        }
                    }
                }
            }
            if (removeItem)
            {
                for (int i = 0; i < targets.Count; i++)
                {
                    if (targets[i] is Item item) { Entity.Spawner?.AddItemToRemoveQueue(item); }
                }
            }
            if (removeCharacter)
            {
                for (int i = 0; i < targets.Count; i++)
                {
                    var target = targets[i];
                    if (target is Character character) 
                    { 
                        Entity.Spawner?.AddEntityToRemoveQueue(character); 
                    }
                    else if (target is Limb limb)
                    {
                        Entity.Spawner?.AddEntityToRemoveQueue(limb.character);
                    }
                }
            }
            if (breakLimb || hideLimb)
            {
                for (int i = 0; i < targets.Count; i++)
                {
                    var target = targets[i];
                    Limb targetLimb = target as Limb;
                    if (targetLimb == null && target is Character character)
                    {
                        foreach (Limb limb in character.AnimController.Limbs)
                        {
                            if (limb.body == sourceBody)
                            {
                                targetLimb = limb;
                                break;
                            }
                        }
                    }
                    if (targetLimb != null)
                    {
                        if (breakLimb)
                        {
                            targetLimb.character.TrySeverLimbJoints(targetLimb, severLimbsProbability: 1, damage: -1, allowBeheading: true, ignoreSeveranceProbabilityModifier: true, attacker: user);
                        }
                        if (hideLimb)
                        {
                            targetLimb.HideAndDisable(hideLimbTimer);
                        }
                    }
                }
            }

            if (duration > 0.0f)
            {
                DurationList.Add(new DurationListElement(this, entity, targets, duration, user));
            }
            else
            {
                for (int i = 0; i < targets.Count; i++)
                {
                    var target = targets[i];
                    if (target == null) { continue; }
                    if (target is Entity targetEntity)
                    {
                        if (targetEntity.Removed) { continue; }
                    }
                    else if (target is Limb limb)
                    {
                        if (limb.Removed) { continue; }
                        position = limb.WorldPosition + Offset;
                    }

                    for (int j = 0; j < propertyNames.Length; j++)
                    {
                        if (target == null || target.SerializableProperties == null || !target.SerializableProperties.TryGetValue(propertyNames[j], out SerializableProperty property))
                        {
                            continue;
                        }
                        ApplyToProperty(target, property, j, deltaTime);
                    }
                }
            }

            foreach (Explosion explosion in Explosions)
            {
                explosion.Explode(position, damageSource: entity, attacker: user);
            }

            bool isNotClient = GameMain.NetworkMember == null || !GameMain.NetworkMember.IsClient;

            for (int i = 0; i < targets.Count; i++)
            {
                var target = targets[i];
                //if the effect has a duration, these will be done in the UpdateAll method
                if (duration > 0) { break; }
                if (target == null) { continue; }
                foreach (Affliction affliction in Afflictions)
                {
                    if (Rand.Value(Rand.RandSync.Unsynced) > affliction.Probability) { continue; }
                    Affliction newAffliction = affliction;
                    if (target is Character character)
                    {
                        if (character.Removed) { continue; }
                        newAffliction = GetMultipliedAffliction(affliction, entity, character, deltaTime, multiplyAfflictionsByMaxVitality);
                        character.LastDamageSource = entity;
                        foreach (Limb limb in character.AnimController.Limbs)
                        {
                            if (limb.Removed) { continue; }
                            if (limb.IsSevered) { continue; }
                            if (targetLimbs != null && !targetLimbs.Contains(limb.type)) { continue; }
                            AttackResult result = limb.character.DamageLimb(position, limb, newAffliction.ToEnumerable(), stun: 0.0f, playSound: false, attackImpulse: 0.0f, attacker: affliction.Source, allowStacking: !setValue);
                            limb.character.TrySeverLimbJoints(limb, SeverLimbsProbability, disableDeltaTime ? result.Damage : result.Damage / deltaTime, allowBeheading: true, attacker: affliction.Source);
                            RegisterTreatmentResults(entity, limb, affliction, result);
                            //only apply non-limb-specific afflictions to the first limb
                            if (!affliction.Prefab.LimbSpecific) { break; }
                        }
                    }
                    else if (target is Limb limb)
                    {
                        if (limb.IsSevered) { continue; }
                        if (limb.character.Removed || limb.Removed) { continue; }
                        newAffliction = GetMultipliedAffliction(affliction, entity, limb.character, deltaTime, multiplyAfflictionsByMaxVitality);
                        AttackResult result = limb.character.DamageLimb(position, limb, newAffliction.ToEnumerable(), stun: 0.0f, playSound: false, attackImpulse: 0.0f, attacker: affliction.Source, allowStacking: !setValue);
                        limb.character.TrySeverLimbJoints(limb, SeverLimbsProbability, disableDeltaTime ? result.Damage : result.Damage / deltaTime, allowBeheading: true, attacker: affliction.Source);
                        RegisterTreatmentResults(entity, limb, affliction, result);
                    }
                }
                
                foreach (var (affliction, amount) in ReduceAffliction)
                {
                    Limb targetLimb = null;
                    Character targetCharacter = null;
                    if (target is Character character)
                    {
                        targetCharacter = character;
                    }
                    else if (target is Limb limb && !limb.Removed)
                    {
                        targetLimb = limb;
                        targetCharacter = limb.character;
                    }
                    if (targetCharacter != null && !targetCharacter.Removed)
                    {
                        ActionType? actionType = null;
                        if (entity is Item item && item.UseInHealthInterface) { actionType = type; }
                        float reduceAmount = amount * GetAfflictionMultiplier(entity, targetCharacter, deltaTime);
                        float prevVitality = targetCharacter.Vitality;
                        if (targetLimb != null)
                        {
                            targetCharacter.CharacterHealth.ReduceAfflictionOnLimb(targetLimb, affliction, reduceAmount, treatmentAction: actionType);
                        }
                        else
                        {
                            targetCharacter.CharacterHealth.ReduceAfflictionOnAllLimbs(affliction, reduceAmount, treatmentAction: actionType);
                        }
                        targetCharacter.AIController?.OnHealed(healer: user, targetCharacter.Vitality - prevVitality);
                        if (user != null && user != targetCharacter)
                        {
                            if (!targetCharacter.IsDead)
                            {
                                targetCharacter.TryAdjustAttackerSkill(user, targetCharacter.Vitality - prevVitality);
                            }
                        };
#if SERVER
                        GameMain.Server.KarmaManager.OnCharacterHealthChanged(targetCharacter, user, prevVitality - targetCharacter.Vitality, 0.0f);
#endif
                    }
                }

                if (aiTriggers.Count > 0)
                {
                    Character targetCharacter = target as Character;
                    if (targetCharacter == null)
                    {
                        if (target is Limb targetLimb && !targetLimb.Removed)
                        {
                            targetCharacter = targetLimb.character;
                        }
                    }

                    Character entityCharacter = entity as Character;
                    targetCharacter ??= entityCharacter;
                    if (targetCharacter != null && !targetCharacter.Removed && !targetCharacter.IsPlayer)
                    {
                        if (targetCharacter.AIController is EnemyAIController enemyAI)
                        {
                            foreach (AITrigger trigger in aiTriggers)
                            {
                                if (Rand.Value(Rand.RandSync.Unsynced) > trigger.Probability) { continue; }
                                if (entityCharacter != targetCharacter)
                                {
                                    if (target is Limb targetLimb && targetCharacter.LastDamage.HitLimb is Limb hitLimb)
                                    {
                                        if (hitLimb != targetLimb) { continue; }
                                    }
                                }
                                if (targetCharacter.LastDamage.Damage < trigger.MinDamage) { continue; }
                                enemyAI.LaunchTrigger(trigger);
                                break;
                            }
                        }
                    }
                }

                if (talentTriggers.Count > 0)
                {
                    Character targetCharacter = CharacterFromTarget(target);
                    if (targetCharacter != null && !targetCharacter.Removed)
                    {
                        foreach (Identifier talentTrigger in talentTriggers)
                        {
                            targetCharacter.CheckTalents(AbilityEffectType.OnStatusEffectIdentifier, new AbilityStatusEffectIdentifier(talentTrigger));
                        }
                    }
                }

                if (isNotClient)
                {
                    // these effects do not need to be run clientside, as they are replicated from server to clients anyway
                    foreach (int giveExperience in giveExperiences)
                    {
                        Character targetCharacter = CharacterFromTarget(target);
                        if (targetCharacter != null && !targetCharacter.Removed)
                        {
                            targetCharacter?.Info?.GiveExperience(giveExperience);
                        }
                    }

                    if (giveSkills.Count > 0)
                    {
                        foreach (GiveSkill giveSkill in giveSkills)
                        {
                            Character targetCharacter = CharacterFromTarget(target);
                            if (targetCharacter != null && !targetCharacter.Removed)
                            {
                                Identifier skillIdentifier = giveSkill.SkillIdentifier == "randomskill" ? GetRandomSkill() : giveSkill.SkillIdentifier;
                                targetCharacter.Info?.IncreaseSkillLevel(skillIdentifier, giveSkill.Amount, !giveSkill.TriggerTalents);
                                Identifier GetRandomSkill()
                                {
                                    return targetCharacter.Info?.Job?.GetSkills().GetRandomUnsynced()?.Identifier ?? Identifier.Empty;
                                }
                            }
                        }
                    }

                    if (giveTalentInfos.Count > 0)
                    {
                        Character targetCharacter = CharacterFromTarget(target);
                        if (targetCharacter?.Info == null) { continue; }
                        if (!TalentTree.JobTalentTrees.TryGet(targetCharacter.Info.Job.Prefab.Identifier, out TalentTree characterTalentTree)) { continue; }

                        foreach (GiveTalentInfo giveTalentInfo in giveTalentInfos)
                        {
                            if (giveTalentInfo.GiveRandom)
                            {                        
                                // for the sake of technical simplicity, for now do not allow talents to be given if the character could unlock them in their talent tree as well
                                IEnumerable<Identifier> viableTalents = giveTalentInfo.TalentIdentifiers.Where(id => !targetCharacter.Info.UnlockedTalents.Contains(id) && !characterTalentTree.AllTalentIdentifiers.Contains(id));
                                if (viableTalents.None()) { continue; }
                                targetCharacter.GiveTalent(viableTalents.GetRandomUnsynced(), true);
                            }
                            else
                            {
                                foreach (Identifier id in giveTalentInfo.TalentIdentifiers)
                                {
                                    if (targetCharacter.Info.UnlockedTalents.Contains(id) || characterTalentTree.AllTalentIdentifiers.Contains(id)) { continue; }
                                    targetCharacter.GiveTalent(id, true);
                                }
                            }
                        }
                    }
                }
            }

            if (FireSize > 0.0f && entity != null)
            {
                var fire = new FireSource(position, hull);
                fire.Size = new Vector2(FireSize, fire.Size.Y);
            }

            if (isNotClient && GameMain.GameSession?.EventManager is { } eventManager)
            {
                foreach (EventPrefab eventPrefab in triggeredEvents)
                {
                    Event ev = eventPrefab.CreateInstance();
                    if (ev == null) { continue; }
                    eventManager.QueuedEvents.Enqueue(ev);

                    if (ev is ScriptedEvent scriptedEvent)
                    {
                        if (!triggeredEventTargetTag.IsEmpty)
                        {
                            List<Entity> eventTargets = targets.Where(t => t is Entity).Cast<Entity>().ToList();

                            if (eventTargets.Count > 0)
                            {
                                scriptedEvent.Targets.Add(triggeredEventTargetTag, eventTargets);
                            }
                        }

                        if (!triggeredEventEntityTag.IsEmpty && entity != null)
                        {
                            scriptedEvent.Targets.Add(triggeredEventEntityTag, new List<Entity> { entity });
                        }
                    }
                }
            }

            if (isNotClient && entity != null && Entity.Spawner != null) //clients are not allowed to spawn entities
            {
                foreach (CharacterSpawnInfo characterSpawnInfo in spawnCharacters)
                {
                    var characters = new List<Character>();
                    for (int i = 0; i < characterSpawnInfo.Count; i++)
                    {
                        Entity.Spawner.AddCharacterToSpawnQueue(characterSpawnInfo.SpeciesName, position + Rand.Vector(characterSpawnInfo.Spread, Rand.RandSync.Unsynced) + characterSpawnInfo.Offset,
                            onSpawn: newCharacter =>
                            {
                                if (characterSpawnInfo.TotalMaxCount > 0)
                                {
                                    if (Character.CharacterList.Count(c => c.SpeciesName == characterSpawnInfo.SpeciesName && c.TeamID == newCharacter.TeamID) > characterSpawnInfo.TotalMaxCount)
                                    {
                                        Entity.Spawner?.AddEntityToRemoveQueue(newCharacter);
                                        return;
                                    }
                                }
                                if (newCharacter.AIController is EnemyAIController enemyAi &&
                                    enemyAi.PetBehavior != null &&
                                    entity is Item item &&
                                    item.ParentInventory is CharacterInventory inv)
                                {
                                    enemyAi.PetBehavior.Owner = inv.Owner as Character;
                                }
                                characters.Add(newCharacter);
                                if (characters.Count == characterSpawnInfo.Count)
                                {
                                    SwarmBehavior.CreateSwarm(characters.Cast<AICharacter>());
                                }
                                if (!characterSpawnInfo.AfflictionOnSpawn.IsEmpty)
                                {
                                    if (!AfflictionPrefab.Prefabs.TryGet(characterSpawnInfo.AfflictionOnSpawn, out AfflictionPrefab afflictionPrefab))
                                    {
                                        DebugConsole.NewMessage($"Could not apply an affliction to the spawned character(s). No affliction with the identifier \"{characterSpawnInfo.AfflictionOnSpawn}\" found.", Color.Red);
                                        return;
                                    }
                                    newCharacter.CharacterHealth.ApplyAffliction(newCharacter.AnimController.MainLimb, afflictionPrefab.Instantiate(characterSpawnInfo.AfflictionStrength));
                                }
                                if (characterSpawnInfo.Stun > 0)
                                {
                                    newCharacter.SetStun(characterSpawnInfo.Stun);
                                }
                                foreach (var target in targets)
                                {
                                    if (!(target is Character character)) { continue; }
                                    if (characterSpawnInfo.TransferInventory && character.Inventory != null && newCharacter.Inventory != null)
                                    {
                                        if (character.Inventory.Capacity != newCharacter.Inventory.Capacity) { return; }
                                        for (int i = 0; i < character.Inventory.Capacity && i < newCharacter.Inventory.Capacity; i++)
                                        {
                                            character.Inventory.GetItemsAt(i).ForEachMod(item => newCharacter.Inventory.TryPutItem(item, i, allowSwapping: true, allowCombine: false, user: null));
                                        }
                                    }
                                    if (characterSpawnInfo.TransferBuffs || characterSpawnInfo.TransferAfflictions)
                                    {
                                        foreach (Affliction affliction in character.CharacterHealth.GetAllAfflictions())
                                        {
                                            if (!characterSpawnInfo.TransferAfflictions && characterSpawnInfo.TransferBuffs && affliction.Prefab.IsBuff)
                                            {
                                                newCharacter.CharacterHealth.ApplyAffliction(newCharacter.AnimController.MainLimb, affliction.Prefab.Instantiate(affliction.Strength));
                                            }
                                            if (characterSpawnInfo.TransferAfflictions)
                                            {
                                                newCharacter.CharacterHealth.ApplyAffliction(newCharacter.AnimController.MainLimb, affliction.Prefab.Instantiate(affliction.Strength));
                                            }
                                        }
                                    }
                                    if (i == characterSpawnInfo.Count) // Only perform the below actions if this is the last character being spawned.
                                    {
                                        if (characterSpawnInfo.TransferControl)
                                        {
#if CLIENT
                                            if (Character.Controlled == target)
                                            {
                                                Character.Controlled = newCharacter;
                                            }
#elif SERVER
                                            foreach (Client c in GameMain.Server.ConnectedClients)
                                            {
                                                if (c.Character != target) { continue; }                                                
                                                GameMain.Server.SetClientCharacter(c, newCharacter);                                                
                                            }
#endif
                                        }
                                        if (characterSpawnInfo.RemovePreviousCharacter) { Entity.Spawner?.AddEntityToRemoveQueue(character); }
                                    }                                    
                                }
                            });
                    }
                }

                if (spawnItemRandomly)
                {
                    SpawnItem(spawnItems.GetRandomUnsynced());
                }
                else
                {
                    foreach (ItemSpawnInfo itemSpawnInfo in spawnItems)
                    {
                        for (int i = 0; i < itemSpawnInfo.Count; i++)
                        {
                            SpawnItem(itemSpawnInfo);
                        }
                    }
                }


                void SpawnItem(ItemSpawnInfo chosenItemSpawnInfo)
                {
                    switch (chosenItemSpawnInfo.SpawnPosition)
                    {
                        case ItemSpawnInfo.SpawnPositionType.This:
                            Entity.Spawner.AddItemToSpawnQueue(chosenItemSpawnInfo.ItemPrefab, position + Rand.Vector(chosenItemSpawnInfo.Spread, Rand.RandSync.Unsynced), onSpawned: newItem =>
                            {
                                Item parentItem = entity as Item;
                                Projectile projectile = newItem.GetComponent<Projectile>();
                                if (entity != null)
                                {
                                    var rope = newItem.GetComponent<Rope>();
                                    if (rope != null && sourceBody != null && sourceBody.UserData is Limb sourceLimb)
                                    {
                                        rope.Attach(sourceLimb, newItem);
#if SERVER
                                        newItem.CreateServerEvent(rope);
#endif
                                    }
                                    float spread = Rand.Range(-chosenItemSpawnInfo.AimSpreadRad, chosenItemSpawnInfo.AimSpreadRad);
                                    float rotation = chosenItemSpawnInfo.RotationRad;
                                    Vector2 spawnPos = sourceBody != null ? sourceBody.SimPosition : entity.SimPosition;
                                    switch (chosenItemSpawnInfo.RotationType)
                                    {
                                        case ItemSpawnInfo.SpawnRotationType.Fixed:
                                            if (sourceBody != null)
                                            {
                                                rotation = sourceBody.TransformRotation(chosenItemSpawnInfo.RotationRad);
                                            }
                                            else if (parentItem?.body != null)
                                            {
                                                rotation = parentItem.body.TransformRotation(chosenItemSpawnInfo.RotationRad);
                                            }
                                            break;
                                        case ItemSpawnInfo.SpawnRotationType.Target:
                                            rotation = MathUtils.VectorToAngle(entity.SimPosition - spawnPos);
                                            break;
                                        case ItemSpawnInfo.SpawnRotationType.Limb:
                                            if (sourceBody != null)
                                            {
                                                rotation = sourceBody.TransformedRotation;
                                            }
                                            break;
                                        case ItemSpawnInfo.SpawnRotationType.Collider:
                                            if (parentItem?.body != null)
                                            {
                                                rotation = parentItem.body.Rotation;
                                            }
                                            else if (user != null)
                                            {
                                                rotation = user.AnimController.Collider.Rotation + MathHelper.PiOver2;
                                            }
                                            break;
                                        case ItemSpawnInfo.SpawnRotationType.MainLimb:
                                            if (user != null)
                                            {
                                                rotation = user.AnimController.MainLimb.body.TransformedRotation;
                                            }
                                            break;
                                        case ItemSpawnInfo.SpawnRotationType.Random:
                                            if (projectile != null)
                                            {
                                                DebugConsole.LogError("Random rotation is not supported for Projectiles.");
                                            }
                                            else
                                            {
                                                rotation = Rand.Range(0f, MathHelper.TwoPi, Rand.RandSync.Unsynced);
                                            }
                                            break;
                                        default:
                                            throw new NotImplementedException("Item spawn rotation type not implemented: " + chosenItemSpawnInfo.RotationType);
                                    }
                                    if (user != null)
                                    {
                                        rotation += chosenItemSpawnInfo.RotationRad * user.AnimController.Dir;
                                    }
                                    rotation += spread;
                                    if (projectile != null)
                                    {
<<<<<<< HEAD
=======
                                        Vector2 spawnPos;
                                        if (projectile.Hitscan)
                                        {
                                            spawnPos = sourceBody != null ? sourceBody.SimPosition : entity.SimPosition;
                                        }
                                        else
                                        {
                                            spawnPos = ConvertUnits.ToSimUnits(worldPos);
                                        }
>>>>>>> 2f7205fb
                                        projectile.Shoot(user, spawnPos, spawnPos, rotation,
                                            ignoredBodies: user?.AnimController.Limbs.Where(l => !l.IsSevered).Select(l => l.body.FarseerBody).ToList(), createNetworkEvent: true);
                                    }
                                    else if (newItem.body != null)
                                    {
                                        newItem.body.SetTransform(newItem.SimPosition, rotation);
                                        Vector2 impulseDir = new Vector2(MathF.Cos(rotation), MathF.Sin(rotation));
                                        newItem.body.ApplyLinearImpulse(impulseDir * chosenItemSpawnInfo.Impulse);
                                    }
                                }
                                newItem.Condition = newItem.MaxCondition * chosenItemSpawnInfo.Condition;
                            });
                            break;
                        case ItemSpawnInfo.SpawnPositionType.ThisInventory:
                            {
                                Inventory inventory = null;
                                if (entity is Character character && character.Inventory != null)
                                {
                                    inventory = character.Inventory;
                                }
                                else if (entity is Item item)
                                {
                                    var itemContainer = item.GetComponent<ItemContainer>();
                                    inventory = itemContainer?.Inventory;
                                    if (!chosenItemSpawnInfo.SpawnIfCantBeContained && !itemContainer.CanBeContained(chosenItemSpawnInfo.ItemPrefab))
                                    {
                                        return;
                                    }
                                }
                                if (inventory != null && (inventory.CanBePut(chosenItemSpawnInfo.ItemPrefab) || chosenItemSpawnInfo.SpawnIfInventoryFull))
                                {
                                    Entity.Spawner.AddItemToSpawnQueue(chosenItemSpawnInfo.ItemPrefab, inventory, spawnIfInventoryFull: chosenItemSpawnInfo.SpawnIfInventoryFull, onSpawned: item =>
                                    {
                                        if (chosenItemSpawnInfo.Equip && entity is Character character && character.Inventory != null)
                                        {
                                            //if the item is both pickable and wearable, try to wear it instead of picking it up
                                            List<InvSlotType> allowedSlots =
                                               item.GetComponents<Pickable>().Count() > 1 ?
                                               new List<InvSlotType>(item.GetComponent<Wearable>()?.AllowedSlots ?? item.GetComponent<Pickable>().AllowedSlots) :
                                               new List<InvSlotType>(item.AllowedSlots);
                                            allowedSlots.Remove(InvSlotType.Any);
                                            character.Inventory.TryPutItem(item, null, allowedSlots);
                                        }
                                        item.Condition = item.MaxCondition * chosenItemSpawnInfo.Condition;
                                    });
                                }
                            }
                            break;
                        case ItemSpawnInfo.SpawnPositionType.SameInventory:
                            {
                                Inventory inventory = null;
                                if (entity is Character character)
                                {
                                    inventory = character.Inventory;
                                }
                                else if (entity is Item item)
                                {
                                    inventory = item.ParentInventory;
                                }
                                if (inventory != null)
                                {
                                    Entity.Spawner.AddItemToSpawnQueue(chosenItemSpawnInfo.ItemPrefab, inventory, spawnIfInventoryFull: chosenItemSpawnInfo.SpawnIfInventoryFull, onSpawned: (Item newItem) =>
                                    {
                                        newItem.Condition = newItem.MaxCondition * chosenItemSpawnInfo.Condition;
                                    });
                                }
                            }
                            break;
                        case ItemSpawnInfo.SpawnPositionType.ContainedInventory:
                            {
                                Inventory thisInventory = null;
                                if (entity is Character character)
                                {
                                    thisInventory = character.Inventory;
                                }
                                else if (entity is Item item)
                                {
                                    var itemContainer = item.GetComponent<ItemContainer>();
                                    thisInventory = itemContainer?.Inventory;
                                    if (!chosenItemSpawnInfo.SpawnIfCantBeContained && !itemContainer.CanBeContained(chosenItemSpawnInfo.ItemPrefab))
                                    {
                                        return;
                                    }
                                }
                                if (thisInventory != null)
                                {
                                    foreach (Item item in thisInventory.AllItems)
                                    {
                                        Inventory containedInventory = item.GetComponent<ItemContainer>()?.Inventory;
                                        if (containedInventory != null && (containedInventory.CanBePut(chosenItemSpawnInfo.ItemPrefab) || chosenItemSpawnInfo.SpawnIfInventoryFull))
                                        {
                                            Entity.Spawner.AddItemToSpawnQueue(chosenItemSpawnInfo.ItemPrefab, containedInventory, spawnIfInventoryFull: chosenItemSpawnInfo.SpawnIfInventoryFull, onSpawned: (Item newItem) =>
                                            {
                                                newItem.Condition = newItem.MaxCondition * chosenItemSpawnInfo.Condition;
                                            });
                                        }
                                        break;
                                    }
                                }
                            }
                            break;
                    }
                }
            }

            ApplyProjSpecific(deltaTime, entity, targets, hull, position, playSound: true);

            if (Interval > 0.0f && entity != null)
            {
                intervalTimers[entity] = Interval;
            }

            static Character CharacterFromTarget(ISerializableEntity target)
            {
                Character targetCharacter = target as Character;
                if (targetCharacter == null)
                {
                    if (target is Limb targetLimb && !targetLimb.Removed)
                    {
                        targetCharacter = targetLimb.character;
                    }
                }
                return targetCharacter;
            }
        }

        partial void ApplyProjSpecific(float deltaTime, Entity entity, IReadOnlyList<ISerializableEntity> targets, Hull currentHull, Vector2 worldPosition, bool playSound);

        private void ApplyToProperty(ISerializableEntity target, SerializableProperty property, int effectIndex, float deltaTime)
        {
            if (disableDeltaTime || setValue) { deltaTime = 1.0f; }
            object propertyEffect = propertyEffects[effectIndex];
            if (propertyEffect is int || propertyEffect is float)
            {
                float propertyValueF = property.GetFloatValue(target);
                if (property.PropertyType == typeof(float))
                {
                    float floatValue = propertyEffect is float single ? single : (int)propertyEffect;
                    floatValue *= deltaTime;
                    if (!setValue)
                    {
                        floatValue += propertyValueF;
                    }
                    property.TrySetValue(target, floatValue);
                    return;
                }
                else if (property.PropertyType == typeof(int))
                {
                    int intValue = (int)(propertyEffect is float single ? single * deltaTime : (int)propertyEffect * deltaTime);
                    if (!setValue)
                    {
                        intValue += (int)propertyValueF;
                    }
                    property.TrySetValue(target, intValue);
                    return;
                }
            }
            else if (propertyEffect is bool propertyValueBool)
            {
                property.TrySetValue(target, propertyValueBool);
                return;
            }
            property.TrySetValue(target, propertyEffect);
        }

        public static void UpdateAll(float deltaTime)
        {
            UpdateAllProjSpecific(deltaTime);

            DelayedEffect.Update(deltaTime);
            for (int i = DurationList.Count - 1; i >= 0; i--)
            {
                DurationListElement element = DurationList[i];

                if (element.Parent.CheckConditionalAlways && !element.Parent.HasRequiredConditions(element.Targets))
                {
                    DurationList.RemoveAt(i);
                    continue;
                }

                element.Targets.RemoveAll(t =>
                    (t is Entity entity && entity.Removed) ||
                    (t is Limb limb && (limb.character == null || limb.character.Removed)));
                if (element.Targets.Count == 0)
                {
                    DurationList.RemoveAt(i);
                    continue;
                }

                foreach (ISerializableEntity target in element.Targets)
                {
                    for (int n = 0; n < element.Parent.propertyNames.Length; n++)
                    {
                        if (target == null ||
                            target.SerializableProperties == null ||
                            !target.SerializableProperties.TryGetValue(element.Parent.propertyNames[n], out SerializableProperty property))
                        {
                            continue;
                        }
                        element.Parent.ApplyToProperty(target, property, n, CoroutineManager.DeltaTime);
                    }

                    foreach (Affliction affliction in element.Parent.Afflictions)
                    {
                        Affliction newAffliction = affliction;
                        if (target is Character character)
                        {
                            if (character.Removed) { continue; }
                            newAffliction = element.Parent.GetMultipliedAffliction(affliction, element.Entity, character, deltaTime, element.Parent.multiplyAfflictionsByMaxVitality);
                            var result = character.AddDamage(character.WorldPosition, newAffliction.ToEnumerable(), stun: 0.0f, playSound: false, attacker: element.User);
                            element.Parent.RegisterTreatmentResults(element.Entity, result.HitLimb, affliction, result);
                        }
                        else if (target is Limb limb)
                        {
                            if (limb.character.Removed || limb.Removed) { continue; }
                            newAffliction = element.Parent.GetMultipliedAffliction(affliction, element.Entity, limb.character, deltaTime, element.Parent.multiplyAfflictionsByMaxVitality);
                            var result = limb.character.DamageLimb(limb.WorldPosition, limb, newAffliction.ToEnumerable(), stun: 0.0f, playSound: false, attackImpulse: 0.0f, attacker: element.User);
                            element.Parent.RegisterTreatmentResults(element.Entity, limb, affliction, result);
                        }
                    }
                    
                    foreach (var (affliction, amount) in element.Parent.ReduceAffliction)
                    {
                        Limb targetLimb = null;
                        Character targetCharacter = null;
                        if (target is Character character)
                        {
                            targetCharacter = character;
                        }
                        else if (target is Limb limb)
                        {
                            targetLimb = limb;
                            targetCharacter = limb.character;
                        }
                        if (targetCharacter != null && !targetCharacter.Removed)
                        {
                            ActionType? actionType = null;
                            if (element.Entity is Item item && item.UseInHealthInterface) { actionType = element.Parent.type; }
                            float reduceAmount = amount * element.Parent.GetAfflictionMultiplier(element.Entity, targetCharacter, deltaTime);
                            float prevVitality = targetCharacter.Vitality;
                            if (targetLimb != null)
                            {
                                targetCharacter.CharacterHealth.ReduceAfflictionOnLimb(targetLimb, affliction, reduceAmount, treatmentAction: actionType);
                            }
                            else
                            {
                                targetCharacter.CharacterHealth.ReduceAfflictionOnAllLimbs(affliction, reduceAmount, treatmentAction: actionType);
                            }
                            if (element.User != null && element.User != targetCharacter)
                            {
                                targetCharacter.AIController?.OnHealed(healer: element.User, targetCharacter.Vitality - prevVitality);
                                if (!targetCharacter.IsDead)
                                {
                                    targetCharacter.TryAdjustAttackerSkill(element.User, targetCharacter.Vitality - prevVitality);
                                }
                            };
#if SERVER
                            GameMain.Server.KarmaManager.OnCharacterHealthChanged(targetCharacter, element.User, prevVitality - targetCharacter.Vitality, 0.0f);
#endif
                        }
                    }
                }

                element.Parent.ApplyProjSpecific(deltaTime, 
                    element.Entity, 
                    element.Targets, 
                    element.Parent.GetHull(element.Entity), 
                    element.Parent.GetPosition(element.Entity, element.Targets),
                    playSound: element.Timer >= element.Duration);

                element.Timer -= deltaTime;

                if (element.Timer > 0.0f) { continue; }
                DurationList.Remove(element);
            }
        }

        private float GetAfflictionMultiplier(Entity entity, Character targetCharacter, float deltaTime)
        {
            float multiplier = !setValue && !disableDeltaTime ? deltaTime : 1.0f;
            if (entity is Item sourceItem && sourceItem.HasTag("medical"))
            {
                multiplier *= 1 + targetCharacter.GetStatValue(StatTypes.MedicalItemEffectivenessMultiplier);

                if (user is not null)
                {
                    multiplier *= 1 + user.GetStatValue(StatTypes.MedicalItemApplyingMultiplier);
                }
            }

            return multiplier * AfflictionMultiplier;
        }

        private Affliction GetMultipliedAffliction(Affliction affliction, Entity entity, Character targetCharacter, float deltaTime, bool? multiplyByMaxVitality)
        {
            float afflictionMultiplier = GetAfflictionMultiplier(entity, targetCharacter, deltaTime);
            if (multiplyByMaxVitality ?? affliction.MultiplyByMaxVitality)
            {
                afflictionMultiplier *= targetCharacter.MaxVitality / 100f;
            }

            if (user is not null)
            {
                if (affliction.Prefab.IsBuff)
                {
                    afflictionMultiplier *= 1 + user.GetStatValue(StatTypes.MedicalItemDurationMultiplier);
                }
                else if (affliction.Prefab.AfflictionType == "poison")
                {
                    afflictionMultiplier *= 1 + user.GetStatValue(StatTypes.PoisonMultiplier);
                }
            }

            if (!MathUtils.NearlyEqual(afflictionMultiplier, 1.0f))
            {
                return affliction.CreateMultiplied(afflictionMultiplier, affliction);
            }
            return affliction;
        }

        private void RegisterTreatmentResults(Entity entity, Limb limb, Affliction affliction, AttackResult result)
        {
            if (entity is Item item && item.UseInHealthInterface && limb != null)
            {
                foreach (Affliction limbAffliction in limb.character.CharacterHealth.GetAllAfflictions())
                {
                    if (result.Afflictions != null && result.Afflictions.Any(a => a.Prefab == limbAffliction.Prefab) &&
                       (!affliction.Prefab.LimbSpecific || limb.character.CharacterHealth.GetAfflictionLimb(affliction) == limb))
                    {
                        if (type == ActionType.OnUse || type == ActionType.OnSuccess)
                        {
                            limbAffliction.AppliedAsSuccessfulTreatmentTime = Timing.TotalTime;
                        }
                        else if (type == ActionType.OnFailure)
                        {
                            limbAffliction.AppliedAsFailedTreatmentTime = Timing.TotalTime;
                        }
                    }
                }
            }
        }

        static partial void UpdateAllProjSpecific(float deltaTime);

        public static void StopAll()
        {
            CoroutineManager.StopCoroutines("statuseffect");
            DelayedEffect.DelayList.Clear();
            DurationList.Clear();
        }

        public void AddTag(string tag)
        {
            if (tags.Contains(tag)) { return; }
            tags.Add(tag);
        }

        public bool HasTag(string tag)
        {
            if (tag == null) { return true; }

            return (tags.Contains(tag) || tags.Contains(tag.ToLowerInvariant()));
        }
    }
}<|MERGE_RESOLUTION|>--- conflicted
+++ resolved
@@ -1779,7 +1779,19 @@
                                     }
                                     float spread = Rand.Range(-chosenItemSpawnInfo.AimSpreadRad, chosenItemSpawnInfo.AimSpreadRad);
                                     float rotation = chosenItemSpawnInfo.RotationRad;
-                                    Vector2 spawnPos = sourceBody != null ? sourceBody.SimPosition : entity.SimPosition;
+                                    Vector2 worldPos;
+                                    if (sourceBody != null)
+                                    {
+                                        worldPos = sourceBody.Position;
+                                        if (user?.Submarine != null)
+                                        {
+                                            worldPos += user.Submarine.Position;
+                                        }
+                                    }
+                                    else
+                                    {
+                                        worldPos = entity.WorldPosition;
+                                    }
                                     switch (chosenItemSpawnInfo.RotationType)
                                     {
                                         case ItemSpawnInfo.SpawnRotationType.Fixed:
@@ -1793,7 +1805,7 @@
                                             }
                                             break;
                                         case ItemSpawnInfo.SpawnRotationType.Target:
-                                            rotation = MathUtils.VectorToAngle(entity.SimPosition - spawnPos);
+                                            rotation = MathUtils.VectorToAngle(entity.WorldPosition - worldPos);
                                             break;
                                         case ItemSpawnInfo.SpawnRotationType.Limb:
                                             if (sourceBody != null)
@@ -1837,8 +1849,6 @@
                                     rotation += spread;
                                     if (projectile != null)
                                     {
-<<<<<<< HEAD
-=======
                                         Vector2 spawnPos;
                                         if (projectile.Hitscan)
                                         {
@@ -1848,7 +1858,6 @@
                                         {
                                             spawnPos = ConvertUnits.ToSimUnits(worldPos);
                                         }
->>>>>>> 2f7205fb
                                         projectile.Shoot(user, spawnPos, spawnPos, rotation,
                                             ignoredBodies: user?.AnimController.Limbs.Where(l => !l.IsSevered).Select(l => l.body.FarseerBody).ToList(), createNetworkEvent: true);
                                     }
