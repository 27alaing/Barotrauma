﻿using Barotrauma.Networking;
using FarseerPhysics;
using FarseerPhysics.Dynamics;
using FarseerPhysics.Dynamics.Contacts;
using Microsoft.Xna.Framework;
using System;
using System.Collections.Generic;
using System.Linq;
using System.Xml.Linq;

namespace Barotrauma.Items.Components
{
    partial class Holdable : Pickable, IServerSerializable, IClientSerializable
    {
        private readonly struct EventData : IEventData
        {
            public readonly Vector2 AttachPos;
            
            public EventData(Vector2 attachPos)
            {
                AttachPos = attachPos;
            }
        }

        private const float MaxAttachDistance = ItemPrefab.DefaultInteractDistance * 0.95f;

        //the position(s) in the item that the Character grabs
        protected Vector2[] handlePos;
        private readonly Vector2[] scaledHandlePos;

        private readonly InputType prevPickKey;
        private LocalizedString prevMsg;
        private Dictionary<RelatedItem.RelationType, List<RelatedItem>> prevRequiredItems;

        //the distance from the holding characters elbow to center of the physics body of the item
        protected Vector2 holdPos;

        protected Vector2 aimPos;

        private float swingState;

        private Character prevEquipper;

        public override bool IsAttached => Attached;

        private bool attachable, attached, attachedByDefault;
        private Voronoi2.VoronoiCell attachTargetCell;
        private PhysicsBody body;
        public PhysicsBody Pusher
        {
            get;
            private set;
        }
        [Serialize(true, IsPropertySaveable.Yes, description: "Is the item currently able to push characters around? True by default. Only valid if blocksplayers is set to true.")]
        public bool CanPush
        {
            get;
            set;
        }

        public PhysicsBody Body
        {
            get { return item.body ?? body; }
        }

        [Serialize(false, IsPropertySaveable.Yes, description: "Is the item currently attached to a wall (only valid if Attachable is set to true).")]
        public bool Attached
        {
            get { return attached && item.ParentInventory == null; }
            set
            {
                attached = value;
                item.CheckCleanable();
                item.SetActiveSprite();
            }
        }

        [Serialize(true, IsPropertySaveable.Yes, description: "Can the item be pointed to a specific direction or do the characters always hold it in a static pose.")]
        public bool Aimable
        {
            get;
            set;
        }

        [Serialize(false, IsPropertySaveable.No, description: "Should the character adjust its pose when aiming with the item. Most noticeable underwater, where the character will rotate its entire body to face the direction the item is aimed at.")]
        public bool ControlPose
        {
            get;
            set;
        }

        [Serialize(false, IsPropertySaveable.No, description: "Use the hand rotation instead of torso rotation for the item hold angle. Enable this if you want the item just to follow with the arm when not aiming instead of forcing the arm to a hold pose.")]
        public bool UseHandRotationForHoldAngle
        {
            get;
            set;
        }

        [Serialize(false, IsPropertySaveable.No, description: "Can the item be attached to walls.")]
        public bool Attachable
        {
            get { return attachable; }
            set { attachable = value; }
        }

        [Serialize(true, IsPropertySaveable.No, description: "Can the item be reattached to walls after it has been deattached (only valid if Attachable is set to true).")]
        public bool Reattachable
        {
            get;
            set;
        }

        [Serialize(false, IsPropertySaveable.No, description: "Can the item only be attached in limited amount? Uses permanent stat values to check for legibility.")]
        public bool LimitedAttachable
        {
            get;
            set;
        }

        [Serialize(false, IsPropertySaveable.No, description: "Should the item be attached to a wall by default when it's placed in the submarine editor.")]
        public bool AttachedByDefault
        {
            get { return attachedByDefault; }
            set { attachedByDefault = value; }
        }

        [Serialize("0.0,0.0", IsPropertySaveable.No, description: "The position the character holds the item at (in pixels, as an offset from the character's shoulder)."+
            " For example, a value of 10,-100 would make the character hold the item 100 pixels below the shoulder and 10 pixels forwards.")]
        public Vector2 HoldPos
        {
            get { return ConvertUnits.ToDisplayUnits(holdPos); }
            set { holdPos = ConvertUnits.ToSimUnits(value); }
        }

        [Serialize("0.0,0.0", IsPropertySaveable.No, description: "The position the character holds the item at when aiming (in pixels, as an offset from the character's shoulder)."+
            " Works similarly as HoldPos, except that the position is rotated according to the direction the player is aiming at. For example, a value of 10,-100 would make the character hold the item 100 pixels below the shoulder and 10 pixels forwards when aiming directly to the right.")]
        public Vector2 AimPos
        {
            get { return ConvertUnits.ToDisplayUnits(aimPos); }
            set { aimPos = ConvertUnits.ToSimUnits(value); }
        }

        protected float holdAngle;
#if DEBUG
        [Editable, Serialize(0.0f, IsPropertySaveable.No, description: "The rotation at which the character holds the item (in degrees, relative to the rotation of the character's hand).")]
#else
        [Serialize(0.0f, IsPropertySaveable.No)] 
#endif
        public float HoldAngle
        {
            get { return MathHelper.ToDegrees(holdAngle); }
            set { holdAngle = MathHelper.ToRadians(value); }
        }

        protected float aimAngle;
#if DEBUG
        [Editable, Serialize(0.0f, IsPropertySaveable.No, description: "The rotation at which the character holds the item while aiming (in degrees, relative to the rotation of the character's hand).")]
#else
        [Serialize(0.0f, IsPropertySaveable.No)] 
#endif
        public float AimAngle
        {
            get { return MathHelper.ToDegrees(aimAngle); }
            set { aimAngle = MathHelper.ToRadians(value); }
        }

        private Vector2 swingAmount;
#if DEBUG
        [Editable, Serialize("0.0,0.0", IsPropertySaveable.No, description: "How much the item swings around when aiming/holding it (in pixels, as an offset from AimPos/HoldPos).")]
#else
        [Serialize("0.0,0.0", IsPropertySaveable.No)] 
#endif
        public Vector2 SwingAmount
        {
            get { return ConvertUnits.ToDisplayUnits(swingAmount); }
            set { swingAmount = ConvertUnits.ToSimUnits(value); }
        }
#if DEBUG
        [Editable, Serialize(0.0f, IsPropertySaveable.No, description: "How fast the item swings around when aiming/holding it (only valid if SwingAmount is set).")]
#else
        [Serialize(0.0f, IsPropertySaveable.No)]
#endif

        public float SwingSpeed { get; set; }

#if DEBUG
        [Editable, Serialize(false, IsPropertySaveable.No, description: "Should the item swing around when it's being held.")]
#else
        [Serialize(false, IsPropertySaveable.No)]
#endif
        public bool SwingWhenHolding { get; set; }

#if DEBUG
        [Editable, Serialize(false, IsPropertySaveable.No, description: "Should the item swing around when it's being aimed.")]
#else
        [Serialize(false, IsPropertySaveable.No)]
#endif
        public bool SwingWhenAiming { get; set; }

#if DEBUG
        [Editable, Serialize(false, IsPropertySaveable.No, description: "Should the item swing around when it's being used (for example, when firing a weapon or a welding tool).")]
#else
        [Serialize(false, IsPropertySaveable.No)]
#endif
        public bool SwingWhenUsing { get; set; }

#if DEBUG
        [Editable, Serialize(false, IsPropertySaveable.No)]
#else
        [Serialize(false, IsPropertySaveable.No)]
#endif
        public bool DisableHeadRotation { get; set; }

        [ConditionallyEditable(ConditionallyEditable.ConditionType.Attachable, MinValueFloat = 0.0f, MaxValueFloat = 0.999f, DecimalCount = 3), Serialize(0.55f, IsPropertySaveable.No, description: "Sprite depth that's used when the item is NOT attached to a wall.")]
        public float SpriteDepthWhenDropped
        {
            get;
            set;
        }

        public Holdable(Item item, ContentXElement element)
            : base(item, element)
        {
            body = item.body;

            Pusher = null;
            if (element.GetAttributeBool("blocksplayers", false))
            {
                Pusher = new PhysicsBody(item.body.Width, item.body.Height, item.body.Radius, 
                    item.body.Density,
                    BodyType.Dynamic,
                    Physics.CollisionItemBlocking, 
                    Physics.CollisionCharacter | Physics.CollisionProjectile)
                {
                    Enabled = false,
                    UserData = this
                };
                Pusher.FarseerBody.OnCollision += OnPusherCollision;
                Pusher.FarseerBody.FixedRotation = false;
                Pusher.FarseerBody.IgnoreGravity = true;
            }

            handlePos = new Vector2[2];
            scaledHandlePos = new Vector2[2];
            Vector2 previousValue = Vector2.Zero;
            for (int i = 1; i < 3; i++)
            {
                int index = i - 1;
                string attributeName = "handle" + i;
                var attribute = element.GetAttribute(attributeName);
                // If no value is defind for handle2, use the value of handle1.
                var value = attribute != null ? ConvertUnits.ToSimUnits(XMLExtensions.ParseVector2(attribute.Value)) : previousValue;
                handlePos[index] = value;
                previousValue = value;
            }

            canBePicked = true;
            
            if (attachable)
            {
                prevMsg = DisplayMsg;
                prevPickKey = PickKey;
                prevRequiredItems = new Dictionary<RelatedItem.RelationType, List<RelatedItem>>(requiredItems);
                                
                if (item.Submarine != null)
                {
                    if (item.Submarine.Loading)
                    {
                        AttachToWall();
                        Attached = false;
                    }
                    else //the submarine is not being loaded, which means we're either in the sub editor or the item has been spawned mid-round
                    {
                        if (Screen.Selected == GameMain.SubEditorScreen)
                        {
                            //in the sub editor, attach
                            AttachToWall();
                        }
                        else
                        {
                            //spawned mid-round, deattach
                            DeattachFromWall();
                        }
                    }
                }
            }
            characterUsable = element.GetAttributeBool("characterusable", true);
        }

        private bool OnPusherCollision(Fixture sender, Fixture other, Contact contact)
        {
            if (other.Body.UserData is Character character)
            {
                if (!IsActive) { return false; }
                if (!CanPush) { return false; }
                return character != picker;
            }
            else
            {
                return true;
            }
        }

        private bool loadedFromInstance;
        public override void Load(ContentXElement componentElement, bool usePrefabValues, IdRemap idRemap)
        {
            base.Load(componentElement, usePrefabValues, idRemap);

            loadedFromInstance = true;

            if (usePrefabValues)
            {
                //this needs to be loaded regardless
                Attached = componentElement.GetAttributeBool("attached", attached);
            }

            if (attachable)
            {
                prevMsg = DisplayMsg;
                prevRequiredItems = new Dictionary<RelatedItem.RelationType, List<RelatedItem>>(requiredItems);
            }
        }

        public override void Drop(Character dropper)
        {
            Drop(true, dropper);
        }

        private void Drop(bool dropConnectedWires, Character dropper)
        {
            GetRope()?.Snap();
            if (dropConnectedWires)
            {
                DropConnectedWires(dropper);
            }

            if (attachable)
            {
                if (body != null)
                {
                    item.body = body;
                }
                DeattachFromWall();
            }

            if (Pusher != null) { Pusher.Enabled = false; }
            if (item.body != null) { item.body.Enabled = true; }
            IsActive = false;
            attachTargetCell = null;

            if (picker == null || picker.Removed)
            {
                if (dropper == null || dropper.Removed) { return; }
                picker = dropper;
            }
            if (picker.Inventory == null) { return; }

            item.Submarine = picker.Submarine;

            if (item.body != null)
            {
                if (item.body.Removed)
                {
                    DebugConsole.ThrowError(
                        "Failed to drop the Holdable component of the item \"" + item.Name + "\" (body has been removed"
                        + (item.Removed ? ", item has been removed)" : ")"));
                }
                else
                {
                    item.body.ResetDynamics();
                    Limb heldHand, arm;
                    if (picker.Inventory.IsInLimbSlot(item, InvSlotType.LeftHand))
                    {
                        heldHand = picker.AnimController.GetLimb(LimbType.LeftHand);
                        arm = picker.AnimController.GetLimb(LimbType.LeftArm);
                    }
                    else
                    {
                        heldHand = picker.AnimController.GetLimb(LimbType.RightHand);
                        arm = picker.AnimController.GetLimb(LimbType.RightArm);
                    }
                    if (heldHand != null && !heldHand.Removed && arm != null && !arm.Removed)
                    {
                        //hand simPosition is actually in the wrist so need to move the item out from it slightly
                        Vector2 diff = new Vector2(
                            (heldHand.SimPosition.X - arm.SimPosition.X) / 2f,
                            (heldHand.SimPosition.Y - arm.SimPosition.Y) / 2.5f);
                        item.SetTransform(heldHand.SimPosition + diff, 0.0f);
                    }
                    else
                    {
                        item.SetTransform(picker.SimPosition, 0.0f);
                    }     
                }           
            }

            picker.Inventory.RemoveItem(item);
            picker = null;
        }

        public override void Equip(Character character)
        {
            //if the item has multiple Pickable components (e.g. Holdable and Wearable, check that we don't equip it in hands when the item is worn or vice versa)
            if (item.GetComponents<Pickable>().Count() > 0)
            {
                bool inSuitableSlot = false;
                for (int i = 0; i < character.Inventory.Capacity; i++)
                {
                    if (character.Inventory.GetItemsAt(i).Contains(item))
                    {
                        if (character.Inventory.SlotTypes[i] != InvSlotType.Any && 
                            allowedSlots.Any(a => a.HasFlag(character.Inventory.SlotTypes[i])))
                        {
                            inSuitableSlot = true;
                            break;
                        }
                    }
                }
                if (!inSuitableSlot) { return; }
            }

            picker = character;

            if (item.Removed)
            {
                DebugConsole.ThrowError($"Attempted to equip a removed item ({item.Name})\n" + Environment.StackTrace.CleanupStackTrace());
                return;
            }

            //cannot hold and wear an item at the same time
            //(unless the slot in which it's held and worn are equal - e.g. a suit with built-in tool or weapon on one hand)
            var wearable = item.GetComponent<Wearable>();
            if (wearable != null && !wearable.AllowedSlots.SequenceEqual(allowedSlots))
            {
                wearable.Unequip(character);
            }

            if (character != null) { item.Submarine = character.Submarine; }
            if (item.body == null)
            {
                if (body != null)
                {
                    item.body = body;
                }
                else
                {
                    return;
                }
            }

            if (!item.body.Enabled)
            {
                Limb hand = picker.AnimController.GetLimb(LimbType.RightHand) ?? picker.AnimController.GetLimb(LimbType.LeftHand);
                item.SetTransform(hand != null ? hand.SimPosition : character.SimPosition, 0.0f);
            }

            bool alreadyEquipped = character.HasEquippedItem(item);
            if (picker.HasEquippedItem(item))
            {
                item.body.Enabled = true;
                item.body.PhysEnabled = false;
                IsActive = true;

#if SERVER
                if (picker != prevEquipper) { GameServer.Log(GameServer.CharacterLogName(character) + " equipped " + item.Name, ServerLog.MessageType.ItemInteraction); }
#endif
                prevEquipper = picker;
            }
            else
            {
                prevEquipper = null;
            }
        }

        public override void Unequip(Character character)
        {
#if SERVER
            if (prevEquipper != null)
            {
                GameServer.Log(GameServer.CharacterLogName(character) + " unequipped " + item.Name, ServerLog.MessageType.ItemInteraction);
            }
#endif
            prevEquipper = null;
            if (picker == null) { return; }
            item.body.PhysEnabled = true;
            item.body.Enabled = false;
            IsActive = false;
        }

        public bool CanBeAttached(Character user)
        {
            if (!attachable || !Reattachable) { return false; }

            //can be attached anywhere in sub editor
            if (Screen.Selected == GameMain.SubEditorScreen) { return true; }

            Vector2 attachPos = user == null ? item.WorldPosition : GetAttachPosition(user, useWorldCoordinates: true);

            //can be attached anywhere inside hulls
            if (item.CurrentHull != null && Submarine.RectContains(item.CurrentHull.WorldRect, attachPos)) { return true; }

            return Structure.GetAttachTarget(attachPos) != null || GetAttachTargetCell(100.0f) != null;
        }

        public bool CanBeDeattached()
        {
            if (!attachable || !attached) { return true; }

            //allow deattaching everywhere in sub editor
            if (Screen.Selected == GameMain.SubEditorScreen) { return true; }

            if (item.GetComponent<LevelResource>() != null) { return true; }

            if (item.GetComponent<Planter>() is { } planter && planter.GrowableSeeds.Any(seed => seed != null)) { return false; } 

            //if the item has a connection panel and rewiring is disabled, don't allow deattaching
            var connectionPanel = item.GetComponent<ConnectionPanel>();
            if (connectionPanel != null && !connectionPanel.AlwaysAllowRewiring && (connectionPanel.Locked || !(GameMain.NetworkMember?.ServerSettings?.AllowRewiring ?? true)))
            {
                return false;
            }

            if (item.CurrentHull == null)
            {
                return attachTargetCell != null || Structure.GetAttachTarget(item.WorldPosition) != null;
            }
            else
            {
                return true;
            }
        }

        public override bool Pick(Character picker)
        {
            if (item.Removed)
            {
                DebugConsole.ThrowError($"Attempted to pick up a removed item ({item.Name})\n" + Environment.StackTrace.CleanupStackTrace());
                return false;
            }

            if (!attachable)
            {
                return base.Pick(picker);
            }

            if (!CanBeDeattached()) { return false; }

            if (Attached)
            {
                return base.Pick(picker);
            }
            else
            {

                //not attached -> pick the item instantly, ignoring picking time
                return OnPicked(picker);
            }
        }

        public override bool OnPicked(Character picker)
        {
#if CLIENT
            if (GameMain.NetworkMember != null && GameMain.NetworkMember.IsClient)
            {
                if (!picker.Inventory.CanBeAutoMovedToCorrectSlots(item))
                {
                    picker.Inventory.FlashAllowedSlots(item, Color.Red);
                }
                return false;
            }
<<<<<<< HEAD
=======
#endif
>>>>>>> bf73ddb6
            bool wasAttached = IsAttached;
            if (base.OnPicked(picker))
            {
                DeattachFromWall();

#if SERVER
                if (GameMain.Server != null && attachable)
                {
                    item.CreateServerEvent(this);
                    if (picker != null && wasAttached)
                    {
                        GameServer.Log(GameServer.CharacterLogName(picker) + " detached " + item.Name + " from a wall", ServerLog.MessageType.ItemInteraction);
                    }
                }
#endif
                return true;
            }

            return false;
        }

        public void AttachToWall()
        {
            if (!attachable) { return; }

            if (body == null)
            {
                throw new InvalidOperationException($"Tried to attach an item with no physics body to a wall ({item.Prefab.Identifier}).");
            }

            //outside hulls/subs -> we need to check if the item is being attached on a structure outside the sub
            if (item.CurrentHull == null && item.Submarine == null)
            {
                Structure attachTarget = Structure.GetAttachTarget(item.WorldPosition);
                if (attachTarget != null)
                {
                    if (attachTarget.Submarine != null)
                    {
                        //set to submarine-relative position
                        item.SetTransform(ConvertUnits.ToSimUnits(item.WorldPosition - attachTarget.Submarine.Position), 0.0f, false);
                    }
                    item.Submarine = attachTarget.Submarine;
                }
                else
                {
                    attachTargetCell = GetAttachTargetCell(150.0f);
                    if (attachTargetCell != null && attachTargetCell.IsDestructible) 
                    {
                        attachTargetCell.OnDestroyed += () =>
                        {
                            if (attachTargetCell != null && attachTargetCell.CellType != Voronoi2.CellType.Solid)
                            {
                                Drop(dropConnectedWires: true, dropper: null);
                            }
                        };
                    }
                }
            }

            var containedItems = item.OwnInventory?.AllItems;
            if (containedItems != null)
            {
                foreach (Item contained in containedItems)
                {
                    if (contained?.body == null) { continue; }
                    contained.SetTransform(item.SimPosition, contained.body.Rotation);
                }
            }

            body.Enabled = false;
            item.body = null;

            DisplayMsg = prevMsg;
            PickKey = prevPickKey;
            requiredItems = new Dictionary<RelatedItem.RelationType, List<RelatedItem>>(prevRequiredItems);

            Attached = true;
#if CLIENT
            item.DrawDepthOffset = 0.0f;
#endif
        }

        public void DeattachFromWall()
        {
            if (!attachable) { return; }

            Attached = false;
            attachTargetCell = null;
#if CLIENT
            item.DrawDepthOffset = 0.0f;
#endif
            //make the item pickable with the default pick key and with no specific tools/items when it's deattached
            requiredItems.Clear();
            DisplayMsg = "";
            PickKey = InputType.Select;
#if CLIENT
            item.DrawDepthOffset = SpriteDepthWhenDropped - item.SpriteDepth;
#endif
            foreach (LightComponent light in item.GetComponents<LightComponent>())
            {
                light.CheckIfNeedsUpdate();
            }
        }

        public override void ParseMsg()
        {
            base.ParseMsg();
            if (Attachable)
            {
                prevMsg = DisplayMsg;
            }
        }

        public override bool Use(float deltaTime, Character character = null)
        {
            if (!attachable || item.body == null) { return character == null || (character.IsKeyDown(InputType.Aim) && characterUsable); }
            if (character != null)
            {
                if (!characterUsable && !attachable) { return false; }
                if (!character.IsKeyDown(InputType.Aim)) { return false; }
                if (!CanBeAttached(character)) { return false; }

                if (LimitedAttachable)
                {
                    if (character?.Info == null) 
                    {
                        DebugConsole.AddWarning("Character without CharacterInfo attempting to attach a limited attachable item!");
                        return false; 
                    }
                    Vector2 attachPos = GetAttachPosition(character, useWorldCoordinates: true);
                    Submarine attachSubmarine = Structure.GetAttachTarget(attachPos)?.Submarine ?? item.Submarine;
                    int maxAttachableCount = (int)character.Info.GetSavedStatValue(StatTypes.MaxAttachableCount, item.Prefab.Identifier);
                    int currentlyAttachedCount = Item.ItemList.Count(
                        i => i.Submarine == attachSubmarine && i.GetComponent<Holdable>() is Holdable holdable && holdable.Attached && i.Prefab.Identifier == item.Prefab.Identifier);
                    if (maxAttachableCount == 0)
                    {
#if CLIENT
                        if (character == Character.Controlled)
                        {
                            GUI.AddMessage(TextManager.Get("itemmsgrequiretraining"), Color.Red);
                        }
#endif
                        return false;
                    }
                    else if (currentlyAttachedCount >= maxAttachableCount)
                    {
#if CLIENT
                        if (character == Character.Controlled)
                        {
                            GUI.AddMessage($"{TextManager.Get("itemmsgtotalnumberlimited")} ({currentlyAttachedCount}/{maxAttachableCount})", Color.Red);
                        }
#endif
                        return false;
                    }
                }

                if (GameMain.NetworkMember != null)
                {
                    if (character != Character.Controlled)
                    {
                        return false;
                    }
                    else if (GameMain.NetworkMember.IsServer)
                    {
                        return false;
                    }
                    else
                    {
#if CLIENT
                        Vector2 attachPos = ConvertUnits.ToSimUnits(GetAttachPosition(character));
                        item.CreateClientEvent(this, new EventData(attachPos));
#endif
                    }
                    return false;
                }
                else
                {
                    item.Drop(character);
                    item.SetTransform(ConvertUnits.ToSimUnits(GetAttachPosition(character)), 0.0f, findNewHull: false);
                    //the light source won't get properly updated if lighting is disabled (even though the light sprite is still drawn when lighting is disabled)
                    //so let's ensure the light source is up-to-date
                    RefreshLightSources(item);
                }
                AttachToWall();
            }
            return true;

            static void RefreshLightSources(Item item)
            {
                item.body?.UpdateDrawPosition();
                foreach (var light in item.GetComponents<LightComponent>())
                {
                    light.SetLightSourceTransform();
                }
                item.GetComponent<ItemContainer>()?.SetContainedItemPositions();
                foreach (var containedItem in item.ContainedItems)
                {
                    RefreshLightSources(containedItem);
                }
            }
        }


        public override bool SecondaryUse(float deltaTime, Character character = null)
        {
            return true;
        }

        private Vector2 GetAttachPosition(Character user, bool useWorldCoordinates = false)
        {
            if (user == null) { return useWorldCoordinates ? item.WorldPosition : item.Position; }

            Vector2 mouseDiff = user.CursorWorldPosition - user.WorldPosition;
            mouseDiff = mouseDiff.ClampLength(MaxAttachDistance);

            Vector2 userPos = useWorldCoordinates ? user.WorldPosition : user.Position;
            Vector2 attachPos = userPos + mouseDiff;

            if (user.Submarine != null)
            {
                if (Submarine.PickBody(
                    ConvertUnits.ToSimUnits(user.Position), 
                    ConvertUnits.ToSimUnits(user.Position + mouseDiff), collisionCategory: Physics.CollisionWall) != null)
                {
                    attachPos = userPos + mouseDiff * Submarine.LastPickedFraction;

                    //round down if we're placing on the right side and vice versa: ensures we don't round the position inside a wall
                    return
                        new Vector2(
                            mouseDiff.X > 0 ? (float)Math.Floor(attachPos.X / Submarine.GridSize.X) * Submarine.GridSize.X : (float)Math.Ceiling(attachPos.X / Submarine.GridSize.X) * Submarine.GridSize.X,
                            mouseDiff.Y > 0 ? (float)Math.Floor(attachPos.Y / Submarine.GridSize.Y) * Submarine.GridSize.X : (float)Math.Ceiling(attachPos.Y / Submarine.GridSize.Y) * Submarine.GridSize.Y);
                }
            }
            else if (Level.Loaded != null)
            {
                bool edgeFound = false;
                foreach (var cell in Level.Loaded.GetCells(attachPos))
                {
                    if (cell.CellType != Voronoi2.CellType.Solid) { continue; }
                    foreach (var edge in cell.Edges)
                    {
                        if (!edge.IsSolid) { continue; }
                        if (MathUtils.GetLineIntersection(edge.Point1, edge.Point2, user.WorldPosition, attachPos, out Vector2 intersection))
                        {
                            attachPos = intersection;
                            edgeFound = true;
                            break;
                        }
                    }
                    if (edgeFound) { break; }
                }
            }

            return
                new Vector2(
                    MathUtils.RoundTowardsClosest(attachPos.X, Submarine.GridSize.X),
                    MathUtils.RoundTowardsClosest(attachPos.Y, Submarine.GridSize.Y));
        }

        private Voronoi2.VoronoiCell GetAttachTargetCell(float maxDist)
        {
            if (Level.Loaded == null) { return null; }
            foreach (var cell in Level.Loaded.GetCells(item.WorldPosition, searchDepth: 1))
            {
                if (cell.CellType != Voronoi2.CellType.Solid) { continue; }
                Vector2 diff = cell.Center - item.WorldPosition;
                if (diff.LengthSquared() > 0.0001f) { diff = Vector2.Normalize(diff); }
                if (cell.IsPointInside(item.WorldPosition + diff * maxDist))
                {
                    return cell;
                }
            }
            return null;
        }

        public override void UpdateBroken(float deltaTime, Camera cam)
        {
            Update(deltaTime, cam);
        }

        public Rope GetRope()
        {
            var rangedWeapon = Item.GetComponent<RangedWeapon>();
            if (rangedWeapon != null)
            {
                var lastProjectile = rangedWeapon.LastProjectile;
                if (lastProjectile != null)
                {
                    return lastProjectile.Item.GetComponent<Rope>();
                }
            }
            return null;
        }

        public override void Update(float deltaTime, Camera cam)
        {
            if (item.body == null || !item.body.Enabled) { return; }

            Character owner = picker ?? item.GetRootInventoryOwner() as Character;

            if (owner != null)
            {
                ApplyStatusEffects(ActionType.OnActive, deltaTime, owner);
            }

            if (picker == null || !picker.HasEquippedItem(item))
            {
                if (Pusher != null) { Pusher.Enabled = false; }
                if (attachTargetCell == null && owner == null) { IsActive = false; }
                return;
            }

            if (picker == Character.Controlled && picker.IsKeyDown(InputType.Aim) && CanBeAttached(picker))
            {
                Drawable = true;
            }

            UpdateSwingPos(deltaTime, out Vector2 swingPos);
            if (item.body.Dir != picker.AnimController.Dir) 
            {
                item.FlipX(relativeToSub: false);
            }

            item.Submarine = picker.Submarine;
            
            if (picker.HeldItems.Contains(item))
            {
                scaledHandlePos[0] = handlePos[0] * item.Scale;
                scaledHandlePos[1] = handlePos[1] * item.Scale;
                bool aim = picker.IsKeyDown(InputType.Aim) && aimPos != Vector2.Zero && picker.CanAim;
                if (aim)
<<<<<<< HEAD
                {
                    picker.AnimController.HoldItem(deltaTime, item, scaledHandlePos, holdPos + swingPos, aimPos + swingPos, aim, holdAngle, aimAngle);
                }
                else
                {
=======
                {
                    picker.AnimController.HoldItem(deltaTime, item, scaledHandlePos, holdPos + swingPos, aimPos + swingPos, aim, holdAngle, aimAngle);
                }
                else
                {
>>>>>>> bf73ddb6
                    picker.AnimController.HoldItem(deltaTime, item, scaledHandlePos, holdPos + swingPos, aimPos + swingPos, aim, holdAngle);
                    var rope = GetRope();
                    if (rope != null && rope.SnapWhenNotAimed && rope.Item.ParentInventory == null)
                    {
                        rope.Snap();
                    }
                }
            }
            else
            {
                GetRope()?.Snap();
                Limb equipLimb = null;
                if (picker.Inventory.IsInLimbSlot(item, InvSlotType.Headset) || picker.Inventory.IsInLimbSlot(item, InvSlotType.Head))
                {
                    equipLimb = picker.AnimController.GetLimb(LimbType.Head);
                }
                else if (picker.Inventory.IsInLimbSlot(item, InvSlotType.InnerClothes) || 
                    picker.Inventory.IsInLimbSlot(item, InvSlotType.OuterClothes))
                {
                    equipLimb = picker.AnimController.GetLimb(LimbType.Torso);
                }

                if (equipLimb != null && !equipLimb.Removed)
                {
                    float itemAngle = (equipLimb.Rotation + holdAngle * picker.AnimController.Dir);

                    Matrix itemTransfrom = Matrix.CreateRotationZ(equipLimb.Rotation);
                    Vector2 transformedHandlePos = Vector2.Transform(handlePos[0] * item.Scale, itemTransfrom);

                    item.body.ResetDynamics();
                    item.SetTransform(equipLimb.SimPosition - transformedHandlePos, itemAngle);
                }
            }
        }

        public void UpdateSwingPos(float deltaTime, out Vector2 swingPos)
        {
            swingPos = Vector2.Zero;
            if (swingAmount != Vector2.Zero && !picker.IsUnconscious && picker.Stun <= 0.0f)
            {
                swingState += deltaTime;
                swingState %= 1.0f;
                if (SwingWhenHolding ||
                    (SwingWhenAiming && picker.IsKeyDown(InputType.Aim)) ||
                    (SwingWhenUsing && picker.IsKeyDown(InputType.Aim) && picker.IsKeyDown(InputType.Shoot)))
                {
                    swingPos = swingAmount * new Vector2(
                        PerlinNoise.GetPerlin(swingState * SwingSpeed * 0.1f, swingState * SwingSpeed * 0.1f) - 0.5f,
                        PerlinNoise.GetPerlin(swingState * SwingSpeed * 0.1f + 0.5f, swingState * SwingSpeed * 0.1f + 0.5f) - 0.5f);
                }
            }
        }

        public override void ReceiveSignal(Signal signal, Connection connection)
        {
            //do nothing
        }

        public override void FlipX(bool relativeToSub)
        {
            handlePos[0].X = -handlePos[0].X;
            handlePos[1].X = -handlePos[1].X;
            if (item.body != null)
            {
                item.body.Dir = -item.body.Dir;
            }
        }

        public override void OnItemLoaded()
        {
            if (item.Submarine != null && item.Submarine.Loading) { return; }
            OnMapLoaded();
            item.SetActiveSprite();
        }

        public override void OnMapLoaded()
        {
            if (!attachable) { return; }
            
            //the Holdable component didn't get loaded from an instance of the item, just the prefab xml = a mod or update must've made the item movable/detachable
            if (!loadedFromInstance)
            {
                if (attachedByDefault)
                {
                    AttachToWall();
                    return;
                }
            }

            if (Attached)
            {
                AttachToWall();
            }
            else
            {
                if (item.ParentInventory != null)
                {
                    if (body != null)
                    {
                        item.body = body;
                        body.Enabled = false;
                    }
                }
                DeattachFromWall();
            }
        }

        protected override void RemoveComponentSpecific()
        {
            base.RemoveComponentSpecific();
            attachTargetCell = null;
            if (Pusher != null)
            {
                Pusher.Remove();
                Pusher = null;
            }
            body = null; 
        }

        public override XElement Save(XElement parentElement)
        {
            if (!attachable)
            {
                return base.Save(parentElement);
            }

            var tempMsg = DisplayMsg;
            var tempRequiredItems = requiredItems;

            DisplayMsg = prevMsg;
            requiredItems = prevRequiredItems;
            
            XElement saveElement = base.Save(parentElement);

            DisplayMsg = tempMsg;
            requiredItems = tempRequiredItems;

            return saveElement;
        }       

    }
}<|MERGE_RESOLUTION|>--- conflicted
+++ resolved
@@ -568,10 +568,7 @@
                 }
                 return false;
             }
-<<<<<<< HEAD
-=======
-#endif
->>>>>>> bf73ddb6
+#endif
             bool wasAttached = IsAttached;
             if (base.OnPicked(picker))
             {
@@ -903,19 +900,11 @@
                 scaledHandlePos[1] = handlePos[1] * item.Scale;
                 bool aim = picker.IsKeyDown(InputType.Aim) && aimPos != Vector2.Zero && picker.CanAim;
                 if (aim)
-<<<<<<< HEAD
                 {
                     picker.AnimController.HoldItem(deltaTime, item, scaledHandlePos, holdPos + swingPos, aimPos + swingPos, aim, holdAngle, aimAngle);
                 }
                 else
                 {
-=======
-                {
-                    picker.AnimController.HoldItem(deltaTime, item, scaledHandlePos, holdPos + swingPos, aimPos + swingPos, aim, holdAngle, aimAngle);
-                }
-                else
-                {
->>>>>>> bf73ddb6
                     picker.AnimController.HoldItem(deltaTime, item, scaledHandlePos, holdPos + swingPos, aimPos + swingPos, aim, holdAngle);
                     var rope = GetRope();
                     if (rope != null && rope.SnapWhenNotAimed && rope.Item.ParentInventory == null)
