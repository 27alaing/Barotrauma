--- conflicted
+++ resolved
@@ -4,10 +4,7 @@
 using System;
 using System.Collections.Generic;
 using System.Linq;
-<<<<<<< HEAD
-=======
 using FarseerPhysics.Dynamics;
->>>>>>> bf73ddb6
 #if CLIENT
 using Barotrauma.Lights;
 #endif
@@ -494,22 +491,16 @@
                     ce = ce.Next;
                 }
             }
-<<<<<<< HEAD
-=======
 
             if (OutsideSubmarineFixture != null)
             {
                 OutsideSubmarineFixture.CollidesWith = Category.None;
             }
->>>>>>> bf73ddb6
             if (linkedGap != null)
             {
                 linkedGap.Open = 1.0f;
             }
-<<<<<<< HEAD
-=======
-
->>>>>>> bf73ddb6
+
             IsOpen = false;
 #if CLIENT
             if (convexHull != null) { convexHull.Enabled = false; }
