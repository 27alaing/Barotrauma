﻿using Barotrauma.Items.Components;
using Barotrauma.Networking;
using FarseerPhysics;
using Microsoft.Xna.Framework;
using System;
using System.Collections.Generic;
using System.IO;
using System.Linq;

namespace Barotrauma
{
    struct ColoredText
    {
        public string Text;
        public Color Color;

        public readonly string Time;

        public ColoredText(string text, Color color)
        {
            this.Text = text;
            this.Color = color;

            Time = DateTime.Now.ToString();
        }
    }

    static partial class DebugConsole
    {
        public class Command
        {
            public readonly string[] names;
            public readonly string help;
            
            private Action<string[]> onExecute;

            /// <summary>
            /// Executed when a client uses the command. If not set, the command is relayed to the server as-is.
            /// </summary>
            private Action<string[]> onClientExecute;

            /// <summary>
            /// Executed server-side when a client attempts to use the command.
            /// </summary>
            private Action<Client, Vector2, string[]> onClientRequestExecute;

            public bool RelayToServer
            {
                get { return onClientExecute == null; }
            }

            /// <param name="name">The name of the command. Use | to give multiple names/aliases to the command.</param>
            /// <param name="help">The text displayed when using the help command.</param>
            /// <param name="onExecute">The default action when executing the command.</param>
            /// <param name="onClientExecute">The action when a client attempts to execute the command. If null, the command is relayed to the server as-is.</param>
            /// <param name="onClientRequestExecute">The server-side action when a client requests executing the command. If null, the default action is executed.</param>
            public Command(string name, string help, Action<string[]> onExecute, Action<string[]> onClientExecute, Action<Client, Vector2, string[]> onClientRequestExecute)
            {
                names = name.Split('|');
                this.help = help;

                this.onExecute = onExecute;
                this.onClientExecute = onClientExecute;
                this.onClientRequestExecute = onClientRequestExecute;
            }
            

            /// <summary>
            /// Use this constructor to create a command that executes the same action regardless of whether it's executed by a client or the server.
            /// </summary>
            public Command(string name, string help, Action<string[]> onExecute)
            {
                names = name.Split('|');
                this.help = help;

                this.onExecute = onExecute;
                this.onClientExecute = onExecute;
            }

            public void Execute(string[] args)
            {
                onExecute(args);
            }

            public void ClientExecute(string[] args)
            {
                onClientExecute(args);
            }

            public void ServerExecuteOnClientRequest(Client client, Vector2 cursorWorldPos, string[] args)
            {
                if (onClientRequestExecute == null)
                {
                    onExecute(args);
                }
                else
                {
                    onClientRequestExecute(client, cursorWorldPos, args);
                }
            }
        }

        const int MaxMessages = 200;

        public static List<ColoredText> Messages = new List<ColoredText>();

        public delegate void QuestionCallback(string answer);
        private static QuestionCallback activeQuestionCallback;

        private static List<Command> commands = new List<Command>();
        public static List<Command> Commands
        {
            get { return commands; }
        }
        
        private static string currentAutoCompletedCommand;
        private static int currentAutoCompletedIndex;

        //used for keeping track of the message entered when pressing up/down
        static int selectedIndex;

        static DebugConsole()
        {
            commands.Add(new Command("help", "", (string[] args) =>
            {
                if (args.Length == 0)
                {
                    foreach (Command c in commands)
                    {
                        if (string.IsNullOrEmpty(c.help)) continue;
                        NewMessage(c.help, Color.Cyan);
                    }
                }
                else
                {
                    var matchingCommand = commands.Find(c => c.names.Any(name => name == args[0]));
                    if (matchingCommand == null)
                    {
                        NewMessage("Command " + args[0] + " not found.", Color.Red);
                    }
                    else
                    {
                        NewMessage(matchingCommand.help, Color.Cyan);
                    }
                }
            }));

            commands.Add(new Command("clientlist", "clientlist: List all the clients connected to the server.", (string[] args) =>
            {
                if (GameMain.Server == null) return;
                NewMessage("***************", Color.Cyan);
                foreach (Client c in GameMain.Server.ConnectedClients)
                {
                    NewMessage("- " + c.ID.ToString() + ": " + c.Name + (c.Character != null ? " playing " + c.Character.LogName : "") + ", " + c.Connection.RemoteEndPoint.Address.ToString(), Color.Cyan);
                }
                NewMessage("***************", Color.Cyan);
            }, null,
            (Client client, Vector2 cursorWorldPos, string[] args) =>
            {
                GameMain.Server.SendConsoleMessage("***************", client);
                foreach (Client c in GameMain.Server.ConnectedClients)
                {
                    GameMain.Server.SendConsoleMessage("- " + c.ID.ToString() + ": " + c.Name + ", " + c.Connection.RemoteEndPoint.Address.ToString(), client);
                }
                GameMain.Server.SendConsoleMessage("***************", client);
            }));

            commands.Add(new Command("traitorlist", "traitorlist: List all the traitors and their targets.", (string[] args) =>
            {
                if (GameMain.Server == null) return;
                TraitorManager traitorManager = GameMain.Server.TraitorManager;
                if (traitorManager == null) return;
                foreach (Traitor t in traitorManager.TraitorList)
                {
                    NewMessage("- Traitor " + t.Character.Name + "'s target is " + t.TargetCharacter.Name + ".", Color.Cyan);
                }
                NewMessage("The code words are: " + traitorManager.codeWords + ", response: " + traitorManager.codeResponse + ".", Color.Cyan);
            }));

            commands.Add(new Command("itemlist", "itemlist: List all the item prefabs available for spawning.", (string[] args) =>
            {
                NewMessage("***************", Color.Cyan);
                foreach (MapEntityPrefab ep in MapEntityPrefab.List)
                {
                    var itemPrefab = ep as ItemPrefab;
                    if (itemPrefab == null || itemPrefab.Name == null) continue;
                    NewMessage("- " + itemPrefab.Name, Color.Cyan);
                }
                NewMessage("***************", Color.Cyan);
            }));

            commands.Add(new Command("createfilelist", "", (string[] args) =>
            {
                UpdaterUtil.SaveFileList("filelist.xml");
            }));

            commands.Add(new Command("spawn|spawncharacter", "spawn [creaturename] [near/inside/outside]: Spawn a creature at a random spawnpoint (use the second parameter to only select spawnpoints near/inside/outside the submarine).", (string[] args) =>
            {
                string errorMsg;
                SpawnCharacter(args, GameMain.GameScreen.Cam.ScreenToWorld(PlayerInput.MousePosition), out errorMsg);
                if (!string.IsNullOrWhiteSpace(errorMsg))
                {
                    ThrowError(errorMsg);
                }
            }, 
            null,
            (Client client, Vector2 cursorPos, string[] args) =>
            {
                string errorMsg;
                SpawnCharacter(args, cursorPos, out errorMsg);
                if (!string.IsNullOrWhiteSpace(errorMsg))
                {
                    ThrowError(errorMsg);
                }
            }));

            commands.Add(new Command("spawnitem", "spawnitem [itemname] [cursor/inventory]: Spawn an item at the position of the cursor, in the inventory of the controlled character or at a random spawnpoint if the last parameter is omitted.",
            (string[] args) =>
            {
                string errorMsg;
                SpawnItem(args, GameMain.GameScreen.Cam.ScreenToWorld(PlayerInput.MousePosition), out errorMsg);
                if (!string.IsNullOrWhiteSpace(errorMsg))
                {
                    ThrowError(errorMsg);
                }
            },
            null,
            (Client client, Vector2 cursorWorldPos, string[] args) =>
            {
                string errorMsg;
                SpawnItem(args, cursorWorldPos, out errorMsg);
                if (!string.IsNullOrWhiteSpace(errorMsg))
                {
                    ThrowError(errorMsg);
                }
            }));

            commands.Add(new Command("disablecrewai", "disablecrewai: Disable the AI of the NPCs in the crew.", (string[] args) =>
            {
                HumanAIController.DisableCrewAI = true;
                NewMessage("Crew AI disabled", Color.White);
            },
            null,
            (Client client, Vector2 cursorWorldPos, string[] args) =>
            {
                HumanAIController.DisableCrewAI = true;
                NewMessage("Crew AI disabled by \"" + client.Name + "\"", Color.White);
                GameMain.Server.SendConsoleMessage("Crew AI disabled", client);
            }));

            commands.Add(new Command("enablecrewai", "enablecrewai: Enable the AI of the NPCs in the crew.", (string[] args) =>
            {
                HumanAIController.DisableCrewAI = false;
                NewMessage("Crew AI enabled", Color.White);
            }, 
            null, 
            (Client client, Vector2 cursorWorldPos, string[] args) =>
            {
                HumanAIController.DisableCrewAI = false;
                NewMessage("Crew AI enabled by \"" + client.Name + "\"", Color.White);
                GameMain.Server.SendConsoleMessage("Crew AI enabled", client);
            }));

            commands.Add(new Command("autorestart", "autorestart [true/false]: Enable or disable round auto-restart.", (string[] args) =>
            {
                if (GameMain.Server == null) return;
                bool enabled = GameMain.Server.AutoRestart;
                if (args.Length > 0)
                {
                    bool.TryParse(args[0], out enabled);
                }
                else
                {
                    enabled = !enabled;
                }
                if (enabled != GameMain.Server.AutoRestart)
                {
                    if (GameMain.Server.AutoRestartInterval <= 0) GameMain.Server.AutoRestartInterval = 10;
                    GameMain.Server.AutoRestartTimer = GameMain.Server.AutoRestartInterval;
                    GameMain.Server.AutoRestart = enabled;
#if CLIENT
                    GameMain.NetLobbyScreen.SetAutoRestart(enabled, GameMain.Server.AutoRestartTimer);
#endif
                    GameMain.NetLobbyScreen.LastUpdateID++;
                }
                NewMessage(GameMain.Server.AutoRestart ? "Automatic restart enabled." : "Automatic restart disabled.", Color.White);
            }, null, null));
            
            commands.Add(new Command("autorestartinterval", "autorestartinterval [seconds]: Set how long the server waits between rounds before automatically starting a new one. If set to 0, autorestart is disabled.", (string[] args) =>
            {
                if (GameMain.Server == null) return;
                if (args.Length > 0)
                {
                    int parsedInt = 0;
                    if (int.TryParse(args[0], out parsedInt))
                    {
                        if (parsedInt >= 0)
                        {
                            GameMain.Server.AutoRestart = true;
                            GameMain.Server.AutoRestartInterval = parsedInt;
                            if (GameMain.Server.AutoRestartTimer >= GameMain.Server.AutoRestartInterval) GameMain.Server.AutoRestartTimer = GameMain.Server.AutoRestartInterval;
                            NewMessage("Autorestart interval set to " + GameMain.Server.AutoRestartInterval + " seconds.", Color.White);
                        }
                        else
                        {
                            GameMain.Server.AutoRestart = false;
                            NewMessage("Autorestart disabled.", Color.White);
                        }
#if CLIENT
                        GameMain.NetLobbyScreen.SetAutoRestart(GameMain.Server.AutoRestart, GameMain.Server.AutoRestartTimer);
#endif
                        GameMain.NetLobbyScreen.LastUpdateID++;
                    }
                }
            }, null, null));
            
            commands.Add(new Command("autorestarttimer", "autorestarttimer [seconds]: Set the current autorestart countdown to the specified value.", (string[] args) =>
            {
                if (GameMain.Server == null) return;
                if (args.Length > 0)
                {
                    int parsedInt = 0;
                    if (int.TryParse(args[0], out parsedInt))
                    {
                        if (parsedInt >= 0)
                        {
                            GameMain.Server.AutoRestart = true;
                            GameMain.Server.AutoRestartTimer = parsedInt;
                            if (GameMain.Server.AutoRestartInterval <= GameMain.Server.AutoRestartTimer) GameMain.Server.AutoRestartInterval = GameMain.Server.AutoRestartTimer;
                            GameMain.NetLobbyScreen.LastUpdateID++;
                            NewMessage("Autorestart timer set to " + GameMain.Server.AutoRestartTimer + " seconds.", Color.White);
                        }
                        else
                        {
                            GameMain.Server.AutoRestart = false;
                            NewMessage("Autorestart disabled.", Color.White);
                        }
#if CLIENT
                        GameMain.NetLobbyScreen.SetAutoRestart(GameMain.Server.AutoRestart, GameMain.Server.AutoRestartTimer);
#endif
                        GameMain.NetLobbyScreen.LastUpdateID++;
                    }
                }
            }, null, null));
            
            commands.Add(new Command("giveperm", "giveperm [id]: Grants administrative permissions to the player with the specified client ID.", (string[] args) =>
            {
                //todo: allow client usage

                if (GameMain.Server == null) return;
                if (args.Length < 1)
                {
                    NewMessage("giveperm [id]: Grants administrative permissions to the player with the specified client ID.", Color.Cyan);
                    return;
                }

                int id;
                int.TryParse(args[0], out id);
                var client = GameMain.Server.ConnectedClients.Find(c => c.ID == id);
                if (client == null)
                {
                    ThrowError("Client id \"" + id + "\" not found.");
                    return;
                }

                NewMessage("Valid permissions are:",Color.White);
                NewMessage(" - all",Color.White);
                foreach (ClientPermissions permission in Enum.GetValues(typeof(ClientPermissions)))
                {
                    NewMessage(" - " + permission.ToString(),Color.White);
                }
                ShowQuestionPrompt("Permission to grant to \"" + client.Name + "\"?", (perm) =>
                {
                    ClientPermissions permission = ClientPermissions.None;
                    if (perm.ToLower() == "all")
                    {
                        permission = ClientPermissions.EndRound | ClientPermissions.Kick | ClientPermissions.Ban | 
                            ClientPermissions.SelectSub | ClientPermissions.SelectMode | ClientPermissions.ManageCampaign | ClientPermissions.ConsoleCommands;
                    }
                    else
                    {
<<<<<<< HEAD
                        if (!Enum.TryParse<ClientPermissions>(perm, out permission))
                        {
                            ThrowError("\"" + perm + "\" sn't a valid permission!");
=======
                        if (!Enum.TryParse(perm, true, out permission))
                        {
                            NewMessage(perm + " is not a valid permission!", Color.Red);
>>>>>>> b3c39702
                            return;
                        }
                    }
                    client.GivePermission(permission);
                    GameMain.Server.UpdateClientPermissions(client);
                    NewMessage("Granted " + perm + " permissions to " + client.Name + ".", Color.White);
                });
            }, 
            (string[] args) =>
            {
#if CLIENT
                if (args.Length < 1) return;

                int id;
                if (!int.TryParse(args[0], out id))
                {
                    ThrowError("\"" + id + "\" is not a valid client ID.");
                    return;
                }

                ShowQuestionPrompt("Permission to grant to client #" + id + "?", (perm) =>
                {
                    GameMain.Client.SendConsoleCommand("giveperm " +id + " " + perm);
                });
#endif
            },
            (Client senderClient, Vector2 cursorWorldPos, string[] args) =>
            {
                if (args.Length < 2) return;

                int id;
                int.TryParse(args[0], out id);
                var client = GameMain.Server.ConnectedClients.Find(c => c.ID == id);
                if (client == null)
                {
                    GameMain.Server.SendConsoleMessage("Client id \"" + id + "\" not found.", senderClient);
                    return;
                }

                string perm = string.Join("", args.Skip(1));

                ClientPermissions permission = ClientPermissions.None;
                if (perm.ToLower() == "all")
                {
                    permission = ClientPermissions.EndRound | ClientPermissions.Kick | ClientPermissions.Ban |
                        ClientPermissions.SelectSub | ClientPermissions.SelectMode | ClientPermissions.ManageCampaign | ClientPermissions.ConsoleCommands;
                }
                else
                {
                    if (!Enum.TryParse(perm, true, out permission))
                    {
                        GameMain.Server.SendConsoleMessage(perm + " is not a valid permission!", senderClient);
                        return;
                    }
                }
                client.GivePermission(permission);
                GameMain.Server.UpdateClientPermissions(client);
                GameMain.Server.SendConsoleMessage("Granted " + perm + " permissions to " + client.Name + ".", senderClient);
                NewMessage(senderClient.Name + " granted " + perm + " permissions to " + client.Name + ".", Color.White);
            }));

            commands.Add(new Command("revokeperm", "revokeperm [id]: Revokes administrative permissions to the player with the specified client ID.", (string[] args) =>
            {
                if (GameMain.Server == null) return;
                if (args.Length < 1)
                {
                    NewMessage("revokeperm [id]: Revokes administrative permissions to the player with the specified client ID.", Color.Cyan);
                    return;
                }

                int id;
                int.TryParse(args[0], out id);
                var client = GameMain.Server.ConnectedClients.Find(c => c.ID == id);
                if (client == null)
                {
                    ThrowError("Client id \"" + id + "\" not found.");
                    return;
                }

                NewMessage("Valid permissions are:", Color.White);
                NewMessage(" - all", Color.White);
                foreach (ClientPermissions permission in Enum.GetValues(typeof(ClientPermissions)))
                {
                    NewMessage(" - " + permission.ToString(), Color.White);
                }
                ShowQuestionPrompt("Permission to revoke from \"" + client.Name + "\"?", (perm) =>
                {
                    ClientPermissions permission = ClientPermissions.None;
                    if (perm.ToLower() == "all")
                    {
                        permission = ClientPermissions.EndRound | ClientPermissions.Kick | ClientPermissions.Ban | 
                            ClientPermissions.SelectSub | ClientPermissions.SelectMode | ClientPermissions.ManageCampaign | ClientPermissions.ConsoleCommands;
                    }
                    else
                    {
<<<<<<< HEAD
                        if (!Enum.TryParse<ClientPermissions>(perm, out permission))
                        {
                            ThrowError("\"" + perm + "\" isn't a valid permission!");
=======
                        if (!Enum.TryParse(perm, true, out permission))
                        {
                            NewMessage(perm + " is not a valid permission!", Color.Red);
>>>>>>> b3c39702
                            return;
                        }
                    }
                    client.RemovePermission(permission);
                    GameMain.Server.UpdateClientPermissions(client);
                    NewMessage("Revoked " + perm + " permissions from " + client.Name + ".", Color.White);
                });
            },
            (string[] args) =>
            {
#if CLIENT
                if (args.Length < 1) return;

                int id;
                if (!int.TryParse(args[0], out id))
                {
                    ThrowError("\"" + id + "\" is not a valid client ID.");
                    return;
                }

                ShowQuestionPrompt("Permission to revoke from client #" + id + "?", (perm) =>
                {
                    GameMain.Client.SendConsoleCommand("revokeperm " + id + " " + perm);
                });
#endif
            },
            (Client senderClient, Vector2 cursorWorldPos, string[] args) =>
            {
                if (args.Length < 2) return;

                int id;
                int.TryParse(args[0], out id);
                var client = GameMain.Server.ConnectedClients.Find(c => c.ID == id);
                if (client == null)
                {
                    GameMain.Server.SendConsoleMessage("Client id \"" + id + "\" not found.", senderClient);
                    return;
                }

                string perm = string.Join("", args.Skip(1));

                ClientPermissions permission = ClientPermissions.None;
                if (perm.ToLower() == "all")
                {
                    permission = ClientPermissions.EndRound | ClientPermissions.Kick | ClientPermissions.Ban |
                        ClientPermissions.SelectSub | ClientPermissions.SelectMode | ClientPermissions.ManageCampaign | ClientPermissions.ConsoleCommands;
                }
                else
                {
                    if (!Enum.TryParse(perm, true, out permission))
                    {
                        GameMain.Server.SendConsoleMessage(perm + " is not a valid permission!", senderClient);
                        return;
                    }
                }
                client.RemovePermission(permission);
                GameMain.Server.UpdateClientPermissions(client);
                GameMain.Server.SendConsoleMessage("Revoked " + perm + " permissions from " + client.Name + ".", senderClient);
                NewMessage(senderClient.Name + " revoked " + perm + " permissions from " + client.Name + ".", Color.White);
            }));

            commands.Add(new Command("togglekarma", "togglekarma: Toggles the karma system.", (string[] args) =>
            {
                if (GameMain.Server == null) return;
                GameMain.Server.KarmaEnabled = !GameMain.Server.KarmaEnabled;
            }));

            commands.Add(new Command("kick", "kick [name]: Kick a player out of the server.", (string[] args) =>
            {
                if (GameMain.NetworkMember == null || args.Length == 0) return;
                
                string playerName = string.Join(" ", args);

                ShowQuestionPrompt("Reason for kicking \"" + playerName + "\"?", (reason) =>
                {
                    GameMain.NetworkMember.KickPlayer(playerName, reason);
                });                
            }));

            commands.Add(new Command("kickid", "kickid [id]: Kick the player with the specified client ID out of the server.", (string[] args) =>
            {
                if (GameMain.Server == null || args.Length == 0) return;

                int id = 0;
                int.TryParse(args[0], out id);
                var client = GameMain.Server.ConnectedClients.Find(c => c.ID == id);
                if (client == null)
                {
                    ThrowError("Client id \"" + id + "\" not found.");
                    return;
                }

                ShowQuestionPrompt("Reason for kicking \"" + client.Name + "\"?", (reason) =>
                {
                    GameMain.Server.KickPlayer(client.Name, reason);                    
                });
            }));

            commands.Add(new Command("ban", "ban [name]: Kick and ban the player from the server.", (string[] args) =>
            {
                if (GameMain.NetworkMember == null || args.Length == 0) return;
                
                string clientName = string.Join(" ", args);
                ShowQuestionPrompt("Reason for banning \"" + clientName + "\"?", (reason) =>
                {
                    ShowQuestionPrompt("Enter the duration of the ban (leave empty to ban permanently, or use the format \"[days] d [hours] h\")", (duration) =>
                    {
                        TimeSpan? banDuration = null;
                        if (!string.IsNullOrWhiteSpace(duration))
                        {
                            TimeSpan parsedBanDuration;
                            if (!TryParseTimeSpan(duration, out parsedBanDuration))
                            {
                                ThrowError("\"" + duration + "\" is not a valid ban duration. Use the format \"[days] d [hours] h\", \"[days] d\" or \"[hours] h\".");
                                return;
                            }
                            banDuration = parsedBanDuration;
                        }

                        GameMain.NetworkMember.BanPlayer(clientName, reason, false, banDuration);
                    });
                });                
            }));

            commands.Add(new Command("banid", "banid [id]: Kick and ban the player with the specified client ID from the server.", (string[] args) =>
            {
                if (GameMain.Server == null || args.Length == 0) return;

                int id = 0;
                int.TryParse(args[0], out id);
                var client = GameMain.Server.ConnectedClients.Find(c => c.ID == id);
                if (client == null)
                {
                    ThrowError("Client id \"" + id + "\" not found.");
                    return;
                }

                ShowQuestionPrompt("Reason for banning \"" + client.Name + "\"?", (reason) =>
                {
                    ShowQuestionPrompt("Enter the duration of the ban (leave empty to ban permanently, or use the format \"[days] d [hours] h\")", (duration) =>
                    {
                        TimeSpan? banDuration = null;
                        if (!string.IsNullOrWhiteSpace(duration))
                        {
                            TimeSpan parsedBanDuration;
                            if (!TryParseTimeSpan(duration, out parsedBanDuration))
                            {
                                ThrowError("\"" + duration + "\" is not a valid ban duration. Use the format \"[days] d [hours] h\", \"[days] d\" or \"[hours] h\".");
                                return;
                            }
                            banDuration = parsedBanDuration;
                        }

                        GameMain.Server.BanPlayer(client.Name, reason, false, banDuration);
                    });
                });
            }));


            commands.Add(new Command("banip", "banip [ip]: Ban the IP address from the server.", (string[] args) =>
            {
                if (GameMain.Server == null || args.Length == 0) return;
                
                ShowQuestionPrompt("Reason for banning the ip \"" + commands[1] + "\"?", (reason) =>
                {
                    ShowQuestionPrompt("Enter the duration of the ban (leave empty to ban permanently, or use the format \"[days] d [hours] h\")", (duration) =>
                    {
                        TimeSpan? banDuration = null;
                        if (!string.IsNullOrWhiteSpace(duration))
                        {
                            TimeSpan parsedBanDuration;
                            if (!TryParseTimeSpan(duration, out parsedBanDuration))
                            {
                                ThrowError("\"" + duration + "\" is not a valid ban duration. Use the format \"[days] d [hours] h\", \"[days] d\" or \"[hours] h\".");
                                return;
                            }
                            banDuration = parsedBanDuration;
                        }
                        
                        var client = GameMain.Server.ConnectedClients.Find(c => c.Connection.RemoteEndPoint.Address.ToString() == args[0]);
                        if (client == null)
                        {
                            GameMain.Server.BanList.BanPlayer("Unnamed", args[0], reason, banDuration);
                        }
                        else
                        {
                            GameMain.Server.KickClient(client, reason);
                        }
                    });
                });
                
            }));

            commands.Add(new Command("teleportcharacter|teleport", "teleport [character name]: Teleport the specified character to the position of the cursor. If the name parameter is omitted, the controlled character will be teleported.", (string[] args) =>
            {
                Character tpCharacter = null; 

                if (args.Length == 0)
                {
                    tpCharacter = Character.Controlled;
                }
                else
                {
                    tpCharacter = FindMatchingCharacter(args, false);
                }

                if (tpCharacter == null) return;
                
                var cam = GameMain.GameScreen.Cam;
                tpCharacter.AnimController.CurrentHull = null;
                tpCharacter.Submarine = null;
                tpCharacter.AnimController.SetPosition(ConvertUnits.ToSimUnits(cam.ScreenToWorld(PlayerInput.MousePosition)));
                tpCharacter.AnimController.FindHull(cam.ScreenToWorld(PlayerInput.MousePosition), true);                
            }, 
            null, 
            (Client client, Vector2 cursorWorldPos, string[] args) => 
            {
                Character tpCharacter = null;

                if (args.Length == 0)
                {
                    tpCharacter = client.Character;
                }
                else
                {
                    tpCharacter = FindMatchingCharacter(args, false);
                }

                if (tpCharacter == null) return;

                var cam = GameMain.GameScreen.Cam;
                tpCharacter.AnimController.CurrentHull = null;
                tpCharacter.Submarine = null;
                tpCharacter.AnimController.SetPosition(ConvertUnits.ToSimUnits(cursorWorldPos));
                tpCharacter.AnimController.FindHull(cursorWorldPos, true);
            }));

            commands.Add(new Command("godmode", "godmode: Toggle submarine godmode. Makes the main submarine invulnerable to damage.", (string[] args) =>
            {
                if (Submarine.MainSub == null) return;

                Submarine.MainSub.GodMode = !Submarine.MainSub.GodMode;
                NewMessage(Submarine.MainSub.GodMode ? "Godmode on" : "Godmode off", Color.White);
            },
            null,
            (Client client, Vector2 cursorWorldPos, string[] args) =>
            {
                if (Submarine.MainSub == null) return;

                Submarine.MainSub.GodMode = !Submarine.MainSub.GodMode;
                NewMessage((Submarine.MainSub.GodMode ? "Godmode turned on by \"" : "Godmode off by \"") + client.Name+"\"", Color.White);
                GameMain.Server.SendConsoleMessage(Submarine.MainSub.GodMode ? "Godmode on" : "Godmode off", client);
            }));

            commands.Add(new Command("lockx", "lockx: Lock horizontal movement of the main submarine.", (string[] args) =>
            {
                Submarine.LockX = !Submarine.LockX;
            }, null, null));

            commands.Add(new Command("locky", "loxky: Lock vertical movement of the main submarine.", (string[] args) =>
            {
                Submarine.LockY = !Submarine.LockY;
            }, null, null));

            commands.Add(new Command("dumpids", "", (string[] args) =>
            {
                try
                {
                    int count = args.Length == 0 ? 10 : int.Parse(args[0]);
                    Entity.DumpIds(count);
                }
                catch (Exception e)
                {
                    ThrowError("Failed to dump ids", e);
                }
            }));

            commands.Add(new Command("heal", "heal [character name]: Restore the specified character to full health. If the name parameter is omitted, the controlled character will be healed.", (string[] args) =>
            {
                Character healedCharacter = null;
                if (args.Length == 0)
                {
                    healedCharacter = Character.Controlled;
                }
                else
                {
                    healedCharacter = FindMatchingCharacter(args);
                }

                if (healedCharacter != null)
                {
                    healedCharacter.AddDamage(CauseOfDeath.Damage, -healedCharacter.MaxHealth, null);
                    healedCharacter.Oxygen = 100.0f;
                    healedCharacter.Bleeding = 0.0f;
                    healedCharacter.SetStun(0.0f, true);
                }
            },
            null,
            (Client client, Vector2 cursorWorldPos, string[] args) =>
            {
                Character healedCharacter = null;
                if (args.Length == 0)
                {
                    healedCharacter =  client.Character;
                }
                else
                {
                    healedCharacter = FindMatchingCharacter(args);
                }

                if (healedCharacter != null)
                {
                    healedCharacter.AddDamage(CauseOfDeath.Damage, -healedCharacter.MaxHealth, null);
                    healedCharacter.Oxygen = 100.0f;
                    healedCharacter.Bleeding = 0.0f;
                    healedCharacter.SetStun(0.0f, true);
                }
            }));

            commands.Add(new Command("revive", "revive [character name]: Bring the specified character back from the dead. If the name parameter is omitted, the controlled character will be revived.", (string[] args) =>
            {
                Character revivedCharacter = null;
                if (args.Length == 0)
                {
                    revivedCharacter = Character.Controlled;
                }
                else
                {
                    revivedCharacter = FindMatchingCharacter(args);
                }

                if (revivedCharacter == null) return;
                
                revivedCharacter.Revive(false);
                if (GameMain.Server != null)
                {
                    foreach (Client c in GameMain.Server.ConnectedClients)
                    {
                        if (c.Character != revivedCharacter) continue;

                        //clients stop controlling the character when it dies, force control back
                        GameMain.Server.SetClientCharacter(c, revivedCharacter);
                        break;
                    }
                }                
            }, 
            null,
            (Client client, Vector2 cursorWorldPos, string[] args) => 
            {
                Character revivedCharacter = null;
                if (args.Length == 0)
                {
                    revivedCharacter = client.Character;
                }
                else
                {
                    revivedCharacter = FindMatchingCharacter(args);
                }

                if (revivedCharacter == null) return;

                revivedCharacter.Revive(false);
                if (GameMain.Server != null)
                {
                    foreach (Client c in GameMain.Server.ConnectedClients)
                    {
                        if (c.Character != revivedCharacter) continue;

                        //clients stop controlling the character when it dies, force control back
                        GameMain.Server.SetClientCharacter(c, revivedCharacter);
                        break;
                    }
                }
            }));

            commands.Add(new Command("freeze", "", (string[] args) =>
            {
                if (Character.Controlled != null) Character.Controlled.AnimController.Frozen = !Character.Controlled.AnimController.Frozen;
            },
            null,
            (Client client, Vector2 cursorWorldPos, string[] args) => 
            {
                if (client.Character != null) client.Character.AnimController.Frozen = !client.Character.AnimController.Frozen;
            }));

            commands.Add(new Command("ragdoll", "ragdoll [character name]: Force-ragdoll the specified character. If the name parameter is omitted, the controlled character will be ragdolled.", (string[] args) =>
            {
                Character ragdolledCharacter = null;
                if (args.Length == 0)
                {
                    ragdolledCharacter = Character.Controlled;
                }
                else
                {
                    ragdolledCharacter = FindMatchingCharacter(args);
                }

                if (ragdolledCharacter != null)
                {
                    ragdolledCharacter.IsForceRagdolled = !ragdolledCharacter.IsForceRagdolled;
                }
            }));

            commands.Add(new Command("freecamera|freecam", "freecam: Detach the camera from the controlled character.", (string[] args) =>
            {
                Character.Controlled = null;
                GameMain.GameScreen.Cam.TargetPos = Vector2.Zero;
            }));

            commands.Add(new Command("water|editwater", "water/editwater: Toggle water editing. Allows adding water into rooms by holding the left mouse button and removing it by holding the right mouse button.", (string[] args) =>
            {
                if (GameMain.Client == null)
                {
                    Hull.EditWater = !Hull.EditWater;
                    NewMessage(Hull.EditWater ? "Water editing on" : "Water editing off", Color.White);
                }
            }));

            commands.Add(new Command("fire|editfire", "fire/editfire: Allows putting up fires by left clicking.", (string[] args) =>
            {
                if (GameMain.Client == null)
                {
                    Hull.EditFire = !Hull.EditFire;
                    NewMessage(Hull.EditFire ? "Fire spawning on" : "Fire spawning off", Color.White);
                }
            }));

            commands.Add(new Command("explosion", "explosion [range] [force] [damage] [structuredamage]: Creates an explosion at the position of the cursor.", (string[] args) =>
            {
                Vector2 explosionPos = GameMain.GameScreen.Cam.ScreenToWorld(PlayerInput.MousePosition);
                float range = 500, force = 10, damage = 50, structureDamage = 10;
                if (args.Length > 0) float.TryParse(args[0], out range);
                if (args.Length > 1) float.TryParse(args[1], out force);
                if (args.Length > 2) float.TryParse(args[2], out damage);
                if (args.Length > 3) float.TryParse(args[3], out structureDamage);
                new Explosion(range, force, damage, structureDamage).Explode(explosionPos);
            },
            null,
            (Client client, Vector2 cursorWorldPos, string[] args) => 
            {
                Vector2 explosionPos = cursorWorldPos;
                float range = 500, force = 10, damage = 50, structureDamage = 10;
                if (args.Length > 0) float.TryParse(args[0], out range);
                if (args.Length > 1) float.TryParse(args[1], out force);
                if (args.Length > 2) float.TryParse(args[2], out damage);
                if (args.Length > 3) float.TryParse(args[3], out structureDamage);
                new Explosion(range, force, damage, structureDamage).Explode(explosionPos);
            }));

            commands.Add(new Command("fixitems", "fixitems: Repairs all items and restores them to full condition.", (string[] args) =>
            {
                foreach (Item it in Item.ItemList)
                {
                    it.Condition = it.Prefab.Health;
                }
            }, null, null));

            commands.Add(new Command("fixhulls|fixwalls", "fixwalls/fixhulls: Fixes all walls.", (string[] args) =>
            {
                foreach (Structure w in Structure.WallList)
                {
                    for (int i = 0; i < w.SectionCount; i++)
                    {
                        w.AddDamage(i, -100000.0f);
                    }
                }
            }, null, null));

            commands.Add(new Command("power", "power [temperature]: Immediately sets the temperature of the nuclear reactor to the specified value.", (string[] args) =>
            {
                Item reactorItem = Item.ItemList.Find(i => i.GetComponent<Reactor>() != null);
                if (reactorItem == null) return;

                float power = 5000.0f;
                if (args.Length > 0) float.TryParse(args[0], out power);

                var reactor = reactorItem.GetComponent<Reactor>();
                reactor.ShutDownTemp = power == 0 ? 0 : 7000.0f;
                reactor.AutoTemp = true;
                reactor.Temperature = power;

                if (GameMain.Server != null)
                {
                    reactorItem.CreateServerEvent(reactor);
                }
            }, null, null));

            commands.Add(new Command("oxygen|air", "oxygen/air: Replenishes the oxygen levels in every room to 100%.", (string[] args) =>
            {
                foreach (Hull hull in Hull.hullList)
                {
                    hull.OxygenPercentage = 100.0f;
                }
            }, null, null));

            commands.Add(new Command("kill", "kill [character]: Immediately kills the specified character.", (string[] args) =>
            {
                Character killedCharacter = null;
                if (args.Length == 0)
                {
                    killedCharacter = Character.Controlled;
                }
                else
                {
                    killedCharacter = FindMatchingCharacter(args);
                }

                if (killedCharacter != null)
                {
                    killedCharacter.AddDamage(CauseOfDeath.Damage, killedCharacter.MaxHealth * 2, null);
                }
            }));

            commands.Add(new Command("killmonsters", "killmonsters: Immediately kills all AI-controlled enemies in the level.", (string[] args) =>
            {
                foreach (Character c in Character.CharacterList)
                {
                    if (!(c.AIController is EnemyAIController)) continue;
                    c.AddDamage(CauseOfDeath.Damage, c.MaxHealth * 2, null);
                }
            }, null, null));

            commands.Add(new Command("netstats", "netstats: Toggles the visibility of the network statistics UI.", (string[] args) =>
            {
                if (GameMain.Server == null) return;
                GameMain.Server.ShowNetStats = !GameMain.Server.ShowNetStats;
            }));

            commands.Add(new Command("setclientcharacter", "setclientcharacter [client name] ; [character name]: Gives the client control of the specified character.", (string[] args) =>
            {
                if (GameMain.Server == null) return;

                int separatorIndex = Array.IndexOf(args, ";");
                if (separatorIndex == -1 || args.Length < 3)
                {
                    ThrowError("Invalid parameters. The command should be formatted as \"setclientcharacter [client] ; [character]\"");
                    return;
                }

                string[] argsLeft = args.Take(separatorIndex).ToArray();
                string[] argsRight = args.Skip(separatorIndex + 1).ToArray();
                string clientName = string.Join(" ", argsLeft);

                var client = GameMain.Server.ConnectedClients.Find(c => c.Name == clientName);
                if (client == null)
                {
                    ThrowError("Client \"" + clientName + "\" not found.");
                }

                var character = FindMatchingCharacter(argsRight, false);
                GameMain.Server.SetClientCharacter(client, character);
            },
            null,
            (Client senderClient, Vector2 cursorWorldPos, string[] args) =>
            {
                int separatorIndex = Array.IndexOf(args, ";");
                if (separatorIndex == -1 || args.Length < 3)
                {
                    GameMain.Server.SendConsoleMessage("Invalid parameters. The command should be formatted as \"setclientcharacter [client] ; [character]\"", senderClient);
                    return;
                }

                string[] argsLeft = args.Take(separatorIndex).ToArray();
                string[] argsRight = args.Skip(separatorIndex + 1).ToArray();
                string clientName = string.Join(" ", argsLeft);

                var client = GameMain.Server.ConnectedClients.Find(c => c.Name == clientName);
                if (client == null)
                {
                    GameMain.Server.SendConsoleMessage("Client \"" + clientName + "\" not found.", senderClient);
                }

                var character = FindMatchingCharacter(argsRight, false);
                GameMain.Server.SetClientCharacter(client, character);
            }));

            commands.Add(new Command("campaigninfo|campaignstatus", "campaigninfo: Display information about the state of the currently active campaign.", (string[] args) =>
            {
                var campaign = GameMain.GameSession?.GameMode as CampaignMode;
                if (campaign == null)
                {
                    ThrowError("No campaign active!");
                    return;
                }

                campaign.LogState();
            }));

            commands.Add(new Command("campaigndestination|setcampaigndestination", "campaigndestination [index]: Set the location to head towards in the currently active campaign.", (string[] args) =>
            {
                var campaign = GameMain.GameSession?.GameMode as CampaignMode;
                if (campaign == null)
                {
                    ThrowError("No campaign active!");
                    return;
                }

                if (args.Length == 0)
                {
                    int i = 0;
                    foreach (LocationConnection connection in campaign.Map.CurrentLocation.Connections)
                    {
                        NewMessage("     " + i + ". " + connection.OtherLocation(campaign.Map.CurrentLocation).Name, Color.White);
                        i++;
                    }
                    ShowQuestionPrompt("Select a destination (0 - " + (campaign.Map.CurrentLocation.Connections.Count - 1) + "):", (string selectedDestination) =>
                    {
                        int destinationIndex = -1;
                        if (!int.TryParse(selectedDestination, out destinationIndex)) return;
                        if (destinationIndex < 0 || destinationIndex >= campaign.Map.CurrentLocation.Connections.Count)
                        {
                            NewMessage("Index out of bounds!", Color.Red);
                            return;
                        }
                        Location location = campaign.Map.CurrentLocation.Connections[destinationIndex].OtherLocation(campaign.Map.CurrentLocation);
                        campaign.Map.SelectLocation(location);
                        NewMessage(location.Name+" selected.", Color.White);                        
                    });
                }
                else
                {
                    int destinationIndex = -1;
                    if (!int.TryParse(args[0], out destinationIndex)) return;
                    if (destinationIndex < 0 || destinationIndex >= campaign.Map.CurrentLocation.Connections.Count)
                    {
                        NewMessage("Index out of bounds!", Color.Red);
                        return;
                    }
                    Location location = campaign.Map.CurrentLocation.Connections[destinationIndex].OtherLocation(campaign.Map.CurrentLocation);
                    campaign.Map.SelectLocation(location);
                    NewMessage(location.Name + " selected.", Color.White);                    
                }
            },
            (string[] args) =>
            {
#if CLIENT
                var campaign = GameMain.GameSession?.GameMode as CampaignMode;
                if (campaign == null)
                {
                    ThrowError("No campaign active!");
                    return;
                }

                if (args.Length == 0)
                {
                    int i = 0;
                    foreach (LocationConnection connection in campaign.Map.CurrentLocation.Connections)
                    {
                        NewMessage("     " + i + ". " + connection.OtherLocation(campaign.Map.CurrentLocation).Name, Color.White);
                        i++;
                    }
                    ShowQuestionPrompt("Select a destination (0 - " + (campaign.Map.CurrentLocation.Connections.Count - 1) + "):", (string selectedDestination) =>
                    {
                        int destinationIndex = -1;
                        if (!int.TryParse(selectedDestination, out destinationIndex)) return;
                        if (destinationIndex < 0 || destinationIndex >= campaign.Map.CurrentLocation.Connections.Count)
                        {
                            NewMessage("Index out of bounds!", Color.Red);
                            return;
                        }
                        GameMain.Client.SendConsoleCommand("campaigndestination " + destinationIndex);
                    });
                }
                else
                {
                    int destinationIndex = -1;
                    if (!int.TryParse(args[0], out destinationIndex)) return;
                    if (destinationIndex < 0 || destinationIndex >= campaign.Map.CurrentLocation.Connections.Count)
                    {
                        NewMessage("Index out of bounds!", Color.Red);
                        return;
                    }
                    GameMain.Client.SendConsoleCommand("campaigndestination " + destinationIndex);
                }
#endif
            },
            (Client senderClient, Vector2 cursorWorldPos, string[] args) =>
            {
                var campaign = GameMain.GameSession?.GameMode as CampaignMode;
                if (campaign == null)
                {
                    GameMain.Server.SendConsoleMessage("No campaign active!", senderClient);
                    return;
                }

                int destinationIndex = -1;
                if (args.Length < 1 || !int.TryParse(args[0], out destinationIndex)) return;
                if (destinationIndex < 0 || destinationIndex >= campaign.Map.CurrentLocation.Connections.Count)
                {
                    GameMain.Server.SendConsoleMessage("Index out of bounds!", senderClient);
                    return;
                }
                Location location = campaign.Map.CurrentLocation.Connections[destinationIndex].OtherLocation(campaign.Map.CurrentLocation);
                campaign.Map.SelectLocation(location);
                GameMain.Server.SendConsoleMessage(location.Name + " selected.", senderClient);
            }));

#if DEBUG
            commands.Add(new Command("spamevents", "A debug command that immediately creates entity events for all items, characters and structures.", (string[] args) =>
            {
                foreach (Item item in Item.ItemList)
                {
                    for (int i = 0; i < item.components.Count; i++)
                    {
                        if (item.components[i] is IServerSerializable)
                        {
                            GameMain.Server.CreateEntityEvent(item, new object[] { NetEntityEvent.Type.ComponentState, i });
                        }
                        var itemContainer = item.GetComponent<ItemContainer>();
                        if (itemContainer != null)
                        {
                            GameMain.Server.CreateEntityEvent(item, new object[] { NetEntityEvent.Type.InventoryState });
                        }

                        GameMain.Server.CreateEntityEvent(item, new object[] { NetEntityEvent.Type.Status });

                        item.NeedsPositionUpdate = true;
                    }
                }

                foreach (Character c in Character.CharacterList)
                {
                    GameMain.Server.CreateEntityEvent(c, new object[] { NetEntityEvent.Type.Status });
                }

                foreach (Structure wall in Structure.WallList)
                {
                    GameMain.Server.CreateEntityEvent(wall);
                }
            }, null, null));
#endif
            InitProjectSpecific();

            commands.Sort((c1, c2) => c1.names[0].CompareTo(c2.names[0]));
        }

        private static string[] SplitCommand(string command)
        {
            command = command.Trim();

            List<string> commands = new List<string>();
            int escape = 0;
            bool inQuotes = false;
            string piece = "";
            
            for (int i = 0; i < command.Length; i++)
            {
                if (command[i] == '\\')
                {
                    if (escape == 0) escape = 2;
                    else piece += '\\';
                }
                else if (command[i] == '"')
                {
                    if (escape == 0) inQuotes = !inQuotes;
                    else piece += '"';
                }
                else if (command[i] == ' ' && !inQuotes)
                {
                    if (!string.IsNullOrWhiteSpace(piece)) commands.Add(piece);
                    piece = "";
                }
                else if (escape == 0) piece += command[i];

                if (escape > 0) escape--;
            }

            if (!string.IsNullOrWhiteSpace(piece)) commands.Add(piece); //add final piece

            return commands.ToArray();
        }

        public static string AutoComplete(string command)
        {
            if (string.IsNullOrWhiteSpace(currentAutoCompletedCommand))
            {
                currentAutoCompletedCommand = command;
            }

            List<string> matchingCommands = new List<string>();
            foreach (Command c in commands)
            {
                foreach (string name in c.names)
                {
                    if (currentAutoCompletedCommand.Length > name.Length) continue;
                    if (currentAutoCompletedCommand == name.Substring(0, currentAutoCompletedCommand.Length))
                    {
                        matchingCommands.Add(name);
                    }
                }
            }

            if (matchingCommands.Count == 0) return command;

            currentAutoCompletedIndex = currentAutoCompletedIndex % matchingCommands.Count;
            return matchingCommands[currentAutoCompletedIndex++];
        }

        public static void ResetAutoComplete()
        {
            currentAutoCompletedCommand = "";
            currentAutoCompletedIndex = 0;
        }

        public static string SelectMessage(int direction)
        {
            if (Messages.Count == 0) return "";

            direction = MathHelper.Clamp(direction, -1, 1);

            selectedIndex += direction;
            if (selectedIndex < 0) selectedIndex = Messages.Count - 1;
            selectedIndex = selectedIndex % Messages.Count;

            return Messages[selectedIndex].Text;            
        }

        public static void ExecuteCommand(string command)
        {
            if (activeQuestionCallback != null)
            {
#if CLIENT
                activeQuestionText = null;
#endif
                NewMessage(command, Color.White);
                //reset the variable before invoking the delegate because the method may need to activate another question
                var temp = activeQuestionCallback;
                activeQuestionCallback = null;
                temp(command);
                return;
            }

            if (string.IsNullOrWhiteSpace(command)) return;

            string[] splitCommand = SplitCommand(command);
            
            if (!splitCommand[0].ToLowerInvariant().Equals("admin"))
            {
                NewMessage(command, Color.White);
            }

#if CLIENT
            if (GameMain.Client != null)
            {
                if (GameMain.Client.HasConsoleCommandPermission(splitCommand[0].ToLowerInvariant()))
                {
                    Command matchingCommand = commands.Find(c => c.names.Contains(splitCommand[0].ToLowerInvariant()));

                    //if the command is not defined client-side, we'll relay it anyway because it may be a custom command at the server's side
                    if (matchingCommand == null || matchingCommand.RelayToServer)
                    {
                        GameMain.Client.SendConsoleCommand(command);
                    }
                    else
                    {
                        matchingCommand.ClientExecute(splitCommand.Skip(1).ToArray());
                    }

                    NewMessage("Server command: " + command, Color.White);
                    return;
                }
#if !DEBUG
                if (!IsCommandPermitted(splitCommand[0].ToLowerInvariant(), GameMain.Client))
                {
                    ThrowError("You're not permitted to use the command \"" + splitCommand[0].ToLowerInvariant() + "\"!");
                    return;
                }
#endif
            }
#endif

            bool commandFound = false;
            foreach (Command c in commands)
            {
                if (c.names.Contains(splitCommand[0].ToLowerInvariant()))
                {
                    c.Execute(splitCommand.Skip(1).ToArray());
                    commandFound = true;
                    break;
                }
            }

            if (!commandFound)
            {
                ThrowError("Command \"" + splitCommand[0] + "\" not found.");
            }
        }

        public static void ExecuteClientCommand(Client client, Vector2 cursorWorldPos, string command)
        {
            if (GameMain.Server == null) return;
            if (string.IsNullOrWhiteSpace(command)) return;
            if (!client.HasPermission(ClientPermissions.ConsoleCommands))
            {
                GameMain.Server.SendConsoleMessage("You are not permitted to use console commands!", client);
                GameServer.Log(client.Name + " attempted to execute the console command \"" + command + "\" without a permission to use console commands.", ServerLog.MessageType.ConsoleUsage);
                return;
            }

            string[] splitCommand = SplitCommand(command);
            Command matchingCommand = commands.Find(c => c.names.Contains(splitCommand[0].ToLowerInvariant()));
            if (matchingCommand != null && !client.PermittedConsoleCommands.Contains(matchingCommand))
            {
                GameMain.Server.SendConsoleMessage("You are not permitted to use the command\"" + matchingCommand.names[0] + "\"!", client);
                GameServer.Log(client.Name + " attempted to execute the console command \"" + command + "\" without a permission to use the command.", ServerLog.MessageType.ConsoleUsage);
                return;
            }
            else if (matchingCommand == null)
            {
                GameMain.Server.SendConsoleMessage("Command \"" + splitCommand[0] + "\" not found.", client);
                return;
            }

            try
            {
                matchingCommand.ServerExecuteOnClientRequest(client, cursorWorldPos, splitCommand.Skip(1).ToArray());
                GameServer.Log("Console command \"" + command + "\" executed by " + client.Name + ".", ServerLog.MessageType.ConsoleUsage);
            }
            catch (Exception e)
            {
                ThrowError("Executing the command \"" + matchingCommand.names[0] + "\" by request from \"" + client.Name + "\" failed.", e);
            }
        }


        private static Character FindMatchingCharacter(string[] args, bool ignoreRemotePlayers = false)
        {
            if (args.Length == 0) return null;

            int characterIndex;
            string characterName;
            if (int.TryParse(args.Last(), out characterIndex) && args.Length > 1)
            {
                characterName = string.Join(" ", args.Take(args.Length - 1)).ToLowerInvariant();
            }
            else
            {
                characterName = string.Join(" ", args).ToLowerInvariant();
                characterIndex = -1;
            }

            var matchingCharacters = Character.CharacterList.FindAll(c => (!ignoreRemotePlayers || !c.IsRemotePlayer) && c.Name.ToLowerInvariant() == characterName);

            if (!matchingCharacters.Any())
            {
                NewMessage("Character \""+ characterName + "\" not found", Color.Red);
                return null;
            }

            if (characterIndex == -1)
            {
                if (matchingCharacters.Count > 1)
                {
                    NewMessage(
                        "Found multiple matching characters. " +
                        "Use \"[charactername] [0-" + (matchingCharacters.Count - 1) + "]\" to choose a specific character.",
                        Color.LightGray);
                }
                return matchingCharacters[0];
            }
            else if (characterIndex < 0 || characterIndex >= matchingCharacters.Count)
            {
                ThrowError("Character index out of range. Select an index between 0 and " + (matchingCharacters.Count - 1));
            }
            else
            {
                return matchingCharacters[characterIndex];
            }

            return null;
        }

        private static void SpawnCharacter(string[] args, Vector2 cursorWorldPos, out string errorMsg)
        {
            errorMsg = "";
            if (args.Length == 0) return;

            Character spawnedCharacter = null;

            Vector2 spawnPosition = Vector2.Zero;
            WayPoint spawnPoint = null;

            if (args.Length > 1)
            {
                switch (args[1].ToLowerInvariant())
                {
                    case "inside":
                        spawnPoint = WayPoint.GetRandom(SpawnType.Human, null, Submarine.MainSub);
                        break;
                    case "outside":
                        spawnPoint = WayPoint.GetRandom(SpawnType.Enemy);
                        break;
                    case "near":
                    case "close":
                        float closestDist = -1.0f;
                        foreach (WayPoint wp in WayPoint.WayPointList)
                        {
                            if (wp.Submarine != null) continue;

                            //don't spawn inside hulls
                            if (Hull.FindHull(wp.WorldPosition, null) != null) continue;

                            float dist = Vector2.Distance(wp.WorldPosition, GameMain.GameScreen.Cam.WorldViewCenter);

                            if (closestDist < 0.0f || dist < closestDist)
                            {
                                spawnPoint = wp;
                                closestDist = dist;
                            }
                        }
                        break;
                    case "cursor":
                        spawnPosition = cursorWorldPos;
                        break;
                    default:
                        spawnPoint = WayPoint.GetRandom(args[0].ToLowerInvariant() == "human" ? SpawnType.Human : SpawnType.Enemy);
                        break;
                }
            }
            else
            {
                spawnPoint = WayPoint.GetRandom(args[0].ToLowerInvariant() == "human" ? SpawnType.Human : SpawnType.Enemy);
            }

            if (string.IsNullOrWhiteSpace(args[0])) return;

            if (spawnPoint != null) spawnPosition = spawnPoint.WorldPosition;

            if (args[0].ToLowerInvariant() == "human")
            {
                spawnedCharacter = Character.Create(Character.HumanConfigFile, spawnPosition);

#if CLIENT
                if (GameMain.GameSession != null)
                {
                    SinglePlayerCampaign mode = GameMain.GameSession.GameMode as SinglePlayerCampaign;
                    if (mode != null)
                    {
                        Character.Controlled = spawnedCharacter;
                        GameMain.GameSession.CrewManager.AddCharacter(Character.Controlled);
                        GameMain.GameSession.CrewManager.SelectCharacter(null, Character.Controlled);
                    }
                }
#endif
            }
            else
            {
                List<string> characterFiles = GameMain.Config.SelectedContentPackage.GetFilesOfType(ContentType.Character);

                foreach (string characterFile in characterFiles)
                {
                    if (Path.GetFileNameWithoutExtension(characterFile).ToLowerInvariant() == args[0].ToLowerInvariant())
                    {
                        Character.Create(characterFile, spawnPosition);
                        return;
                    }
                }

                errorMsg = "No character matching the name \"" + args[0] + "\" found in the selected content package.";

                //attempt to open the config from the default path (the file may still be present even if it isn't included in the content package)
                string configPath = "Content/Characters/"
                    + args[0].First().ToString().ToUpper() + args[0].Substring(1)
                    + "/" + args[0].ToLower() + ".xml";
                Character.Create(configPath, spawnPosition);
            }
        }

        private static void SpawnItem(string[] args, Vector2 cursorPos, out string errorMsg)
        {
            errorMsg = "";
            if (args.Length < 1) return;

            Vector2? spawnPos = null;
            Inventory spawnInventory = null;

            int extraParams = 0;
            switch (args.Last())
            {
                case "cursor":
                    extraParams = 1;
                    spawnPos = cursorPos;
                    break;
                case "inventory":
                    extraParams = 1;
                    spawnInventory = Character.Controlled == null ? null : Character.Controlled.Inventory;
                    break;
                default:
                    extraParams = 0;
                    break;
            }

            string itemName = string.Join(" ", args.Take(args.Length - extraParams)).ToLowerInvariant();

            var itemPrefab = MapEntityPrefab.Find(itemName) as ItemPrefab;
            if (itemPrefab == null)
            {
                errorMsg = "Item \"" + itemName + "\" not found!";
                return;
            }

            if (spawnPos == null && spawnInventory == null)
            {
                var wp = WayPoint.GetRandom(SpawnType.Human, null, Submarine.MainSub);
                spawnPos = wp == null ? Vector2.Zero : wp.WorldPosition;
            }

            if (spawnPos != null)
            {
                Entity.Spawner.AddToSpawnQueue(itemPrefab, (Vector2)spawnPos);

            }
            else if (spawnInventory != null)
            {
                Entity.Spawner.AddToSpawnQueue(itemPrefab, spawnInventory);
            }
        }

        public static void NewMessage(string msg, Color color)
        {
            if (string.IsNullOrEmpty((msg))) return;

#if SERVER
            Messages.Add(new ColoredText(msg, color));

            //TODO: REMOVE
            Console.ForegroundColor = XnaToConsoleColor.Convert(color);
            Console.WriteLine(msg);
            Console.ForegroundColor = ConsoleColor.White;

            if (Messages.Count > MaxMessages)
            {
                Messages.RemoveRange(0, Messages.Count - MaxMessages);
            }            

#elif CLIENT
            lock (queuedMessages)
            {
                queuedMessages.Enqueue(new ColoredText(msg, color));
            }
#endif
        }

        public static void ShowQuestionPrompt(string question, QuestionCallback onAnswered)
        {

#if CLIENT
            activeQuestionText = new GUITextBlock(new Rectangle(0, 0, listBox.Rect.Width, 30), "   >>" + question, "", Alignment.TopLeft, Alignment.Left, null, true, GUI.SmallFont);
            activeQuestionText.CanBeFocused = false;
            activeQuestionText.TextColor = Color.Cyan;
#else
            NewMessage("   >>" + question, Color.Cyan);
#endif
            activeQuestionCallback += onAnswered;
        }

        private static bool TryParseTimeSpan(string s, out TimeSpan timeSpan)
        {
            timeSpan = new TimeSpan();
            if (string.IsNullOrWhiteSpace(s)) return false;

            string currNum = "";
            foreach (char c in s)
            {
                if (char.IsDigit(c))
                {
                    currNum += c;
                }
                else if (char.IsWhiteSpace(c))
                {
                    continue;
                }
                else
                {
                    int parsedNum = 0;
                    if (!int.TryParse(currNum, out parsedNum))
                    {
                        return false;
                    }

                    switch (c)
                    {
                        case 'd':
                            timeSpan += new TimeSpan(parsedNum, 0, 0, 0, 0);
                            break;
                        case 'h':
                            timeSpan += new TimeSpan(0, parsedNum, 0, 0, 0);
                            break;
                        case 'm':
                            timeSpan += new TimeSpan(0, 0, parsedNum, 0, 0);
                            break;
                        case 's':
                            timeSpan += new TimeSpan(0, 0, 0, parsedNum, 0);
                            break;
                        default:
                            return false;
                    }

                    currNum = "";
                }
            }

            return true;
        }

        public static Command FindCommand(string commandName)
        {
            commandName = commandName.ToLowerInvariant();
            return commands.Find(c => c.names.Any(n => n.ToLowerInvariant() == commandName));
        }


        public static void Log(string message)
        {
            if (GameSettings.VerboseLogging) NewMessage(message, Color.Gray);
        }

        public static void ThrowError(string error, Exception e = null)
        {
            if (e != null)
            {
                error += " {" + e.Message + "}\n" + e.StackTrace;
            }
            System.Diagnostics.Debug.WriteLine(error);
            NewMessage(error, Color.Red);
#if CLIENT
            isOpen = true;
#endif
        }
    }
}<|MERGE_RESOLUTION|>--- conflicted
+++ resolved
@@ -379,15 +379,9 @@
                     }
                     else
                     {
-<<<<<<< HEAD
-                        if (!Enum.TryParse<ClientPermissions>(perm, out permission))
-                        {
-                            ThrowError("\"" + perm + "\" sn't a valid permission!");
-=======
                         if (!Enum.TryParse(perm, true, out permission))
                         {
                             NewMessage(perm + " is not a valid permission!", Color.Red);
->>>>>>> b3c39702
                             return;
                         }
                     }
@@ -408,6 +402,12 @@
                     return;
                 }
 
+                NewMessage("Valid permissions are:", Color.White);
+                NewMessage(" - all", Color.White);
+                foreach (ClientPermissions permission in Enum.GetValues(typeof(ClientPermissions)))
+                {
+                    NewMessage(" - " + permission.ToString(), Color.White);
+                }
                 ShowQuestionPrompt("Permission to grant to client #" + id + "?", (perm) =>
                 {
                     GameMain.Client.SendConsoleCommand("giveperm " +id + " " + perm);
@@ -483,15 +483,9 @@
                     }
                     else
                     {
-<<<<<<< HEAD
-                        if (!Enum.TryParse<ClientPermissions>(perm, out permission))
-                        {
-                            ThrowError("\"" + perm + "\" isn't a valid permission!");
-=======
                         if (!Enum.TryParse(perm, true, out permission))
                         {
                             NewMessage(perm + " is not a valid permission!", Color.Red);
->>>>>>> b3c39702
                             return;
                         }
                     }
@@ -510,6 +504,13 @@
                 {
                     ThrowError("\"" + id + "\" is not a valid client ID.");
                     return;
+                }
+
+                NewMessage("Valid permissions are:", Color.White);
+                NewMessage(" - all", Color.White);
+                foreach (ClientPermissions permission in Enum.GetValues(typeof(ClientPermissions)))
+                {
+                    NewMessage(" - " + permission.ToString(), Color.White);
                 }
 
                 ShowQuestionPrompt("Permission to revoke from client #" + id + "?", (perm) =>
