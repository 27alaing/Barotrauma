--- conflicted
+++ resolved
@@ -535,15 +535,11 @@
         {
             if (pingCircle!=null) pingCircle.Remove();
             if (screenOverlay != null) screenOverlay.Remove();
-<<<<<<< HEAD
         }
 
         public void ClientWrite(Lidgren.Network.NetBuffer msg, object[] extraData = null)
         {
             msg.Write(IsActive);
-=======
-            if (radarBlip != null) radarBlip.Remove();
->>>>>>> 0aca8dbf
         }
 
         public void ServerRead(ClientNetObject type, Lidgren.Network.NetBuffer msg, Barotrauma.Networking.Client c)
