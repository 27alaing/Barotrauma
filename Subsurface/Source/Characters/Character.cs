--- conflicted
+++ resolved
@@ -1359,18 +1359,10 @@
 
                         cursorPosition = memMousePos[memMousePos.Count - 1];
                         memMousePos.RemoveAt(memMousePos.Count - 1);
-
-<<<<<<< HEAD
-                    TransformCursorPos();
-                    
-                    if (dequeuedInput == InputNetFlags.None && Math.Abs(AnimController.Collider.LinearVelocity.X) < 0.005f && Math.Abs(AnimController.Collider.LinearVelocity.Y) < 0.2f)
-                    {
-                        while (memInput.Count > 5 && memInput[memInput.Count - 1] == InputNetFlags.None)
-=======
+                        
                         TransformCursorPos();
 
-                        if (dequeuedInput == InputNetFlags.None && Math.Abs(AnimController.Collider.LinearVelocity.X) < 0.005f && Math.Abs(AnimController.Collider.LinearVelocity.Y) < 0.005f)
->>>>>>> 05cb5989
+                        if (dequeuedInput == InputNetFlags.None && Math.Abs(AnimController.Collider.LinearVelocity.X) < 0.005f && Math.Abs(AnimController.Collider.LinearVelocity.Y) < 0.2f)
                         {
                             while (memInput.Count > 5 && memInput[memInput.Count - 1] == 0)
                             {
