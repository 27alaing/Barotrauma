--- conflicted
+++ resolved
@@ -755,14 +755,7 @@
             MoveLimb(torso, new Vector2(ladderSimPos.X - 0.27f * Dir, Collider.SimPosition.Y + 0.5f - colliderHeightFromFloor), 10.5f);
             MoveLimb(waist, new Vector2(ladderSimPos.X - 0.35f * Dir, Collider.SimPosition.Y + 0.4f - colliderHeightFromFloor), 10.5f);
 
-<<<<<<< HEAD
-            collider.MoveToPos(new Vector2(ladderSimPos.X - 0.2f * Dir, collider.SimPosition.Y), 10.5f);            
-=======
-            if (!character.IsRemotePlayer)
-            {
-                Collider.MoveToPos(new Vector2(ladderSimPos.X - 0.2f * Dir, Collider.SimPosition.Y), 10.5f);
-            }
->>>>>>> 12f98268
+            Collider.MoveToPos(new Vector2(ladderSimPos.X - 0.2f * Dir, Collider.SimPosition.Y), 10.5f);            
 
             bool slide = targetMovement.Y < -1.1f;
 
