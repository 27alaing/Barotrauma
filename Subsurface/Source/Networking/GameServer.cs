﻿
using System;
using System.Collections.Generic;
using System.Diagnostics;
using System.Linq;
using System.Text;
using Lidgren.Network;
using Microsoft.Xna.Framework;
using RestSharp;
using Barotrauma.Items.Components;

namespace Barotrauma.Networking
{
    partial class GameServer : NetworkMember
    {
        private List<Client> connectedClients = new List<Client>();

        //for keeping track of disconnected clients in case the reconnect shortly after
        private List<Client> disconnectedClients = new List<Client>();

        private NetStats netStats;

        private int roundStartSeed;
        
        //is the server running
        private bool started;

        private NetServer server;
        private NetPeerConfiguration config;

        private int MaxPlayers;

        private DateTime sparseUpdateTimer;        
        private DateTime refreshMasterTimer;

        private RestClient restClient;
        private bool masterServerResponded;

        private ServerLog log;
        private GUIButton showLogButton;

        private GUIScrollBar clientListScrollBar;

        public TraitorManager TraitorManager;

        public override List<Client> ConnectedClients
        {
            get
            {
                return connectedClients;
            }
        }

        public GameServer(string name, int port, bool isPublic = false, string password = "", bool attemptUPnP = false, int maxPlayers = 10)
        {
            name = name.Replace(":", "");
            name = name.Replace(";", "");

            this.name = name;
            this.password = "";
            if (password.Length>0)
            {
                this.password = Encoding.UTF8.GetString(NetUtility.ComputeSHAHash(Encoding.UTF8.GetBytes(password)));
            }
            
            config = new NetPeerConfiguration("barotrauma");

            netStats = new NetStats();

#if DEBUG
            config.SimulatedLoss = 0.05f;
            config.SimulatedRandomLatency = 0.05f;
            config.SimulatedDuplicatesChance = 0.05f;
            config.SimulatedMinimumLatency = 0.1f;
#endif 
            config.Port = port;
            Port = port;

            if (attemptUPnP)
            {
                config.EnableUPnP = true;
            }

            config.MaximumConnections = maxPlayers*2; //double the lidgren connections for unauthenticated players
            MaxPlayers = maxPlayers;

            config.DisableMessageType(NetIncomingMessageType.DebugMessage | 
                NetIncomingMessageType.WarningMessage | NetIncomingMessageType.Receipt |
                NetIncomingMessageType.ErrorMessage | NetIncomingMessageType.Error |
                NetIncomingMessageType.UnconnectedData);
                                    
            config.EnableMessageType(NetIncomingMessageType.ConnectionApproval);

            //----------------------------------------

            var endRoundButton = new GUIButton(new Rectangle(GameMain.GraphicsWidth - 170, 20, 150, 20), "End round", Alignment.TopLeft, GUI.Style, inGameHUD);
            endRoundButton.OnClicked = (btn, userdata) => { EndGame(); return true; };

            log = new ServerLog(name);
            showLogButton = new GUIButton(new Rectangle(GameMain.GraphicsWidth - 170 - 170, 20, 150, 20), "Server Log", Alignment.TopLeft, GUI.Style, inGameHUD);
            showLogButton.OnClicked = (GUIButton button, object userData) =>
            {
                if (log.LogFrame == null)
                {
                    log.CreateLogFrame();
                }
                else
                {
                    log.LogFrame = null;
                    GUIComponent.KeyboardDispatcher.Subscriber = null;
                }
                return true;
            };

            GUIButton settingsButton = new GUIButton(new Rectangle(GameMain.GraphicsWidth - 170 - 170 - 170, 20, 150, 20), "Settings", Alignment.TopLeft, GUI.Style, inGameHUD);
            settingsButton.OnClicked = ToggleSettingsFrame;
            settingsButton.UserData = "settingsButton";

            whitelist = new WhiteList();
            banList = new BanList();

            LoadSettings();
            LoadClientPermissions();
            
            //----------------------------------------
            
            CoroutineManager.StartCoroutine(StartServer(isPublic));
        }

        private IEnumerable<object> StartServer(bool isPublic)
        {
            try
            {
                Log("Starting the server...", Color.Cyan);
                server = new NetServer(config);
                netPeer = server;
                server.Start();
            }
            catch (Exception e)
            {
                Log("Error while starting the server ("+e.Message+")", Color.Red);
                DebugConsole.ThrowError("Couldn't start the server", e);
            }
         

            if (config.EnableUPnP)
            {
                server.UPnP.ForwardPort(config.Port, "barotrauma");

                GUIMessageBox upnpBox = new GUIMessageBox("Please wait...", "Attempting UPnP port forwarding", new string[] {"Cancel"} );
                upnpBox.Buttons[0].OnClicked = upnpBox.Close;

                //DateTime upnpTimeout = DateTime.Now + new TimeSpan(0,0,5);
                while (server.UPnP.Status == UPnPStatus.Discovering 
                    && GUIMessageBox.VisibleBox == upnpBox)// && upnpTimeout>DateTime.Now)
                {
                    yield return null;
                }

                upnpBox.Close(null,null);
                
                if (server.UPnP.Status == UPnPStatus.NotAvailable)
                {
                    new GUIMessageBox("Error", "UPnP not available");
                }
                else if (server.UPnP.Status == UPnPStatus.Discovering)
                {
                    new GUIMessageBox("Error", "UPnP discovery timed out");
                }
            }

            if (isPublic)
            {
                RegisterToMasterServer();
            }
                        
            updateInterval = new TimeSpan(0, 0, 0, 0, 150);

            DebugConsole.NewMessage("Server started", Color.Green);
                        
            GameMain.NetLobbyScreen.Select();
            started = true;
            yield return CoroutineStatus.Success;
        }

        private void RegisterToMasterServer()
        {
            if (restClient==null)
            {
                restClient = new RestClient(NetConfig.MasterServerUrl);            
            }
                        
            var request = new RestRequest("masterserver2.php", Method.GET);            
            request.AddParameter("action", "addserver");
            request.AddParameter("servername", name);
            request.AddParameter("serverport", Port);
            request.AddParameter("currplayers", connectedClients.Count);
            request.AddParameter("maxplayers", config.MaximumConnections);
            request.AddParameter("password", string.IsNullOrWhiteSpace(password) ? 0 : 1);

            // execute the request
            restClient.ExecuteAsync(request, response =>
            {
                if (response.StatusCode != System.Net.HttpStatusCode.OK)
                {
                    DebugConsole.ThrowError("Error while connecting to master server (" + response.StatusCode + ": " + response.StatusDescription + ")");
                    return;
                }

                if (response != null && !string.IsNullOrWhiteSpace(response.Content))
                {
                    DebugConsole.ThrowError("Error while connecting to master server (" + response.Content + ")");
                    return;
                }

                registeredToMaster = true;
                refreshMasterTimer = DateTime.Now + refreshMasterInterval;
            });
        }

        private IEnumerable<object> RefreshMaster()
        {
            if (restClient == null)
            {
                restClient = new RestClient(NetConfig.MasterServerUrl);
            }

            var request = new RestRequest("masterserver2.php", Method.GET);
            request.AddParameter("action", "refreshserver");
            request.AddParameter("gamestarted", gameStarted ? 1 : 0);
            request.AddParameter("currplayers", connectedClients.Count);
            request.AddParameter("maxplayers", config.MaximumConnections);

            Log("Refreshing connection with master server...", Color.Cyan);

            var sw = new Stopwatch();
            sw.Start();

            masterServerResponded = false;
            var restRequestHandle = restClient.ExecuteAsync(request, response => MasterServerCallBack(response));

            DateTime timeOut = DateTime.Now + new TimeSpan(0, 0, 15);
            while (!masterServerResponded)
            {
                if (DateTime.Now > timeOut)
                {
                    restRequestHandle.Abort();
                    DebugConsole.NewMessage("Couldn't connect to master server (request timed out)", Color.Red);

                    Log("Couldn't connect to master server (request timed out)", Color.Red);

                    break;
                    //registeredToMaster = false;
                }
                
                yield return CoroutineStatus.Running;
            }

            System.Diagnostics.Debug.WriteLine("took "+sw.ElapsedMilliseconds+" ms");

            yield return CoroutineStatus.Success;
        }

        private void MasterServerCallBack(IRestResponse response)
        {
            masterServerResponded = true;

            if (response.ErrorException != null)
            {
                DebugConsole.NewMessage("Error while registering to master server (" + response.ErrorException + ")", Color.Red);
                Log("Error while registering to master server (" + response.ErrorException + ")", Color.Red);
                return;
            }

            if (response.StatusCode != System.Net.HttpStatusCode.OK)
            {
                DebugConsole.NewMessage("Error while reporting to master server (" + response.StatusCode + ": " + response.StatusDescription + ")", Color.Red);
                Log("Error while reporting to master server (" + response.StatusCode + ": " + response.StatusDescription + ")", Color.Red);
                return;
            }

            Log("Master server responded", Color.Cyan);
        }
        
        public override void Update(float deltaTime)
        {
            if (ShowNetStats) netStats.Update(deltaTime);
            if (settingsFrame != null) settingsFrame.Update(deltaTime);
            if (log.LogFrame != null) log.LogFrame.Update(deltaTime);
            

            if (!started) return;

            base.Update(deltaTime);

            foreach (UnauthenticatedClient unauthClient in unauthenticatedClients)
            {
                unauthClient.AuthTimer -= deltaTime;
                if (unauthClient.AuthTimer <= 0.0f)
                {
                    unauthClient.Connection.Disconnect("Connection timed out");
                }
            }

            unauthenticatedClients.RemoveAll(uc => uc.AuthTimer <= 0.0f);            
            
            if (gameStarted)
            {
                if (respawnManager != null) respawnManager.Update(deltaTime);

                bool isCrewDead =  
                    connectedClients.Find(c => c.Character != null && !c.Character.IsDead)==null &&
                   (myCharacter == null || myCharacter.IsDead);

                //restart if all characters are dead or submarine is at the end of the level
                if ((autoRestart && isCrewDead) 
                    || 
                    (EndRoundAtLevelEnd && Submarine.MainSub != null && Submarine.MainSub.AtEndPosition && Submarine.MainSubs[1]==null))
                {
                    if (AutoRestart && isCrewDead)
                    {
                        Log("Ending round (entire crew dead)", Color.Cyan);
                    }
                    else
                    {
                        Log("Ending round (submarine reached the end of the level)", Color.Cyan);
                    }

                    EndGame();               
                    UpdateNetLobby(null,null);
                    return;
                }
            }
            else if (autoRestart && Screen.Selected == GameMain.NetLobbyScreen && connectedClients.Count>0)
            {
                AutoRestartTimer -= deltaTime;
                if (AutoRestartTimer < 0.0f && GameMain.NetLobbyScreen.StartButton.Enabled)
                {
                    StartGameClicked(null,null);
                }
            }

            for (int i = disconnectedClients.Count - 1; i >= 0; i-- )
            {
                disconnectedClients[i].deleteDisconnectedTimer -= deltaTime;
                if (disconnectedClients[i].deleteDisconnectedTimer > 0.0f) continue;

                if (gameStarted && disconnectedClients[i].Character!=null)
                {
                    disconnectedClients[i].Character.Kill(CauseOfDeath.Damage, true);
                    disconnectedClients[i].Character = null;
                }

                disconnectedClients.RemoveAt(i);
            }

            foreach (Client c in connectedClients)
            {
                //slowly reset spam timers
                c.ChatSpamTimer = Math.Max(0.0f, c.ChatSpamTimer - deltaTime);
                c.ChatSpamSpeed = Math.Max(0.0f, c.ChatSpamSpeed - deltaTime);
            }

            NetIncomingMessage inc = null; 
            while ((inc = server.ReadMessage()) != null)
            {
                try
                {
                    switch (inc.MessageType)
                    {
                        case NetIncomingMessageType.Data:
                            ReadDataMessage(inc);
                            break;
                        case NetIncomingMessageType.StatusChanged:
                            switch (inc.SenderConnection.Status)
                            {
                                case NetConnectionStatus.Disconnected:
                                    var connectedClient = connectedClients.Find(c => c.Connection == inc.SenderConnection);
                                    /*if (connectedClient != null && !disconnectedClients.Contains(connectedClient))
                                    {
                                        connectedClient.deleteDisconnectedTimer = NetConfig.DeleteDisconnectedTime;
                                        disconnectedClients.Add(connectedClient);
                                    }
                                    */
                                    DisconnectClient(inc.SenderConnection,
                                        connectedClient != null ? connectedClient.name + " has disconnected" : "");
                                    break;
                            }
                            break;
                        case NetIncomingMessageType.ConnectionApproval:
                            if (banList.IsBanned(inc.SenderEndPoint.Address.ToString()))
                            {
                                inc.SenderConnection.Deny("You have been banned from the server");
                            }
                            else if (ConnectedClients.Count >= MaxPlayers)
                            {
                                inc.SenderConnection.Deny("Server full");
                            }
                            else
                            {
                                if ((ClientPacketHeader)inc.SenderConnection.RemoteHailMessage.ReadByte() == ClientPacketHeader.REQUEST_AUTH)
                                {
                                    inc.SenderConnection.Approve();
                                    ClientAuthRequest(inc.SenderConnection);
                                }
                            }
                            break;
                    }                            
                }

                catch (Exception e)
                {
#if DEBUG
                    DebugConsole.ThrowError("Failed to read incoming message", e);
#endif

                    continue;
                }
            }

            // if 30ms has passed
            if (updateTimer < DateTime.Now)
            {
                /*if (gameStarted)
                {

                    float ignoreDistance = FarseerPhysics.ConvertUnits.ToDisplayUnits(NetConfig.CharacterIgnoreDistance);

                    foreach (Character c in Character.CharacterList)
                    {
                        if (!(c is AICharacter) || c.IsDead) continue;

                        if (Character.CharacterList.Any(
                            c2 => c2.IsRemotePlayer &&
                                Vector2.Distance(c2.WorldPosition, c.WorldPosition) < ignoreDistance))
                        {
                            
                        }

                        //todo: take multiple subs into account
                        //Vector2 diff = c.WorldPosition - Submarine.MainSub.WorldPosition;

                        //if (FarseerPhysics.ConvertUnits.ToSimUnits(diff.Length()) > NetConfig.CharacterIgnoreDistance) continue;                        
                    }
                }*/

                if (server.ConnectionsCount > 0)
                {
                    if (sparseUpdateTimer < DateTime.Now) SparseUpdate();

                    foreach (Client c in ConnectedClients)
                    {
                        if (gameStarted)
                        {
                            if (c.inGame)
                            {
                                ClientWriteIngame(c);
                            }
                            else
                            {
                                ClientWriteLobby(c);
                            }
                        }
                        else
                        {
                            ClientWriteLobby(c);
                        }
                    }
                }
                
                updateTimer = DateTime.Now + updateInterval;
            }

            if (!registeredToMaster || refreshMasterTimer >= DateTime.Now) return;

            CoroutineManager.StartCoroutine(RefreshMaster());
            refreshMasterTimer = DateTime.Now + refreshMasterInterval;
        }

        private void ReadDataMessage(NetIncomingMessage inc)
        {
            if (banList.IsBanned(inc.SenderEndPoint.Address.ToString()))
            {
                KickClient(inc.SenderConnection, true);
                return;
            }
            
            ClientPacketHeader header = (ClientPacketHeader)inc.ReadByte();
            switch (header)
            {
                case ClientPacketHeader.REQUEST_AUTH:
                    ClientAuthRequest(inc.SenderConnection);
                    break;
                case ClientPacketHeader.REQUEST_INIT:
                    ClientInitRequest(inc);
                    break;

                case ClientPacketHeader.RESPONSE_STARTGAME:
                    var connectedClient = connectedClients.Find(c => c.Connection == inc.SenderConnection);
                    if (connectedClient != null)
                    {
                        connectedClient.ReadyToStart = inc.ReadBoolean();
                        UpdateCharacterInfo(inc, connectedClient);
                    }
                    break;
                case ClientPacketHeader.UPDATE_LOBBY:
                    ClientReadLobby(inc);
                    break;
                case ClientPacketHeader.UPDATE_INGAME:
                    ClientReadIngame(inc);
                    break;
            }            
        }

        private void SparseUpdate()
        {
            //if (gameStarted)
            //{
            //    foreach (Submarine sub in Submarine.Loaded)
            //    {
            //        //no need to send position updates for submarines that are docked to mainsub
            //        if (sub != Submarine.MainSub && sub.DockedTo.Contains(Submarine.MainSub)) continue;

            //        new NetworkEvent(sub.ID, false);
            //    }
            //}

            foreach (Character c in Character.CharacterList)
            {
                if (c.IsDead) continue;

                if (c is AICharacter)
                {
                    //todo: take multiple subs into account
                    //Vector2 diff = c.WorldPosition - Submarine.MainSub.WorldPosition;

                    //if (FarseerPhysics.ConvertUnits.ToSimUnits(diff.Length()) > NetConfig.CharacterIgnoreDistance) continue;
                }
                
            }

            sparseUpdateTimer = DateTime.Now + sparseUpdateInterval;
        }

        private byte GetNewClientID()
        {
            byte userID = 1;
            while (connectedClients.Any(c => c.ID == userID))
            {
                userID++;
            }
            return userID;
        }

        private void ClientReadLobby(NetIncomingMessage inc)
        {
            Client c = ConnectedClients.Find(x => x.Connection == inc.SenderConnection);
            if (c == null)
            {
                inc.SenderConnection.Disconnect("You're not a connected client.");
                return;
            }
            
            ClientNetObject objHeader;
            while ((objHeader=(ClientNetObject)inc.ReadByte()) != ClientNetObject.END_OF_MESSAGE)
            {
                switch (objHeader)
                {
                    case ClientNetObject.SYNC_IDS:
                        //TODO: might want to use a clever class for this
                        c.lastRecvGeneralUpdate = Math.Max(c.lastRecvGeneralUpdate, inc.ReadUInt32());
                        c.lastRecvChatMsgID     = Math.Max(c.lastRecvChatMsgID, inc.ReadUInt32());
                        break;
                    case ClientNetObject.CHAT_MESSAGE:
                        ChatMessage.ServerRead(inc, c);
                        break;
                    default:
                        return;
                        //break;
                }
            }

        }

        private void ClientReadIngame(NetIncomingMessage inc)
        {
            Client c = ConnectedClients.Find(x => x.Connection == inc.SenderConnection);
            if (c == null)
            {
                inc.SenderConnection.Disconnect("You're not a connected client.");
                return;
            }
            
            ClientNetObject objHeader;
            while ((objHeader = (ClientNetObject)inc.ReadByte()) != ClientNetObject.END_OF_MESSAGE)
            {
                switch (objHeader)
                {
                    case ClientNetObject.SYNC_IDS:
                        //TODO: might want to use a clever class for this

                        c.lastRecvGeneralUpdate     = Math.Max(c.lastRecvGeneralUpdate, inc.ReadUInt32());
                        c.lastRecvChatMsgID         = Math.Max(c.lastRecvChatMsgID, inc.ReadUInt32());
                        c.lastRecvEntitySpawnID     = Math.Max(c.lastRecvEntitySpawnID, inc.ReadUInt32());

                        break;
                    case ClientNetObject.CHAT_MESSAGE:
                        ChatMessage.ServerRead(inc, c);
                        break;
                    case ClientNetObject.CHARACTER_INPUT:
                        if (c.Character != null && !c.Character.IsDead && !c.Character.IsUnconscious)
                        {
                            c.Character.ServerRead(inc, c);
                        }
                        break;
                    default:
                        return;
                        //break;
                }
            }
        }

        private void ClientWriteIngame(Client c)
        {
            NetOutgoingMessage outmsg = server.CreateMessage();
            outmsg.Write((byte)ServerPacketHeader.UPDATE_INGAME);
            
            outmsg.Write((float)NetTime.Now);

            outmsg.Write((byte)ServerNetObject.SYNC_IDS);
            outmsg.Write(c.lastSentChatMsgID); //send this to client so they know which chat messages weren't received by the server

            foreach (GUIComponent gc in GameMain.NetLobbyScreen.ChatBox.children)
            {
                if (gc is GUITextBlock)
                {
                    if (gc.UserData is ChatMessage)
                    {
                        ChatMessage cMsg = (ChatMessage)gc.UserData;
                        if (cMsg.NetStateID > c.lastRecvChatMsgID)
                        {
                            cMsg.ServerWrite(outmsg, c);
                        }
                    }
                }
            }

            if (Item.Spawner.NetStateID > c.lastRecvEntitySpawnID)
            {
                outmsg.Write((byte)ServerNetObject.ENTITY_SPAWN);
                Item.Spawner.ServerWrite(outmsg, c);
                outmsg.WritePadBits();
            }
            
            foreach (Character character in Character.CharacterList)
            {
                if (character is AICharacter) continue;

                outmsg.Write((byte)ServerNetObject.ENTITY_POSITION);
                character.ServerWrite(outmsg, c);
                outmsg.WritePadBits();
            }

            foreach (Submarine sub in Submarine.Loaded)
            {
                //if docked to a sub with a smaller ID, don't send an update
                //  (= update is only sent for the docked sub that has the smallest ID, doesn't matter if it's the main sub or a shuttle)
                if (sub.DockedTo.Any(s => s.ID < sub.ID)) continue;

                outmsg.Write((byte)ServerNetObject.ENTITY_POSITION);
                sub.ServerWrite(outmsg, c);
                outmsg.WritePadBits();
            }

            outmsg.Write((byte)ServerNetObject.END_OF_MESSAGE);
            server.SendMessage(outmsg, c.Connection, NetDeliveryMethod.Unreliable);
        }

        private void ClientWriteLobby(Client c)
        {
            NetOutgoingMessage outmsg = server.CreateMessage();
            outmsg.Write((byte)ServerPacketHeader.UPDATE_LOBBY);

            outmsg.Write((byte)ServerNetObject.SYNC_IDS);
            
            if (c.lastRecvGeneralUpdate<GameMain.NetLobbyScreen.LastUpdateID)
            {
                outmsg.Write(true);
                outmsg.WritePadBits();
                outmsg.Write(GameMain.NetLobbyScreen.LastUpdateID);
                outmsg.Write(GameMain.NetLobbyScreen.GetServerName());
                outmsg.Write(GameMain.NetLobbyScreen.ServerMessage);
                var subList = GameMain.NetLobbyScreen.GetSubList();
                if (c.lastRecvGeneralUpdate < 1)
                {
                    outmsg.Write((UInt16)subList.Count);
                    for (int i = 0; i < subList.Count; i++)
                    {
                        outmsg.Write(subList[i].Name);
                        outmsg.Write(subList[i].MD5Hash.ToString());
                    }
                }
                else
                {
                    outmsg.Write((UInt16)0);
                }
                outmsg.Write((GameMain.NetLobbyScreen.SubList.SelectedData as Submarine).Name);
                outmsg.Write((GameMain.NetLobbyScreen.SubList.SelectedData as Submarine).MD5Hash.ToString());
                outmsg.Write((GameMain.NetLobbyScreen.ShuttleList.SelectedData as Submarine).Name);
                outmsg.Write((GameMain.NetLobbyScreen.ShuttleList.SelectedData as Submarine).MD5Hash.ToString());

                outmsg.WriteRangedInteger(0, 2, (int)TraitorsEnabled);

                outmsg.WriteRangedInteger(0, Mission.MissionTypes.Count - 1, (GameMain.NetLobbyScreen.MissionTypeIndex));

                outmsg.Write((byte)GameMain.NetLobbyScreen.ModeList.SelectedIndex);
                outmsg.Write(GameMain.NetLobbyScreen.LevelSeed);

                outmsg.Write(AutoRestart);
                if (autoRestart)
                {
                    outmsg.Write(AutoRestartTimer);
                }
            }
            else
            {
                outmsg.Write(false);
                outmsg.WritePadBits();
            }

            outmsg.Write(c.lastSentChatMsgID); //send this to client so they know which chat messages weren't received by the server

            foreach (GUIComponent gc in GameMain.NetLobbyScreen.ChatBox.children)
            {
                if (gc is GUITextBlock)
                {
                    if (gc.UserData is ChatMessage)
                    {
                        ChatMessage cMsg = (ChatMessage)gc.UserData;
                        if (cMsg.NetStateID > c.lastRecvChatMsgID)
                        {
                            cMsg.ServerWrite(outmsg,c);
                        }
                    }
                }
            }
            outmsg.Write((byte)ServerNetObject.END_OF_MESSAGE);
            server.SendMessage(outmsg, c.Connection, NetDeliveryMethod.Unreliable);
        }

        public bool StartGameClicked(GUIButton button, object obj)
        {
            Submarine selectedSub = null;
            Submarine selectedShuttle = GameMain.NetLobbyScreen.SelectedShuttle;

            if (Voting.AllowSubVoting)
            {
                selectedSub = Voting.HighestVoted<Submarine>(VoteType.Sub, connectedClients);
                if (selectedSub == null) selectedSub = GameMain.NetLobbyScreen.SelectedSub;
            }
            else
            {
                selectedSub = GameMain.NetLobbyScreen.SelectedSub;
            }

            if (selectedSub == null)
            {
                GameMain.NetLobbyScreen.SubList.Flash();
                return false;
            }

            if (selectedShuttle == null)
            {
                GameMain.NetLobbyScreen.ShuttleList.Flash();
                return false;
            }

            GameModePreset selectedMode = Voting.HighestVoted<GameModePreset>(VoteType.Mode, connectedClients);
            if (selectedMode == null) selectedMode = GameMain.NetLobbyScreen.SelectedMode;

            if (selectedMode == null)
            {
                GameMain.NetLobbyScreen.ModeList.Flash();
                return false;
            }

            CoroutineManager.StartCoroutine(InitiateStartGame(selectedSub, selectedShuttle, selectedMode), "InitiateStartGame");

            return true;
        }

        private IEnumerable<object> InitiateStartGame(Submarine selectedSub, Submarine selectedShuttle, GameModePreset selectedMode)
        {
            GameMain.NetLobbyScreen.StartButton.Enabled = false;

            if (connectedClients.Any())
            {
                NetOutgoingMessage msg = server.CreateMessage();
                msg.Write((byte)ServerPacketHeader.QUERY_STARTGAME);

                msg.Write(selectedSub.Name);
                msg.Write(selectedSub.MD5Hash.Hash);

                msg.Write(selectedShuttle.Name);
                msg.Write(selectedShuttle.MD5Hash.Hash);
            
                connectedClients.ForEach(c => c.ReadyToStart = false);

                server.SendMessage(msg, connectedClients.Select(c => c.Connection).ToList(), NetDeliveryMethod.ReliableUnordered, 0);

                //give the clients a few seconds to request missing sub/shuttle files before starting the round
                float waitForResponseTimer = 3.0f;
                while (connectedClients.Any(c => !c.ReadyToStart) && waitForResponseTimer > 0.0f)
                {
                    waitForResponseTimer -= CoroutineManager.UnscaledDeltaTime;
                    yield return CoroutineStatus.Running;
                }

                //todo: wait until file transfers are finished/cancelled
            }

            GameMain.ShowLoading(StartGame(selectedSub, selectedShuttle, selectedMode), false);

            yield return CoroutineStatus.Success;
        }

        private IEnumerable<object> StartGame(Submarine selectedSub, Submarine selectedShuttle, GameModePreset selectedMode)
        {
            Item.Spawner.Clear();

            GameMain.NetLobbyScreen.StartButton.Enabled = false;

            GUIMessageBox.CloseAll();

            roundStartSeed = DateTime.Now.Millisecond;
            Rand.SetSyncedSeed(roundStartSeed);

            bool couldNotStart = false;

            int teamCount = 1;
            int hostTeam = 1;

            try
            {            
                GameMain.GameSession = new GameSession(selectedSub, "", selectedMode, Mission.MissionTypes[GameMain.NetLobbyScreen.MissionTypeIndex]);

                if (GameMain.GameSession.gameMode.Mission != null && 
                    GameMain.GameSession.gameMode.Mission.AssignTeamIDs(connectedClients,out hostTeam))
                {
                    teamCount = 2;
                }

                GameMain.GameSession.StartShift(GameMain.NetLobbyScreen.LevelSeed, teamCount > 1);
            }

            catch (Exception e)
            {
                DebugConsole.ThrowError("Failed to start a new round", e);

                //try again in >5 seconds
                if (autoRestart) AutoRestartTimer = Math.Max(AutoRestartInterval, 5.0f);
                GameMain.NetLobbyScreen.StartButton.Enabled = true;

                couldNotStart = true;
            }

            if (couldNotStart) yield return CoroutineStatus.Failure;

            GameServer.Log("Starting a new round...", Color.Cyan);
            GameServer.Log("Submarine: " + selectedSub.Name, Color.Cyan);
            GameServer.Log("Game mode: " + selectedMode.Name, Color.Cyan);
            GameServer.Log("Level seed: " + GameMain.NetLobbyScreen.LevelSeed, Color.Cyan);

            bool missionAllowRespawn = 
                !(GameMain.GameSession.gameMode is MissionMode) || 
                ((MissionMode)GameMain.GameSession.gameMode).Mission.AllowRespawn;

            if (AllowRespawn && missionAllowRespawn) respawnManager = new RespawnManager(this, selectedShuttle);
            
            AssignJobs(connectedClients, characterInfo != null);
            
            List<CharacterInfo> characterInfos = new List<CharacterInfo>();
            foreach (Client client in connectedClients)
            {
                client.inGame = true;
                if (client.characterInfo == null)
                {
                    client.characterInfo = new CharacterInfo(Character.HumanConfigFile, client.name);
                }
                characterInfos.Add(client.characterInfo);
                client.characterInfo.Job = new Job(client.assignedJob);
            }

            //host's character
            if (characterInfo != null)
            {
                characterInfo.Job = new Job(GameMain.NetLobbyScreen.JobPreferences[0]);
                characterInfos.Add(characterInfo);
            }

            
            WayPoint[] assignedWayPoints = WayPoint.SelectCrewSpawnPoints(characterInfos, Submarine.MainSub);
            for (int i = 0; i < connectedClients.Count; i++)
            {
                Character spawnedCharacter = Character.Create(connectedClients[i].characterInfo, assignedWayPoints[i].WorldPosition, true, false);
                spawnedCharacter.AnimController.Frozen = true;
                spawnedCharacter.GiveJobItems(assignedWayPoints[i]);

                connectedClients[i].Character = spawnedCharacter;                
                
                GameMain.GameSession.CrewManager.characters.Add(spawnedCharacter);
            }

            if (characterInfo != null)
            {
                myCharacter = Character.Create(characterInfo, assignedWayPoints[assignedWayPoints.Length - 1].WorldPosition, false, false);
                myCharacter.GiveJobItems(assignedWayPoints.Last());

                Character.Controlled = myCharacter;
                GameMain.GameSession.CrewManager.characters.Add(myCharacter);
            }

            foreach (Character c in GameMain.GameSession.CrewManager.characters)
            {
                Entity.Spawner.AddToSpawnedList(c);

                c.SpawnItems.ForEach(item => Entity.Spawner.AddToSpawnedList(item));
            }

            SendStartMessage(roundStartSeed, Submarine.MainSub, GameMain.GameSession.gameMode.Preset, connectedClients);
            //var startMessage = CreateStartMessage(roundStartSeed, Submarine.MainSub, GameMain.GameSession.gameMode.Preset);
            //server.SendMessage(startMessage, connectedClients.Select(c => c.Connection).ToList(), NetDeliveryMethod.ReliableUnordered, 0);

            yield return CoroutineStatus.Running;

            //UpdateCrewFrame();

            //TraitorManager = null;
            //if (TraitorsEnabled == YesNoMaybe.Yes ||
            //    (TraitorsEnabled == YesNoMaybe.Maybe && Rand.Range(0.0f, 1.0f) < 0.5f))
            //{
            //    TraitorManager = new TraitorManager(this);
            //}

            GameMain.GameScreen.Cam.TargetPos = Vector2.Zero;
            GameMain.GameScreen.Select();

            AddChatMessage("Press TAB to chat. Use ''r;'' to talk through the radio.", ChatMessageType.Server);
            
            GameMain.NetLobbyScreen.StartButton.Enabled = true;

            gameStarted = true;

            yield return CoroutineStatus.Success;
        }

        private void SendStartMessage(int seed, Submarine selectedSub, GameModePreset selectedMode, List<Client> clients)
        {
            foreach (Client client in clients)
            {
                NetOutgoingMessage msg = server.CreateMessage();
                msg.Write((byte)ServerPacketHeader.STARTGAME);

                msg.Write(seed);

                msg.Write(GameMain.NetLobbyScreen.LevelSeed);

                msg.Write((byte)GameMain.NetLobbyScreen.MissionTypeIndex);

                msg.Write(selectedSub.Name);
                msg.Write(selectedSub.MD5Hash.Hash);

                msg.Write(GameMain.NetLobbyScreen.SelectedShuttle.Name);
                msg.Write(GameMain.NetLobbyScreen.SelectedShuttle.MD5Hash.Hash);

<<<<<<< HEAD
                msg.Write(selectedMode.Name);
=======

            bool missionAllowRespawn =
                !(GameMain.GameSession.gameMode is MissionMode) ||
                ((MissionMode)GameMain.GameSession.gameMode).Mission.AllowRespawn;

            msg.Write(AllowRespawn && missionAllowRespawn);
            msg.Write(Submarine.MainSubs[1] != null); //loadSecondSub
>>>>>>> d0178178

                msg.Write(AllowRespawn);
                msg.Write(Submarine.MainSubs[1] != null); //loadSecondSub

                msg.Write(client.Character.ID);

                server.SendMessage(msg, client.Connection, NetDeliveryMethod.ReliableUnordered);     
            }
       
        }

        public void EndGame()
        {
            if (!gameStarted) return;

            string endMessage = "The round has ended." + '\n';

            if (TraitorManager != null)
            {
                endMessage += TraitorManager.GetEndMessage();
            }

            Mission mission = GameMain.GameSession.Mission;
            GameMain.GameSession.gameMode.End(endMessage);

            if (autoRestart) AutoRestartTimer = AutoRestartInterval;

            if (SaveServerLogs) log.Save();
            
            Character.Controlled = null;
            myCharacter = null;
            GameMain.GameScreen.Cam.TargetPos = Vector2.Zero;
            GameMain.LightManager.LosEnabled = false;

            Item.Spawner.Clear();

#if DEBUG
            messageCount.Clear();
#endif

            respawnManager = null;
            gameStarted = false;

            if (connectedClients.Count > 0)
            {
                foreach (Client client in connectedClients)
                {
                    client.Character = null;
                    client.inGame = false;
                }
            }

            CoroutineManager.StartCoroutine(EndCinematic());
        }

        public IEnumerable<object> EndCinematic()
        {
            float endPreviewLength = 10.0f;

            var cinematic = new TransitionCinematic(Submarine.MainSub, GameMain.GameScreen.Cam, endPreviewLength);

            new TransitionCinematic(Submarine.MainSub, GameMain.GameScreen.Cam, endPreviewLength);
            float secondsLeft = endPreviewLength;

            do
            {
                secondsLeft -= CoroutineManager.UnscaledDeltaTime;

                yield return CoroutineStatus.Running;
            } while (secondsLeft > 0.0f);

            Submarine.Unload();

            GameMain.NetLobbyScreen.Select();

            yield return CoroutineStatus.Success;
        }

        public override void KickPlayer(string playerName, bool ban, bool range=false)
        {
            playerName = playerName.ToLowerInvariant();

            Client client = connectedClients.Find(c =>
                c.name.ToLowerInvariant() == playerName ||
                (c.Character != null && c.Character.Name.ToLowerInvariant() == playerName));

            KickClient(client, ban, range);
        }

        public void KickClient(NetConnection conn, bool ban = false, bool range = false)
        {
            Client client = connectedClients.Find(c => c.Connection == conn);
            if (client == null)
            {
                conn.Disconnect(ban ? "You have been banned from the server" : "You have been kicked from the server");
                if (ban)
                {
                    if (!banList.IsBanned(conn.RemoteEndPoint.Address.ToString()))
                    {
                        banList.BanPlayer("Unnamed", conn.RemoteEndPoint.Address.ToString());
                    }
                }
            }
            else
            {
                KickClient(client, ban, range);
            }
        }

        public void KickClient(Client client, bool ban = false, bool range = false)
        {
            if (client == null) return;

            if (ban)
            {
                DisconnectClient(client, client.name + " has been banned from the server", "You have been banned from the server");
                string ip = client.Connection.RemoteEndPoint.Address.ToString();
                if (range) { ip = banList.ToRange(ip); }
                banList.BanPlayer(client.name, ip);
            }
            else
            {
                DisconnectClient(client, client.name + " has been kicked from the server", "You have been kicked from the server");
            }
        }

        private void DisconnectClient(NetConnection senderConnection, string msg = "", string targetmsg = "")
        {
            Client client = connectedClients.Find(x => x.Connection == senderConnection);
            if (client == null) return;

            DisconnectClient(client, msg, targetmsg);
        }

        private void DisconnectClient(Client client, string msg = "", string targetmsg = "")
        {
            if (client == null) return;

            if (gameStarted && client.Character != null)
            {
                client.Character.ClearInputs();
                client.Character.Kill(CauseOfDeath.Disconnected, true);
            }

            client.Character = null;
            client.inGame = false;

            if (string.IsNullOrWhiteSpace(msg)) msg = client.name + " has left the server";
            if (string.IsNullOrWhiteSpace(targetmsg)) targetmsg = "You have left the server";

            Log(msg, ChatMessage.MessageColor[(int)ChatMessageType.Server]);

            client.Connection.Disconnect(targetmsg);

            GameMain.NetLobbyScreen.RemovePlayer(client.name);
            
            connectedClients.Remove(client);

            AddChatMessage(msg, ChatMessageType.Server);

            UpdateCrewFrame();

            refreshMasterTimer = DateTime.Now;
        }

        private void UpdateCrewFrame()
        {
            foreach (Client c in connectedClients)
            {
                if (c.Character == null || !c.inGame) continue;
            }
        }
        
        public void NewTraitor(Character traitor, Character target)
        {
            Log(traitor.Name + " is the traitor and the target is " + target.Name, Color.Cyan);

            Client traitorClient = null;
            foreach (Client c in connectedClients)
            {
                if (c.Character != traitor) continue;
                traitorClient = c;
                break;
            }
            
        }

        public override void Draw(Microsoft.Xna.Framework.Graphics.SpriteBatch spriteBatch)
        {
            base.Draw(spriteBatch);

            if (settingsFrame != null)
            {
                settingsFrame.Draw(spriteBatch);
            }
            else if (log.LogFrame!=null)
            {
                log.LogFrame.Draw(spriteBatch);
            }

            if (!ShowNetStats) return;

            int width = 200, height = 300;
            int x = GameMain.GraphicsWidth - width, y = (int)(GameMain.GraphicsHeight * 0.3f);


            if (clientListScrollBar == null)
            {
                clientListScrollBar = new GUIScrollBar(new Rectangle(x + width - 10, y, 10, height), GUI.Style, 1.0f);
            }


            GUI.DrawRectangle(spriteBatch, new Rectangle(x, y, width, height), Color.Black * 0.7f, true);
            spriteBatch.DrawString(GUI.Font, "Network statistics:", new Vector2(x + 10, y + 10), Color.White);
                        
            spriteBatch.DrawString(GUI.SmallFont, "Connections: "+server.ConnectionsCount, new Vector2(x + 10, y + 30), Color.White);
            spriteBatch.DrawString(GUI.SmallFont, "Received bytes: " + MathUtils.GetBytesReadable(server.Statistics.ReceivedBytes), new Vector2(x + 10, y + 45), Color.White);
            spriteBatch.DrawString(GUI.SmallFont, "Received packets: " + server.Statistics.ReceivedPackets, new Vector2(x + 10, y + 60), Color.White);

            spriteBatch.DrawString(GUI.SmallFont, "Sent bytes: " + MathUtils.GetBytesReadable(server.Statistics.SentBytes), new Vector2(x + 10, y + 75), Color.White);
            spriteBatch.DrawString(GUI.SmallFont, "Sent packets: " + server.Statistics.SentPackets, new Vector2(x + 10, y + 90), Color.White);

            int resentMessages = 0;

            int clientListHeight = connectedClients.Count * 40;
            float scrollBarHeight = (height - 110) / (float)Math.Max(clientListHeight, 110);

            if (clientListScrollBar.BarSize != scrollBarHeight)
            {
                clientListScrollBar.BarSize = scrollBarHeight;
            }

            int startY = y + 110;
            y = (startY - (int)(clientListScrollBar.BarScroll * (clientListHeight-(height - 110))));
            foreach (Client c in connectedClients)
            {
                Color clientColor = c.Connection.AverageRoundtripTime > 0.3f ? Color.Red : Color.White;

                if (y >= startY && y < startY + height - 120)
                {
                    spriteBatch.DrawString(GUI.SmallFont, c.name + " ("+c.Connection.RemoteEndPoint.Address.ToString()+")", new Vector2(x + 10, y), clientColor);
                    spriteBatch.DrawString(GUI.SmallFont, "Ping: " + (int)(c.Connection.AverageRoundtripTime * 1000.0f) + " ms", new Vector2(x+20, y+10), clientColor);
                }
                if (y + 25 >= startY && y < startY + height - 130) spriteBatch.DrawString(GUI.SmallFont, "Resent messages: " + c.Connection.Statistics.ResentMessages, new Vector2(x + 20, y + 20), clientColor);

                resentMessages += (int)c.Connection.Statistics.ResentMessages;

                y += 40;
            }

            clientListScrollBar.Update(1.0f / 60.0f);
            clientListScrollBar.Draw(spriteBatch);

            netStats.AddValue(NetStats.NetStatType.ResentMessages, Math.Max(resentMessages, 0));
            netStats.AddValue(NetStats.NetStatType.SentBytes, server.Statistics.SentBytes);
            netStats.AddValue(NetStats.NetStatType.ReceivedBytes, server.Statistics.ReceivedBytes);

            netStats.Draw(spriteBatch, new Rectangle(200,0,800,200), this);

        }

        public void UpdateVoteStatus()
        {
            if (server.Connections.Count == 0) return;

            var clientsToKick = connectedClients.FindAll(c => c.KickVoteCount > connectedClients.Count * KickVoteRequiredRatio);
            //clientsToKick.ForEach(c => KickClient(c));
            
        }

        public bool UpdateNetLobby(object obj)
        {
            return UpdateNetLobby(null, obj);
        }

        public bool UpdateNetLobby(GUIComponent component, object obj)
        {
            if (server.Connections.Count == 0) return true;
            
            return true;
        }

        public void UpdateClientPermissions(Client client)
        {
            
            clientPermissions.RemoveAll(cp => cp.IP == client.Connection.RemoteEndPoint.Address.ToString());

            if (client.Permissions != ClientPermissions.None)
            {
                clientPermissions.Add(new SavedClientPermission(
                    client.name, 
                    client.Connection.RemoteEndPoint.Address.ToString(), 
                    client.Permissions));
            }

            SaveClientPermissions();
        }

        public override bool SelectCrewCharacter(GUIComponent component, object obj)
        {
            base.SelectCrewCharacter(component, obj);

            var characterFrame = component.Parent.Parent.FindChild("selectedcharacter");

            Character character = obj as Character;
            if (character == null) return false;

            if (character != myCharacter)
            {
                var banButton = new GUIButton(new Rectangle(0, 0, 100, 20), "Ban", Alignment.BottomRight, GUI.Style, characterFrame);
                banButton.UserData = character.Name;
                banButton.OnClicked += GameMain.NetLobbyScreen.BanPlayer;

                var rangebanButton = new GUIButton(new Rectangle(0, -25, 100, 20), "Ban range", Alignment.BottomRight, GUI.Style, characterFrame);
                rangebanButton.UserData = character.Name;
                rangebanButton.OnClicked += GameMain.NetLobbyScreen.BanPlayerRange;

                var kickButton = new GUIButton(new Rectangle(0, 0, 100, 20), "Kick", Alignment.BottomLeft, GUI.Style, characterFrame);
                kickButton.UserData = character.Name;
                kickButton.OnClicked += GameMain.NetLobbyScreen.KickPlayer;
            }

            return true;
        }

        private void UpdateCharacterInfo(NetIncomingMessage message, Client sender)
        {
            Gender gender = Gender.Male;
            int headSpriteId = 0;
            try
            {
                gender = message.ReadBoolean() ? Gender.Male : Gender.Female;
                headSpriteId = message.ReadByte();
            }
            catch (Exception e)
            {
                gender = Gender.Male;
                headSpriteId = 0;

                DebugConsole.Log("Received invalid characterinfo from \"" +sender.name+"\"! { "+e.Message+" }");
            }
            
            List<JobPrefab> jobPreferences = new List<JobPrefab>();
            int count = message.ReadByte();
            for (int i = 0; i < Math.Min(count, 3); i++)
            {
                string jobName = message.ReadString();

                JobPrefab jobPrefab = JobPrefab.List.Find(jp => jp.Name == jobName);
                if (jobPrefab != null) jobPreferences.Add(jobPrefab);
            }

            sender.characterInfo = new CharacterInfo(Character.HumanConfigFile, sender.name, gender);
            sender.characterInfo.HeadSpriteId = headSpriteId;
            sender.jobPreferences = jobPreferences;
        }
        
        public void AssignJobs(List<Client> unassigned, bool assignHost)
        {
            unassigned = new List<Client>(unassigned);
            
            int[] assignedClientCount = new int[JobPrefab.List.Count];

            if (characterInfo!=null && assignHost)
            {
                assignedClientCount[JobPrefab.List.FindIndex(jp => jp == GameMain.NetLobbyScreen.JobPreferences[0])]=1;
            }

            foreach (Client c in connectedClients)
            {
                if (unassigned.Contains(c)) continue;
                if (c.Character == null || !c.Character.IsDead) continue;

                assignedClientCount[JobPrefab.List.IndexOf(c.Character.Info.Job.Prefab)]++;
            }

            //if any of the players has chosen a job that is Always Allowed, give them that job
            for (int i = unassigned.Count - 1; i >= 0; i--)
            {
                if (!unassigned[i].jobPreferences[0].AllowAlways) continue;
                unassigned[i].assignedJob = unassigned[i].jobPreferences[0];
                unassigned.RemoveAt(i);
            }

            //go throught the jobs whose MinNumber>0 (i.e. at least one crew member has to have the job)
            bool unassignedJobsFound = true;
            while (unassignedJobsFound && unassigned.Count > 0)
            {
                unassignedJobsFound = false;
                for (int i = 0; i < JobPrefab.List.Count; i++)
                {
                    if (unassigned.Count == 0) break;
                    if (JobPrefab.List[i].MinNumber < 1 || assignedClientCount[i] >= JobPrefab.List[i].MinNumber) continue;

                    //find the client that wants the job the most, or force it to random client if none of them want it
                    Client assignedClient = FindClientWithJobPreference(unassigned, JobPrefab.List[i], true);

                    assignedClient.assignedJob = JobPrefab.List[i];

                    assignedClientCount[i]++;
                    unassigned.Remove(assignedClient);

                    //the job still needs more crew members, set unassignedJobsFound to true to keep the while loop running
                    if (assignedClientCount[i] < JobPrefab.List[i].MinNumber) unassignedJobsFound = true;
                }
            }
            
            //find a suitable job for the rest of the players
            for (int i = unassigned.Count - 1; i >= 0; i--)
            {
                for (int preferenceIndex = 0; preferenceIndex < 3; preferenceIndex++)
                {
                    int jobIndex = JobPrefab.List.FindIndex(jp => jp == unassigned[i].jobPreferences[preferenceIndex]);

                    //if there's enough crew members assigned to the job already, continue
                    if (assignedClientCount[jobIndex] >= JobPrefab.List[jobIndex].MaxNumber) continue;

                    unassigned[i].assignedJob = JobPrefab.List[jobIndex];

                    assignedClientCount[jobIndex]++;
                    unassigned.RemoveAt(i);
                    break;
                }
            }

            UpdateNetLobby(null);

        }

        private Client FindClientWithJobPreference(List<Client> clients, JobPrefab job, bool forceAssign = false)
        {
            int bestPreference = 0;
            Client preferredClient = null;
            foreach (Client c in clients)
            {
                int index = c.jobPreferences.IndexOf(job);
                if (index == -1) index = 1000;

                if (preferredClient == null || index < bestPreference)
                {
                    bestPreference = index;
                    preferredClient = c;
                }
            }

            //none of the clients wants the job, assign it to random client
            if (forceAssign && preferredClient == null)
            {
                preferredClient = clients[Rand.Int(clients.Count)];
            }

            return preferredClient;
        }

        public static void Log(string line, Color? color)
        {
            if (GameMain.Server == null || !GameMain.Server.SaveServerLogs) return;

            GameMain.Server.log.WriteLine(line, color);
        }

        public override void Disconnect()
        {
            banList.Save();

            if (registeredToMaster && restClient != null)
            {
                var request = new RestRequest("masterserver2.php", Method.GET);
                request.AddParameter("action", "removeserver");
                
                restClient.Execute(request);
                restClient = null;
            }

            if (SaveServerLogs)
            {
                Log("Shutting down server...", Color.Cyan);
                log.Save();
            }
            
            server.Shutdown("The server has been shut down");
        }
    }
}<|MERGE_RESOLUTION|>--- conflicted
+++ resolved
@@ -973,19 +973,13 @@
                 msg.Write(GameMain.NetLobbyScreen.SelectedShuttle.Name);
                 msg.Write(GameMain.NetLobbyScreen.SelectedShuttle.MD5Hash.Hash);
 
-<<<<<<< HEAD
                 msg.Write(selectedMode.Name);
-=======
-
-            bool missionAllowRespawn =
-                !(GameMain.GameSession.gameMode is MissionMode) ||
-                ((MissionMode)GameMain.GameSession.gameMode).Mission.AllowRespawn;
-
-            msg.Write(AllowRespawn && missionAllowRespawn);
-            msg.Write(Submarine.MainSubs[1] != null); //loadSecondSub
->>>>>>> d0178178
-
-                msg.Write(AllowRespawn);
+
+                bool missionAllowRespawn =
+                    !(GameMain.GameSession.gameMode is MissionMode) ||
+                    ((MissionMode)GameMain.GameSession.gameMode).Mission.AllowRespawn;
+
+                msg.Write(AllowRespawn && missionAllowRespawn);
                 msg.Write(Submarine.MainSubs[1] != null); //loadSecondSub
 
                 msg.Write(client.Character.ID);
