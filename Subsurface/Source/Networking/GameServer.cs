--- conflicted
+++ resolved
@@ -539,37 +539,10 @@
             byte userID = 1;
             while (connectedClients.Any(c => c.ID == userID))
             {
-<<<<<<< HEAD
                 userID++;
             }
             return userID;
         }
-=======
-                case NetIncomingMessageType.ConnectionApproval:
-                    HandleConnectionApproval(inc);
-                    break;
-                case NetIncomingMessageType.StatusChanged:
-                    Debug.WriteLine(inc.SenderConnection + " status changed. " + (NetConnectionStatus)inc.SenderConnection.Status);
-                    if (inc.SenderConnection.Status == NetConnectionStatus.Disconnected)
-                    {
-                        var connectedClient = connectedClients.Find(c => c.Connection == inc.SenderConnection);
-                        if (connectedClient != null && !disconnectedClients.Contains(connectedClient))
-                        {
-                            connectedClient.deleteDisconnectedTimer = NetConfig.DeleteDisconnectedTime;
-                            disconnectedClients.Add(connectedClient);
-                        }
-
-                        DisconnectClient(inc.SenderConnection,
-                            connectedClient != null ? connectedClient.name + " has disconnected" : "");
-                    }
-                    break;
-                case NetIncomingMessageType.Data:
-                    if (banList.IsBanned(inc.SenderEndPoint.Address.ToString()))
-                    {
-                        inc.SenderConnection.Disconnect("You have been banned from the server");
-                        return;
-                    }
->>>>>>> d0efbe14
 
         private void ClientReadLobby(NetIncomingMessage inc)
         {
@@ -901,98 +874,7 @@
 
             //if (GameMain.GameSession!=null) GameMain.GameSession.CrewManager.CreateCrewFrame(crew);
         }
-<<<<<<< HEAD
         
-=======
-
-        public override void KickPlayer(string playerName, bool ban, bool range = false)
-        {
-            playerName = playerName.ToLowerInvariant();
-
-            Client client = connectedClients.Find(c => 
-                c.name.ToLowerInvariant() == playerName ||
-                (c.Character != null && c.Character.Name.ToLowerInvariant() == playerName));
-
-            KickClient(client, ban, range);
-        }
-
-        public void KickClient(Client client, bool ban = false, bool range = false)
-        {
-            if (client == null) return;
-
-            if (ban)
-            {
-                DisconnectClient(client, client.name + " has been banned from the server", "You have been banned from the server");
-                string ip = client.Connection.RemoteEndPoint.Address.ToString();
-                if (range) { ip = banList.ToRange(ip); }
-                banList.BanPlayer(client.name, ip);
-            }
-            else
-            {
-                DisconnectClient(client, client.name + " has been kicked from the server", "You have been kicked from the server");
-            }
-        }
-
-        private void UpdateFileTransfer(Client client, float deltaTime)
-        {
-            if (client.FileStreamSender == null) return;
-
-            var clientNameBox = GameMain.NetLobbyScreen.PlayerList.FindChild(client.name);
-            var clientInfo = clientNameBox.FindChild(client.FileStreamSender);
-
-            if (clientInfo == null)
-            {
-                clientNameBox.ClearChildren();
-
-                clientInfo = new GUIFrame(new Rectangle(0, 0, 180, 0), Color.Transparent, Alignment.TopRight, null, clientNameBox);
-                clientInfo.UserData = client.FileStreamSender;
-                new GUIProgressBar(new Rectangle(0, 4, 160, clientInfo.Rect.Height - 8), Color.Green, GUI.Style, 0.0f, Alignment.Left, clientInfo).IsHorizontal = true;
-                new GUITextBlock(new Rectangle(0, 2, 160, 0), "", GUI.Style, Alignment.TopLeft, Alignment.Left | Alignment.CenterY, clientInfo, true, GUI.SmallFont);
-
-                var cancelButton = new GUIButton(new Rectangle(20, 0, 14, 0), "X", Alignment.Right, GUI.Style, clientInfo);
-                cancelButton.OnClicked = (GUIButton button, object userdata) =>
-                {
-                    (cancelButton.Parent.UserData as FileStreamSender).CancelTransfer();
-                    return true;
-                };
-            }
-            else
-            {
-                var progressBar = clientInfo.GetChild<GUIProgressBar>();
-                progressBar.BarSize = client.FileStreamSender.Progress;
-
-                var progressText = clientInfo.GetChild<GUITextBlock>();
-                progressText.Text = client.FileStreamSender.FileName + "  " +
-                    MathUtils.GetBytesReadable(client.FileStreamSender.Sent) + " / " + MathUtils.GetBytesReadable(client.FileStreamSender.FileSize);
-            }
-
-            client.FileStreamSender.Update(deltaTime);
-
-            if (client.FileStreamSender.Status != FileTransferStatus.Sending &&
-                client.FileStreamSender.Status != FileTransferStatus.NotStarted)
-            {
-                if (client.FileStreamSender.Status == FileTransferStatus.Canceled)
-                {
-                    SendCancelTransferMessage(client, "File transfer was canceled by the server.");
-                }
-
-                clientNameBox.RemoveChild(clientInfo);
-
-                client.FileStreamSender.Dispose();
-                client.FileStreamSender = null;
-            }
-        }
-
-        private void SendCancelTransferMessage(Client client, string message)
-        {
-            var outmsg = server.CreateMessage();
-            outmsg.Write((byte)PacketTypes.RequestFile);
-            outmsg.Write(false);
-            outmsg.Write(message);
-            server.SendMessage(outmsg, client.Connection, NetDeliveryMethod.ReliableUnordered);
-        }
-
->>>>>>> d0efbe14
         public void NewTraitor(Character traitor, Character target)
         {
             Log(traitor.Name + " is the traitor and the target is " + target.Name, Color.Cyan);
